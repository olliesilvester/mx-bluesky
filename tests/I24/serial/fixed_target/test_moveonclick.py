from typing import Tuple
from unittest.mock import ANY, MagicMock, call, patch

import cv2 as cv
import pytest
from dodal.devices.i24.pmac import PMAC

from mx_bluesky.I24.serial.fixed_target.i24ssx_moveonclick import (
    onMouse,
    update_ui,
    zoomcalibrator,
)


@pytest.mark.parametrize(
    "beam_position, expected_xmove, expected_ymove",
    [
        (
            (15, 10),
            "#1J:-" + str(15 * zoomcalibrator),
            "#2J:-" + str(10 * zoomcalibrator),
        ),
        (
            (475, 309),
            "#1J:-" + str(475 * zoomcalibrator),
            "#2J:-" + str(309 * zoomcalibrator),
        ),
        (
            (638, 392),
            "#1J:-" + str(638 * zoomcalibrator),
            "#2J:-" + str(392 * zoomcalibrator),
        ),
    ],
)
<<<<<<< HEAD
@patch("mx_bluesky.I24.serial.fixed_target.i24ssx_moveonclick.get_beam_centre")
def test_onMouse_gets_beam_position_and_sends_correct_str(
    fake_get_beam_pos: MagicMock,
    beam_position: Tuple,
    expected_xmove: str,
    expected_ymove: str,
):
    fake_get_beam_pos.side_effect = [beam_position]
    fake_pmac: PMAC = MagicMock(spec=PMAC)
    onMouse(cv.EVENT_LBUTTONUP, 0, 0, "", param=fake_pmac)
    fake_pmac.pmac_string.assert_has_calls(
        [
            call.set(expected_xmove),
            call.set(expected_ymove),
=======
@patch("mx_bluesky.I24.serial.fixed_target.i24ssx_moveonclick.i24.pmac")
@patch("mx_bluesky.I24.serial.fixed_target.i24ssx_moveonclick.i24.oav")
@patch("mx_bluesky.I24.serial.fixed_target.i24ssx_moveonclick._get_beam_centre")
def test_onMouse_gets_beam_position_and_sends_correct_str(
    fake_get_beam_pos,
    fake_oav,
    fake_pmac,
    beam_position,
    expected_1J,
    expected_2J,
):
    fake_get_beam_pos.side_effect = [beam_position]
    fake_pmac.pmac_string = MagicMock()
    onMouse(cv.EVENT_LBUTTONUP, 0, 0, "", param=[fake_pmac, fake_oav])
    fake_pmac.pmac_string.assert_has_calls(
        [
            call.set(expected_1J),
            call.set().wait(),
            call.set(expected_2J),
            call.set().wait(),
>>>>>>> a0b003d9
        ]
    )


@patch("mx_bluesky.I24.serial.fixed_target.i24ssx_moveonclick.cv")
@patch("mx_bluesky.I24.serial.fixed_target.i24ssx_moveonclick._get_beam_centre")
def test_update_ui_uses_correct_beam_centre_for_ellipse(fake_beam_pos, fake_cv):
    mock_frame = MagicMock()
    mock_oav = MagicMock()
    fake_beam_pos.side_effect = [(15, 10)]
    update_ui(mock_oav, mock_frame)
    fake_cv.ellipse.assert_called_once()
    fake_cv.ellipse.assert_has_calls(
        [call(ANY, (15, 10), (12, 8), 0.0, 0.0, 360, (0, 255, 255), thickness=2)]
    )<|MERGE_RESOLUTION|>--- conflicted
+++ resolved
@@ -1,9 +1,9 @@
-from typing import Tuple
 from unittest.mock import ANY, MagicMock, call, patch
 
 import cv2 as cv
 import pytest
 from dodal.devices.i24.pmac import PMAC
+from dodal.devices.oav.oav_detector import OAV
 
 from mx_bluesky.I24.serial.fixed_target.i24ssx_moveonclick import (
     onMouse,
@@ -32,43 +32,23 @@
         ),
     ],
 )
-<<<<<<< HEAD
-@patch("mx_bluesky.I24.serial.fixed_target.i24ssx_moveonclick.get_beam_centre")
+@patch("mx_bluesky.I24.serial.fixed_target.i24ssx_moveonclick._get_beam_centre")
 def test_onMouse_gets_beam_position_and_sends_correct_str(
-    fake_get_beam_pos: MagicMock,
-    beam_position: Tuple,
-    expected_xmove: str,
-    expected_ymove: str,
+    fake_get_beam_pos,
+    beam_position,
+    expected_xmove,
+    expected_ymove,
 ):
     fake_get_beam_pos.side_effect = [beam_position]
     fake_pmac: PMAC = MagicMock(spec=PMAC)
-    onMouse(cv.EVENT_LBUTTONUP, 0, 0, "", param=fake_pmac)
+    fake_oav: OAV = MagicMock(spec=OAV)
+    onMouse(cv.EVENT_LBUTTONUP, 0, 0, "", param=[fake_pmac, fake_oav])
     fake_pmac.pmac_string.assert_has_calls(
         [
             call.set(expected_xmove),
+            call.set().wait(),
             call.set(expected_ymove),
-=======
-@patch("mx_bluesky.I24.serial.fixed_target.i24ssx_moveonclick.i24.pmac")
-@patch("mx_bluesky.I24.serial.fixed_target.i24ssx_moveonclick.i24.oav")
-@patch("mx_bluesky.I24.serial.fixed_target.i24ssx_moveonclick._get_beam_centre")
-def test_onMouse_gets_beam_position_and_sends_correct_str(
-    fake_get_beam_pos,
-    fake_oav,
-    fake_pmac,
-    beam_position,
-    expected_1J,
-    expected_2J,
-):
-    fake_get_beam_pos.side_effect = [beam_position]
-    fake_pmac.pmac_string = MagicMock()
-    onMouse(cv.EVENT_LBUTTONUP, 0, 0, "", param=[fake_pmac, fake_oav])
-    fake_pmac.pmac_string.assert_has_calls(
-        [
-            call.set(expected_1J),
             call.set().wait(),
-            call.set(expected_2J),
-            call.set().wait(),
->>>>>>> a0b003d9
         ]
     )
 
