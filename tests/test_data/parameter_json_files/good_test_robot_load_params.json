{
    "params_version": "4.0.5",
    "hyperion_params": {
        "zocalo_environment": "artemis",
        "beamline": "BL03I",
        "insertion_prefix": "SR03S",
        "experiment_type": "robot_load_then_centre",
        "detector_params": {
            "directory": "/tmp/",
            "prefix": "file_name",
            "run_number": 0,
            "use_roi_mode": false,
            "det_dist_to_beam_converter_path": "tests/test_data/test_lookup_table.txt"
        },
        "ispyb_params": {
            "visit_path": "/tmp/cm31105-4",
            "microns_per_pixel_x": 0.0,
            "microns_per_pixel_y": 0.0,
            "position": [
                0,
                0,
                0
            ],
            "beam_size_x": 0.1,
            "beam_size_y": 0.1,
            "focal_spot_size_x": 0.0,
            "focal_spot_size_y": 0.0,
            "comment": "Descriptive comment.",
<<<<<<< HEAD
            "sample_id": null
=======
            "sample_id": 12345,
            "sample_barcode": null
>>>>>>> 35d4f36b
        }
    },
    "experiment_params": {
        "omega_start": 0,
        "transmission_fraction": 1.0,
        "exposure_time": 0.004,
        "detector_distance": 255,
        "snapshot_dir": "/tmp",
        "requested_energy_kev": 11.1,
        "sample_puck": 40,
        "sample_pin": 3
    }
}<|MERGE_RESOLUTION|>--- conflicted
+++ resolved
@@ -26,12 +26,8 @@
             "focal_spot_size_x": 0.0,
             "focal_spot_size_y": 0.0,
             "comment": "Descriptive comment.",
-<<<<<<< HEAD
-            "sample_id": null
-=======
             "sample_id": 12345,
             "sample_barcode": null
->>>>>>> 35d4f36b
         }
     },
     "experiment_params": {
