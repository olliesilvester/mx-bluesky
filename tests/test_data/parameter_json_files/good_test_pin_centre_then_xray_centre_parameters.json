--- conflicted
+++ resolved
@@ -1,9 +1,5 @@
 {
-<<<<<<< HEAD
-    "params_version": "5.0.0",
-=======
     "params_version": "4.0.5",
->>>>>>> 249a007f
     "hyperion_params": {
         "beamline": "BL03S",
         "insertion_prefix": "SR03S",
@@ -46,12 +42,7 @@
         "omega_start": 0.0,
         "tip_offset_microns": 108.9,
         "grid_width_microns": 290.6,
-<<<<<<< HEAD
         "oav_centring_file": "tests/test_data/test_OAVCentring.json",
-        "use_ophyd_pin_tip_detect": true,
         "transmission_fraction": 1.0
-=======
-        "oav_centring_file": "tests/test_data/test_OAVCentring.json"
->>>>>>> 249a007f
     }
 }