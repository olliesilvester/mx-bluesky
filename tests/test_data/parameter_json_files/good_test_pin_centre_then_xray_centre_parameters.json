--- conflicted
+++ resolved
@@ -1,5 +1,4 @@
 {
-<<<<<<< HEAD
     "parameter_model_version": "5.0.0",
     "beamline": "BL03S",
     "insertion_prefix": "SR03S",
@@ -24,46 +23,6 @@
             10.0,
             20.0,
             30.0
-        ],
-        "beam_size_x": 1.0,
-        "beam_size_y": 1.0,
-        "focal_spot_size_x": 1.0,
-        "focal_spot_size_y": 1.0
-=======
-    "params_version": "4.0.5",
-    "hyperion_params": {
-        "beamline": "BL03S",
-        "insertion_prefix": "SR03S",
-        "detector": "EIGER2_X_16M",
-        "zocalo_environment": "devrmq",
-        "experiment_type": "pin_tip_centre_then_xray_centre",
-        "detector_params": {
-            "expected_energy_ev": 100,
-            "directory": "/tmp",
-            "prefix": "file_name",
-            "run_number": 0,
-            "use_roi_mode": false,
-            "det_dist_to_beam_converter_path": "tests/test_data/test_lookup_table.txt"
-        },
-        "ispyb_params": {
-            "visit_path": "/tmp/cm31105-4/",
-            "position": [
-                10.0,
-                20.0,
-                30.0
-            ],
-            "comment": "test"
-        }
-    },
-    "experiment_params": {
-        "snapshot_dir": "/tmp",
-        "exposure_time": 0.1,
-        "detector_distance": 100.0,
-        "omega_start": 0.0,
-        "tip_offset_microns": 108.9,
-        "grid_width_microns": 290.6,
-        "oav_centring_file": "tests/test_data/test_OAVCentring.json",
-        "transmission_fraction": 1.0
->>>>>>> bb12b349
+        ]
     }
 }