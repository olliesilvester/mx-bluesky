{
    "params_version": "4.0.5",
    "hyperion_params": {
        "beamline": "BL03S",
        "insertion_prefix": "SR03S",
        "detector": "EIGER2_X_16M",
        "zocalo_environment": "dev_artemis",
        "experiment_type": "flyscan_xray_centre",
        "detector_params": {
            "expected_energy_ev": 100,
<<<<<<< HEAD
            "directory": "/tmp/dls/i03/data/2024/cm31105-4/xraycentring/123456/",
=======
            "directory": "/tmp",
>>>>>>> ec834625
            "prefix": "file_name",
            "run_number": 1,
            "use_roi_mode": false,
            "det_dist_to_beam_converter_path": "tests/test_data/test_lookup_table.txt"
        },
        "ispyb_params": {
            "sample_id": "123456",
            "visit_path": "/tmp/dls/i03/data/2024/cm31105-4",
            "current_energy_ev": 100,
            "microns_per_pixel_x": 1.0,
            "microns_per_pixel_y": 1.0,
            "upper_left": [
                10.0,
                20.0,
                30.0
            ],
            "position": [
                10.0,
                20.0,
                30.0
            ],
            "xtal_snapshots_omega_start": [
                "test_1_y",
                "test_2_y",
                "test_3_y"
            ],
            "xtal_snapshots_omega_end": [
                "test_1_z",
                "test_2_z",
                "test_3_z"
            ],
            "xtal_snapshots": [
                "test_1",
                "test_2",
                "test_3"
            ],
            "beam_size_x": 1.0,
            "beam_size_y": 1.0,
            "focal_spot_size_x": 1.0,
            "focal_spot_size_y": 1.0,
            "comment": "test",
            "resolution": 1.0
        }
    },
    "experiment_params": {
        "x_steps": 5,
        "y_steps": 10,
        "z_steps": 2,
        "x_step_size": 0.1,
        "y_step_size": 0.1,
        "z_step_size": 0.1,
        "dwell_time_ms": 2,
        "x_start": 0.0,
        "y1_start": 0.0,
        "y2_start": 0.0,
        "z1_start": 0.0,
        "z2_start": 0.0,
        "exposure_time": 0.1,
        "detector_distance": 100.0,
        "omega_start": 0.0,
        "transmission_fraction": 1.0
    }
}<|MERGE_RESOLUTION|>--- conflicted
+++ resolved
@@ -8,11 +8,7 @@
         "experiment_type": "flyscan_xray_centre",
         "detector_params": {
             "expected_energy_ev": 100,
-<<<<<<< HEAD
             "directory": "/tmp/dls/i03/data/2024/cm31105-4/xraycentring/123456/",
-=======
-            "directory": "/tmp",
->>>>>>> ec834625
             "prefix": "file_name",
             "run_number": 1,
             "use_roi_mode": false,
