--- conflicted
+++ resolved
@@ -1,9 +1,5 @@
 {
-<<<<<<< HEAD
-    "params_version": "5.0.0",
-=======
     "params_version": "4.0.5",
->>>>>>> 249a007f
     "hyperion_params": {
         "beamline": "BL03S",
         "insertion_prefix": "SR03S",
