--- conflicted
+++ resolved
@@ -35,12 +35,7 @@
             "focal_spot_size_x": 0.0,
             "focal_spot_size_y": 0.0,
             "comment": "Descriptive comment.",
-<<<<<<< HEAD
-            "resolution": 1,
             "sample_id": "364758"
-=======
-            "sample_id": "0001"
->>>>>>> f7a84356
         }
     },
     "experiment_params": {
