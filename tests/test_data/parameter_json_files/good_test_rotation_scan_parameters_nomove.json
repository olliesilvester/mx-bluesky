--- conflicted
+++ resolved
@@ -44,11 +44,7 @@
                 "test_2",
                 "test_3"
             ],
-<<<<<<< HEAD
-            "transmission_fraction": 0.1,
-=======
             "flux": 10.0,
->>>>>>> 3ccdb76d
             "beam_size_x": 1.0,
             "beam_size_y": 1.0,
             "slit_gap_size_x": 1.0,
