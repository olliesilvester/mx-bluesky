<<<<<<< HEAD
import json
=======
import logging
>>>>>>> 39e3278c
import sys
import threading
from functools import partial
from typing import Callable, Generator, Optional, Sequence
from unittest.mock import MagicMock, patch

import pytest
from bluesky.run_engine import RunEngine
from bluesky.utils import Msg
from dodal.beamlines import beamline_utils, i03
from dodal.beamlines.beamline_parameters import (
    GDABeamlineParameters,
)
from dodal.devices.aperturescatterguard import (
    ApertureFiveDimensionalLocation,
    AperturePositions,
    ApertureScatterguard,
    SingleAperturePosition,
)
from dodal.devices.attenuator import Attenuator
from dodal.devices.backlight import Backlight
from dodal.devices.DCM import DCM
from dodal.devices.detector.detector_motion import DetectorMotion
from dodal.devices.eiger import EigerDetector
from dodal.devices.fast_grid_scan import GridScanCompleteStatus
from dodal.devices.flux import Flux
from dodal.devices.robot import BartRobot
from dodal.devices.s4_slit_gaps import S4SlitGaps
from dodal.devices.smargon import Smargon
from dodal.devices.synchrotron import Synchrotron, SynchrotronMode
from dodal.devices.undulator import Undulator
from dodal.devices.zebra import Zebra
from dodal.log import LOGGER as dodal_logger
from dodal.log import set_up_all_logging_handlers
from ophyd.epics_motor import EpicsMotor
from ophyd.status import DeviceStatus, Status
from ophyd_async.core import set_sim_value
from ophyd_async.core.async_status import AsyncStatus
from scanspec.core import Path as ScanPath
from scanspec.specs import Line

from hyperion.experiment_plans.flyscan_xray_centre_plan import (
    FlyScanXRayCentreComposite,
)
from hyperion.experiment_plans.rotation_scan_plan import RotationScanComposite
from hyperion.external_interaction.callbacks.logging_callback import (
    VerbosePlanExecutionLoggingCallback,
)
from hyperion.log import (
    ALL_LOGGERS,
    ISPYB_LOGGER,
    LOGGER,
    NEXUS_LOGGER,
    _get_logging_dir,
    do_default_logging_setup,
)
from hyperion.parameters.gridscan import ThreeDGridScan
from hyperion.parameters.plan_specific.grid_scan_with_edge_detect_params import (
    GridScanWithEdgeDetectInternalParameters,
)
from hyperion.parameters.plan_specific.gridscan_internal_params import (
    GridscanInternalParameters,
)
from hyperion.parameters.plan_specific.panda.panda_gridscan_internal_params import (
    PandAGridscanInternalParameters,
)
from hyperion.parameters.plan_specific.rotation_scan_internal_params import (
    RotationInternalParameters,
)

i03.DAQ_CONFIGURATION_PATH = "tests/test_data/test_daq_configuration"


def raw_params_from_file(filename):
    with open(filename) as f:
        return json.loads(f.read())


def default_raw_params():
    return raw_params_from_file(
        "tests/test_data/parameter_json_files/test_parameter_defaults.json"
    )


def create_dummy_scan_spec(x_steps, y_steps, z_steps):
    x_line = Line("sam_x", 0, 10, 10)
    y_line = Line("sam_y", 10, 20, 20)
    z_line = Line("sam_z", 30, 50, 30)

    specs = [y_line * ~x_line, z_line * ~x_line]
    specs = [ScanPath(spec.calculate()) for spec in specs]
    return [spec.consume().midpoints for spec in specs]


def _reset_loggers(loggers):
    """Clear all handlers and tear down the logging hierarchy, leave logger references intact."""
    clear_log_handlers(loggers)
    for logger in loggers:
        if logger.name != "Hyperion":
            # Hyperion parent is configured on module import, do not remove
            logger.parent = logging.getLogger()


def clear_log_handlers(loggers):
    for logger in loggers:
        for handler in logger.handlers:
            handler.close()
        logger.handlers.clear()


def pytest_runtest_setup(item):
    markers = [m.name for m in item.own_markers]
    if item.config.getoption("logging") and "skip_log_setup" not in markers:
        if LOGGER.handlers == []:
            if dodal_logger.handlers == []:
                print("Initialising Hyperion logger for tests")
                do_default_logging_setup(dev_mode=True)
        if ISPYB_LOGGER.handlers == []:
            print("Initialising ISPyB logger for tests")
            set_up_all_logging_handlers(
                ISPYB_LOGGER,
                _get_logging_dir(),
                "hyperion_ispyb_callback.log",
                True,
                10000,
            )
        if NEXUS_LOGGER.handlers == []:
            print("Initialising nexus logger for tests")
            set_up_all_logging_handlers(
                NEXUS_LOGGER,
                _get_logging_dir(),
                "hyperion_ispyb_callback.log",
                True,
                10000,
            )
    else:
        print("Skipping log setup for log test - deleting existing handlers")
        _reset_loggers([*ALL_LOGGERS, dodal_logger])


def pytest_runtest_teardown(item):
    if "dodal.beamlines.beamline_utils" in sys.modules:
        sys.modules["dodal.beamlines.beamline_utils"].clear_devices()
    markers = [m.name for m in item.own_markers]
    if "skip_log_setup" in markers:
        _reset_loggers([*ALL_LOGGERS, dodal_logger])


@pytest.fixture
def RE():
    RE = RunEngine({}, call_returns_result=True)
    RE.subscribe(
        VerbosePlanExecutionLoggingCallback()
    )  # log all events at INFO for easier debugging
    yield RE
    try:
        RE.halt()
    except Exception as e:
        print(f"Got exception while halting RunEngine {e}")
    finally:
        stopped_event = threading.Event()

        def stop_event_loop():
            RE.loop.stop()  # noqa: F821
            stopped_event.set()

        RE.loop.call_soon_threadsafe(stop_event_loop)
        stopped_event.wait(10)
    del RE


def mock_set(motor: EpicsMotor, val):
    motor.user_setpoint.sim_put(val)  # type: ignore
    motor.user_readback.sim_put(val)  # type: ignore
    return Status(done=True, success=True)


def patch_motor(motor: EpicsMotor):
    return patch.object(motor, "set", MagicMock(side_effect=partial(mock_set, motor)))


@pytest.fixture
def beamline_parameters():
    return GDABeamlineParameters.from_file(
        "tests/test_data/test_beamline_parameters.txt"
    )


@pytest.fixture
def test_fgs_params():
    return GridscanInternalParameters(
        **raw_params_from_file(
            "tests/test_data/parameter_json_files/test_internal_parameter_defaults.json"
        )
    )


@pytest.fixture
def test_new_fgs_params():
    return ThreeDGridScan(
        **raw_params_from_file(
            "tests/test_data/new_parameter_json_files/good_test_parameters.json"
        )
    )


@pytest.fixture
def test_panda_fgs_params():
    return PandAGridscanInternalParameters(
        **raw_params_from_file(
            "tests/test_data/parameter_json_files/panda_test_parameters.json"
        )
    )


@pytest.fixture
def test_rotation_params():
    return RotationInternalParameters(
        **raw_params_from_file(
            "tests/test_data/parameter_json_files/good_test_rotation_scan_parameters.json"
        )
    )


@pytest.fixture
def test_rotation_params_nomove():
    return RotationInternalParameters(
        **raw_params_from_file(
            "tests/test_data/parameter_json_files/good_test_rotation_scan_parameters_nomove.json"
        )
    )


@pytest.fixture
def done_status():
    s = Status()
    s.set_finished()
    return s


@pytest.fixture
def eiger(done_status):
    eiger = i03.eiger(fake_with_ophyd_sim=True)
    eiger.stage = MagicMock(return_value=done_status)
    eiger.unstage = MagicMock(return_value=done_status)
    return eiger


@pytest.fixture
def smargon() -> Generator[Smargon, None, None]:
    smargon = i03.smargon(fake_with_ophyd_sim=True)
    smargon.x.user_setpoint._use_limits = False
    smargon.y.user_setpoint._use_limits = False
    smargon.z.user_setpoint._use_limits = False
    smargon.omega.user_setpoint._use_limits = False
    smargon.omega.velocity._use_limits = False

    # Initial positions, needed for stub_offsets
    smargon.stub_offsets.center_at_current_position.disp.sim_put(0)  # type: ignore
    smargon.x.user_readback.sim_put(0.0)  # type: ignore
    smargon.y.user_readback.sim_put(0.0)  # type: ignore
    smargon.z.user_readback.sim_put(0.0)  # type: ignore

    with patch_motor(smargon.omega), patch_motor(smargon.x), patch_motor(
        smargon.y
    ), patch_motor(smargon.z), patch_motor(smargon.chi), patch_motor(smargon.phi):
        yield smargon


@pytest.fixture
def zebra():
    RunEngine()
    zebra = i03.zebra(fake_with_ophyd_sim=True)
    mock_arm = MagicMock(
        side_effect=zebra.pc.arm.armed.set,
        return_value=Status(done=True, success=True),
    )
    with patch.object(zebra.pc.arm.arm_set, "set", mock_arm):
        return i03.zebra(fake_with_ophyd_sim=True)


@pytest.fixture
def backlight():
    return i03.backlight(fake_with_ophyd_sim=True)


@pytest.fixture
def detector_motion():
    det = i03.detector_motion(fake_with_ophyd_sim=True)
    det.z.user_setpoint._use_limits = False

    with patch_motor(det.z):
        yield det


@pytest.fixture
def undulator():
    return i03.undulator(fake_with_ophyd_sim=True)


@pytest.fixture
def s4_slit_gaps():
    return i03.s4_slit_gaps(fake_with_ophyd_sim=True)


@pytest.fixture
def synchrotron():
    RunEngine()  # A RE is needed to start the bluesky loop
    synchrotron = i03.synchrotron(fake_with_ophyd_sim=True)
    set_sim_value(synchrotron.synchrotron_mode, SynchrotronMode.USER)
    set_sim_value(synchrotron.topup_start_countdown, 10)
    return synchrotron


@pytest.fixture
def oav():
    return i03.oav(fake_with_ophyd_sim=True)


@pytest.fixture
def flux():
    return i03.flux(fake_with_ophyd_sim=True)


@pytest.fixture
def pin_tip():
    return i03.pin_tip_detection(fake_with_ophyd_sim=True)


@pytest.fixture
def ophyd_pin_tip_detection():
    RunEngine()  # A RE is needed to start the bluesky loop
    pin_tip_detection = i03.pin_tip_detection(fake_with_ophyd_sim=True)
    return pin_tip_detection


@pytest.fixture
def robot(done_status):
    RunEngine()  # A RE is needed to start the bluesky loop
    robot = i03.robot(fake_with_ophyd_sim=True)
    set_sim_value(robot.barcode.bare_signal, ["BARCODE"])
    robot.set = MagicMock(return_value=done_status)
    return robot


@pytest.fixture
def attenuator():
    with patch(
        "dodal.devices.attenuator.await_value",
        return_value=Status(done=True, success=True),
        autospec=True,
    ):
        attenuator = i03.attenuator(fake_with_ophyd_sim=True)
        attenuator.actual_transmission.sim_put(0.49118047952)  # type: ignore
        yield attenuator


@pytest.fixture
def xbpm_feedback(done_status):
    xbpm = i03.xbpm_feedback(fake_with_ophyd_sim=True)
    xbpm.trigger = MagicMock(return_value=done_status)  # type: ignore
    yield xbpm
    beamline_utils.clear_devices()


@pytest.fixture
def dcm():
    dcm = i03.dcm(fake_with_ophyd_sim=True)
    dcm.energy_in_kev.user_readback.sim_put(12.7)  # type: ignore
    dcm.pitch_in_mrad.user_setpoint._use_limits = False
    dcm.dcm_roll_converter_lookup_table_path = (
        "tests/test_data/test_beamline_dcm_roll_converter.txt"
    )
    dcm.dcm_pitch_converter_lookup_table_path = (
        "tests/test_data/test_beamline_dcm_pitch_converter.txt"
    )
    return dcm


@pytest.fixture
def qbpm1():
    return i03.qbpm1(fake_with_ophyd_sim=True)


@pytest.fixture
def vfm():
    vfm = i03.vfm(fake_with_ophyd_sim=True)
    vfm.bragg_to_lat_lookup_table_path = (
        "tests/test_data/test_beamline_vfm_lat_converter.txt"
    )
    return vfm


@pytest.fixture
def vfm_mirror_voltages():
    voltages = i03.vfm_mirror_voltages(fake_with_ophyd_sim=True)
    voltages.voltage_lookup_table_path = "tests/test_data/test_mirror_focus.json"
    yield voltages
    beamline_utils.clear_devices()


@pytest.fixture
def undulator_dcm():
    yield i03.undulator_dcm(fake_with_ophyd_sim=True)
    beamline_utils.clear_devices()


@pytest.fixture
def aperture_scatterguard(done_status):
    AperturePositions.LARGE = SingleAperturePosition(
        location=ApertureFiveDimensionalLocation(0, 1, 2, 3, 4),
        name="Large",
        GDA_name="LARGE_APERTURE",
        radius_microns=100,
    )
    AperturePositions.MEDIUM = SingleAperturePosition(
        location=ApertureFiveDimensionalLocation(5, 6, 2, 8, 9),
        name="Medium",
        GDA_name="MEDIUM_APERTURE",
        radius_microns=50,
    )
    AperturePositions.SMALL = SingleAperturePosition(
        location=ApertureFiveDimensionalLocation(10, 11, 2, 13, 14),
        name="Small",
        GDA_name="SMALL_APERTURE",
        radius_microns=20,
    )
    AperturePositions.ROBOT_LOAD = SingleAperturePosition(
        location=ApertureFiveDimensionalLocation(15, 16, 2, 18, 19),
        name="Robot_load",
        GDA_name="ROBOT_LOAD",
        radius_microns=None,
    )
    ap_sg = i03.aperture_scatterguard(
        fake_with_ophyd_sim=True,
        aperture_positions=AperturePositions(
            AperturePositions.LARGE,
            AperturePositions.MEDIUM,
            AperturePositions.SMALL,
            AperturePositions.ROBOT_LOAD,
        ),
    )
    ap_sg.aperture.z.user_setpoint.sim_put(2)  # type: ignore
    ap_sg.aperture.z.motor_done_move.sim_put(1)  # type: ignore
    with patch_motor(ap_sg.aperture.x), patch_motor(ap_sg.aperture.y), patch_motor(
        ap_sg.aperture.z
    ), patch_motor(ap_sg.scatterguard.x), patch_motor(ap_sg.scatterguard.y):
        ap_sg.set(ap_sg.aperture_positions.SMALL)  # type: ignore
        yield ap_sg


@pytest.fixture()
def test_config_files():
    return {
        "zoom_params_file": "tests/test_data/test_jCameraManZoomLevels.xml",
        "oav_config_json": "tests/test_data/test_OAVCentring.json",
        "display_config": "tests/test_data/test_display.configuration",
    }


@pytest.fixture
def test_full_grid_scan_params():
    params = raw_params_from_file(
        "tests/test_data/parameter_json_files/good_test_grid_with_edge_detect_parameters.json"
    )
    return GridScanWithEdgeDetectInternalParameters(**params)


@pytest.fixture()
def fake_create_devices(
    eiger: EigerDetector,
    smargon: Smargon,
    zebra: Zebra,
    detector_motion: DetectorMotion,
    aperture_scatterguard: ApertureScatterguard,
):
    mock_omega_sets = MagicMock(return_value=Status(done=True, success=True))

    mock_arm_disarm = MagicMock(
        side_effect=zebra.pc.arm.armed.set, return_value=Status(done=True, success=True)
    )
    zebra.pc.arm.set = mock_arm_disarm
    smargon.omega.velocity.set = mock_omega_sets
    smargon.omega.set = mock_omega_sets

    devices = {
        "eiger": eiger,
        "smargon": smargon,
        "zebra": zebra,
        "detector_motion": detector_motion,
        "backlight": i03.backlight(fake_with_ophyd_sim=True),
        "ap_sg": aperture_scatterguard,
    }
    return devices


@pytest.fixture()
def fake_create_rotation_devices(
    eiger: EigerDetector,
    smargon: Smargon,
    zebra: Zebra,
    detector_motion: DetectorMotion,
    backlight: Backlight,
    attenuator: Attenuator,
    flux: Flux,
    undulator: Undulator,
    aperture_scatterguard: ApertureScatterguard,
    synchrotron: Synchrotron,
    s4_slit_gaps: S4SlitGaps,
    dcm: DCM,
    robot: BartRobot,
    done_status,
):
    mock_omega_sets = MagicMock(return_value=Status(done=True, success=True))
    mock_omega_velocity_sets = MagicMock(return_value=Status(done=True, success=True))

    mock_arm_disarm = MagicMock(
        side_effect=zebra.pc.arm.armed.set, return_value=Status(done=True, success=True)
    )
    zebra.pc.arm.set = mock_arm_disarm
    smargon.omega.velocity.set = mock_omega_velocity_sets
    smargon.omega.set = mock_omega_sets

    smargon.omega.max_velocity.sim_put(131)  # type: ignore

    return RotationScanComposite(
        attenuator=attenuator,
        backlight=backlight,
        dcm=dcm,
        detector_motion=detector_motion,
        eiger=eiger,
        flux=flux,
        smargon=smargon,
        undulator=undulator,
        aperture_scatterguard=aperture_scatterguard,
        synchrotron=synchrotron,
        s4_slit_gaps=s4_slit_gaps,
        zebra=zebra,
        robot=robot,
    )


@pytest.fixture
def zocalo(done_status):
    zoc = i03.zocalo(fake_with_ophyd_sim=True)
    zoc.stage = MagicMock(return_value=done_status)
    zoc.unstage = MagicMock(return_value=done_status)
    return zoc


def mock_gridscan_kickoff_complete(gridscan):
    gridscan_start = DeviceStatus(device=gridscan)
    gridscan_start.set_finished()
    gridscan_result = GridScanCompleteStatus(device=gridscan)
    gridscan_result.set_finished()
    gridscan.kickoff = MagicMock(return_value=gridscan_start)
    gridscan.complete = MagicMock(return_value=gridscan_result)


@pytest.fixture
def fake_fgs_composite(
    smargon: Smargon,
    test_fgs_params: GridscanInternalParameters,
    RE: RunEngine,
    done_status,
    attenuator,
    xbpm_feedback,
    aperture_scatterguard,
    zocalo,
    dcm,
):
    fake_composite = FlyScanXRayCentreComposite(
        aperture_scatterguard=aperture_scatterguard,
        attenuator=attenuator,
        backlight=i03.backlight(fake_with_ophyd_sim=True),
        dcm=dcm,
        # We don't use the eiger fixture here because .unstage() is used in some tests
        eiger=i03.eiger(fake_with_ophyd_sim=True),
        fast_grid_scan=i03.fast_grid_scan(fake_with_ophyd_sim=True),
        flux=i03.flux(fake_with_ophyd_sim=True),
        s4_slit_gaps=i03.s4_slit_gaps(fake_with_ophyd_sim=True),
        smargon=smargon,
        undulator=i03.undulator(fake_with_ophyd_sim=True),
        synchrotron=i03.synchrotron(fake_with_ophyd_sim=True),
        xbpm_feedback=xbpm_feedback,
        zebra=i03.zebra(fake_with_ophyd_sim=True),
        zocalo=zocalo,
        panda=MagicMock(),
        panda_fast_grid_scan=i03.panda_fast_grid_scan(fake_with_ophyd_sim=True),
        robot=i03.robot(fake_with_ophyd_sim=True),
    )

    fake_composite.eiger.stage = MagicMock(return_value=done_status)
    # unstage should be mocked on a per-test basis because several rely on unstage
    fake_composite.eiger.set_detector_parameters(
        test_fgs_params.hyperion_params.detector_params
    )
    fake_composite.eiger.ALL_FRAMES_TIMEOUT = 2  # type: ignore
    fake_composite.eiger.stop_odin_when_all_frames_collected = MagicMock()
    fake_composite.eiger.odin.check_odin_state = lambda: True
    fake_composite.aperture_scatterguard.aperture.x.user_setpoint._use_limits = False
    fake_composite.aperture_scatterguard.aperture.y.user_setpoint._use_limits = False
    fake_composite.aperture_scatterguard.aperture.z.user_setpoint._use_limits = False
    fake_composite.aperture_scatterguard.scatterguard.x.user_setpoint._use_limits = (
        False
    )
    fake_composite.aperture_scatterguard.scatterguard.y.user_setpoint._use_limits = (
        False
    )

    mock_gridscan_kickoff_complete(fake_composite.fast_grid_scan)
    mock_gridscan_kickoff_complete(fake_composite.panda_fast_grid_scan)

    test_result = {
        "centre_of_mass": [6, 6, 6],
        "max_voxel": [5, 5, 5],
        "max_count": 123456,
        "n_voxels": 321,
        "total_count": 999999,
        "bounding_box": [[3, 3, 3], [9, 9, 9]],
    }

    @AsyncStatus.wrap
    async def mock_complete(result):
        await fake_composite.zocalo._put_results([result], {"dcid": 0, "dcgid": 0})

    fake_composite.zocalo.trigger = MagicMock(
        side_effect=partial(mock_complete, test_result)
    )  # type: ignore
    fake_composite.zocalo.timeout_s = 3
    fake_composite.fast_grid_scan.scan_invalid.sim_put(False)  # type: ignore
    fake_composite.fast_grid_scan.position_counter.sim_put(0)  # type: ignore
    fake_composite.smargon.x.max_velocity.sim_put(10)  # type: ignore

    set_sim_value(fake_composite.robot.barcode.bare_signal, ["BARCODE"])

    return fake_composite


def fake_read(obj, initial_positions, _):
    initial_positions[obj] = 0
    yield Msg("null", obj)


class RunEngineSimulator:
    """This class simulates a Bluesky RunEngine by recording and injecting responses to messages according to the
    bluesky Message Protocol (see bluesky docs for details).
    Basic usage consists of
    1) Registering various handlers to respond to anticipated messages in the experiment plan and fire any
    needed callbacks.
    2) Calling simulate_plan()
    3) Examining the returned message list and making asserts against them"""

    def __init__(self):
        self.message_handlers = []
        self.callbacks = {}
        self.next_callback_token = 0

    def add_handler_for_callback_subscribes(self):
        """Add a handler that registers all the callbacks from subscribe messages so we can call them later.
        You probably want to call this as one of the first things unless you have a good reason not to.
        """
        self.message_handlers.append(
            MessageHandler(
                lambda msg: msg.command == "subscribe",
                lambda msg: self._add_callback(msg.args),
            )
        )

    def add_handler(
        self,
        commands: Sequence[str],
        obj_name: Optional[str],
        handler: Callable[[Msg], object],
    ):
        """Add the specified handler for a particular message
        Args:
            commands: the command name for the message as defined in bluesky Message Protocol, or a sequence if more
            than one matches
            obj_name: the name property of the obj to match, can be None as not all messages have a name
            handler: a lambda that accepts a Msg and returns an object; the object is sent to the current yield statement
            in the generator, and is used when reading values from devices, the structure of the object depends on device
            hinting.
        """
        if isinstance(commands, str):
            commands = [commands]

        self.message_handlers.append(
            MessageHandler(
                lambda msg: msg.command in commands
                and (obj_name is None or (msg.obj and msg.obj.name == obj_name)),
                handler,
            )
        )

    def add_wait_handler(
        self, handler: Callable[[Msg], None], group: str = "any"
    ) -> None:
        """Add a wait handler for a particular message
        Args:
            handler: a lambda that accepts a Msg, use this to execute any code that simulates something that's
            supposed to complete when a group finishes
            group: name of the group to wait for, default is any which matches them all
        """
        self.message_handlers.append(
            MessageHandler(
                lambda msg: msg.command == "wait"
                and (group == "any" or msg.kwargs["group"] == group),
                handler,
            )
        )

    def fire_callback(self, document_name, document) -> None:
        """Fire all the callbacks registered for this document type in order to simulate something happening
        Args:
             document_name: document name as defined in the Bluesky Message Protocol 'subscribe' call,
             all subscribers filtering on this document name will be called
             document: the document to send
        """
        for callback_func, callback_docname in self.callbacks.values():
            if callback_docname == "all" or callback_docname == document_name:
                callback_func(document_name, document)

    def simulate_plan(self, gen: Generator[Msg, object, object]) -> list[Msg]:
        """Simulate the RunEngine executing the plan
        Args:
            gen: the generator function that executes the plan
        Returns:
            a list of the messages generated by the plan
        """
        messages = []
        send_value = None
        try:
            while msg := gen.send(send_value):
                send_value = None
                messages.append(msg)
                LOGGER.debug(f"<{msg}")
                if handler := next(
                    (h for h in self.message_handlers if h.predicate(msg)), None
                ):
                    send_value = handler.runnable(msg)

                if send_value:
                    LOGGER.debug(f">send {send_value}")
        except StopIteration:
            pass
        return messages

    def _add_callback(self, msg_args):
        self.callbacks[self.next_callback_token] = msg_args
        self.next_callback_token += 1

    def assert_message_and_return_remaining(
        self,
        messages: list[Msg],
        predicate: Callable[[Msg], bool],
        group: Optional[str] = None,
    ):
        """Find the next message matching the predicate, assert that we found it
        Return: all the remaining messages starting from the matched message"""
        indices = [
            i
            for i in range(len(messages))
            if (
                not group
                or (messages[i].kwargs and messages[i].kwargs.get("group") == group)
            )
            and predicate(messages[i])
        ]
        assert indices, f"Nothing matched predicate {predicate}"
        return messages[indices[0] :]

    def mock_message_generator(
        self,
        function_name: str,
    ) -> Callable[..., Generator[Msg, object, object]]:
        """Returns a callable that returns a generator yielding a Msg object recording the call arguments.
        This can be used to mock methods returning a bluesky plan or portion thereof, call it from within a unit test
        using the RunEngineSimulator, and then perform asserts on the message to verify in-order execution of the plan
        """

        def mock_method(*args, **kwargs):
            yield Msg(function_name, None, *args, **kwargs)

        return mock_method


class MessageHandler:
    def __init__(self, p: Callable[[Msg], bool], r: Callable[[Msg], object]):
        self.predicate = p
        self.runnable = r


@pytest.fixture
def sim_run_engine():
    return RunEngineSimulator()<|MERGE_RESOLUTION|>--- conflicted
+++ resolved
@@ -1,8 +1,5 @@
-<<<<<<< HEAD
 import json
-=======
 import logging
->>>>>>> 39e3278c
 import sys
 import threading
 from functools import partial
