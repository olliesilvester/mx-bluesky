import sys
from functools import partial
from os import environ, getenv
from typing import Callable, Generator, Optional, Sequence
from unittest.mock import MagicMock, patch

import pytest
from bluesky.run_engine import RunEngine
from bluesky.utils import Msg
from dodal.beamlines import beamline_utils, i03
from dodal.beamlines.beamline_parameters import GDABeamlineParameters
from dodal.devices.aperturescatterguard import AperturePositions
from dodal.devices.attenuator import Attenuator
from dodal.devices.backlight import Backlight
from dodal.devices.detector_motion import DetectorMotion
from dodal.devices.eiger import EigerDetector
from dodal.devices.fast_grid_scan import GridScanCompleteStatus
from dodal.devices.flux import Flux
from dodal.devices.s4_slit_gaps import S4SlitGaps
from dodal.devices.smargon import Smargon
from dodal.devices.synchrotron import Synchrotron
from dodal.devices.undulator import Undulator
from dodal.devices.zebra import Zebra
from dodal.log import LOGGER as dodal_logger
from ophyd.epics_motor import EpicsMotor
from ophyd.status import DeviceStatus, Status
from ophyd_async.core.async_status import AsyncStatus

from hyperion.experiment_plans.flyscan_xray_centre_plan import (
    FlyScanXRayCentreComposite,
)
from hyperion.experiment_plans.rotation_scan_plan import RotationScanComposite
from hyperion.external_interaction.callbacks.logging_callback import (
    VerbosePlanExecutionLoggingCallback,
)
from hyperion.log import (
    ALL_LOGGERS,
    ISPYB_LOGGER,
    LOGGER,
    NEXUS_LOGGER,
    set_up_logging_handlers,
)
from hyperion.parameters.external_parameters import from_file as raw_params_from_file
from hyperion.parameters.plan_specific.grid_scan_with_edge_detect_params import (
    GridScanWithEdgeDetectInternalParameters,
)
from hyperion.parameters.plan_specific.gridscan_internal_params import (
    GridscanInternalParameters,
)
from hyperion.parameters.plan_specific.rotation_scan_internal_params import (
    RotationInternalParameters,
)


def _destroy_loggers(loggers):
    for logger in loggers:
        for handler in logger.handlers:
            handler.close()
        logger.handlers.clear()


def pytest_runtest_setup(item):
    markers = [m.name for m in item.own_markers]
    log_level = "DEBUG" if item.config.option.debug_logging else "INFO"
    log_params = {"logging_level": log_level, "dev_mode": True}
    if "skip_log_setup" not in markers:
        if LOGGER.handlers == []:
            if dodal_logger.handlers == []:
                print(f"Initialising Hyperion logger for tests at {log_level}")
                set_up_logging_handlers(logger=LOGGER, **log_params)
        if ISPYB_LOGGER.handlers == []:
            print(f"Initialising ISPyB logger for tests at {log_level}")
            set_up_logging_handlers(
                **log_params,
                filename="hyperion_ispyb_callback.txt",
                logger=ISPYB_LOGGER,
            )
        if NEXUS_LOGGER.handlers == []:
            print(f"Initialising nexus logger for tests at {log_level}")
            set_up_logging_handlers(
                **log_params,
                filename="hyperion_nexus_callback.txt",
                logger=NEXUS_LOGGER,
            )
    else:
        print("Skipping log setup for log test - deleting existing handlers")
        _destroy_loggers([*ALL_LOGGERS, dodal_logger])

    if "s03" in markers:
        print("Running s03 test - setting EPICS server ports variables...")
        s03_epics_server_port = getenv("S03_EPICS_CA_SERVER_PORT")
        s03_epics_repeater_port = getenv("S03_EPICS_CA_REPEATER_PORT")

        assert (
            s03_epics_server_port is not None and s03_epics_repeater_port is not None
        ), (
            "Please run the S03 launch script with the '-f' flag to run it on a port "
            " which doesn't clash with the real EPICS ports."
        )

        environ["EPICS_CA_SERVER_PORT"] = s03_epics_server_port
        print(f"[EPICS_CA_SERVER_PORT] = {s03_epics_server_port}")
        environ["EPICS_CA_REPEATER_PORT"] = s03_epics_repeater_port
        print(f"[EPICS_CA_REPEATER_PORT] = {s03_epics_repeater_port}")


def pytest_runtest_teardown():
    if "dodal.beamlines.beamline_utils" in sys.modules:
        sys.modules["dodal.beamlines.beamline_utils"].clear_devices()


@pytest.fixture
def RE():
    RE = RunEngine({}, call_returns_result=True)
    RE.subscribe(
        VerbosePlanExecutionLoggingCallback()
    )  # log all events at INFO for easier debugging
    return RE


def mock_set(motor: EpicsMotor, val):
    motor.user_setpoint.sim_put(val)  # type: ignore
    motor.user_readback.sim_put(val)  # type: ignore
    return Status(done=True, success=True)


def patch_motor(motor):
    return patch.object(motor, "set", partial(mock_set, motor))


@pytest.fixture
def beamline_parameters():
    return GDABeamlineParameters.from_file(
        "tests/test_data/test_beamline_parameters.txt"
    )


@pytest.fixture
def test_fgs_params():
    return GridscanInternalParameters(**raw_params_from_file())


@pytest.fixture
def test_rotation_params():
    return RotationInternalParameters(
        **raw_params_from_file(
            "tests/test_data/parameter_json_files/good_test_rotation_scan_parameters.json"
        )
    )


@pytest.fixture
def test_rotation_params_nomove():
    return RotationInternalParameters(
        **raw_params_from_file(
            "tests/test_data/parameter_json_files/good_test_rotation_scan_parameters_nomove.json"
        )
    )


@pytest.fixture
def done_status():
    s = Status()
    s.set_finished()
    return s


@pytest.fixture
def eiger(done_status):
    eiger = i03.eiger(fake_with_ophyd_sim=True)
    eiger.stage = MagicMock(return_value=done_status)
    eiger.unstage = MagicMock(return_value=done_status)
    return eiger


@pytest.fixture
def smargon() -> Generator[Smargon, None, None]:
    smargon = i03.smargon(fake_with_ophyd_sim=True)
    smargon.x.user_setpoint._use_limits = False
    smargon.y.user_setpoint._use_limits = False
    smargon.z.user_setpoint._use_limits = False
    smargon.omega.user_setpoint._use_limits = False

    # Initial positions, needed for stub_offsets
    smargon.stub_offsets.center_at_current_position.disp.sim_put(0)  # type: ignore
    smargon.x.user_readback.sim_put(0.0)  # type: ignore
    smargon.y.user_readback.sim_put(0.0)  # type: ignore
    smargon.z.user_readback.sim_put(0.0)  # type: ignore

    with patch_motor(smargon.omega), patch_motor(smargon.x), patch_motor(
        smargon.y
    ), patch_motor(smargon.z):
        yield smargon


@pytest.fixture
def zebra():
    return i03.zebra(fake_with_ophyd_sim=True)


@pytest.fixture
def backlight():
    return i03.backlight(fake_with_ophyd_sim=True)


@pytest.fixture
def detector_motion():
    det = i03.detector_motion(fake_with_ophyd_sim=True)
    det.z.user_setpoint._use_limits = False

    with patch_motor(det.z):
        yield det


@pytest.fixture
def undulator():
    return i03.undulator(fake_with_ophyd_sim=True)


@pytest.fixture
def s4_slit_gaps():
    return i03.s4_slit_gaps(fake_with_ophyd_sim=True)


@pytest.fixture
def synchrotron():
    return i03.synchrotron(fake_with_ophyd_sim=True)


@pytest.fixture
def oav():
    return i03.oav(fake_with_ophyd_sim=True)


@pytest.fixture
def flux():
    return i03.flux(fake_with_ophyd_sim=True)


@pytest.fixture
def attenuator():
    with patch(
        "dodal.devices.attenuator.await_value",
        return_value=Status(done=True, success=True),
        autospec=True,
    ):
        yield i03.attenuator(fake_with_ophyd_sim=True)


@pytest.fixture
<<<<<<< HEAD
def xbpm_feedback(done_status):
    xbpm = i03.xbpm_feedback(fake_with_ophyd_sim=True)
    xbpm.trigger = MagicMock(return_value=done_status)  # type: ignore
    return xbpm


@pytest.fixture
def aperture_scatterguard(done_status):
    ap_sg = i03.aperture_scatterguard(
=======
def dcm():
    dcm = i03.dcm(fake_with_ophyd_sim=True)
    dcm.pitch_in_mrad.user_setpoint._use_limits = False
    dcm.dcm_roll_converter_lookup_table_path = (
        "tests/test_data/test_beamline_dcm_roll_converter.txt"
    )
    dcm.dcm_pitch_converter_lookup_table_path = (
        "tests/test_data/test_beamline_dcm_pitch_converter.txt"
    )
    return dcm


@pytest.fixture
def qbpm1():
    return i03.qbpm1(fake_with_ophyd_sim=True)


@pytest.fixture
def vfm():
    vfm = i03.vfm(fake_with_ophyd_sim=True)
    vfm.bragg_to_lat_lookup_table_path = (
        "tests/test_data/test_beamline_vfm_lat_converter.txt"
    )
    return vfm


@pytest.fixture
def vfm_mirror_voltages():
    voltages = i03.vfm_mirror_voltages(fake_with_ophyd_sim=True)
    voltages.voltage_lookup_table_path = "tests/test_data/test_mirror_focus.json"
    yield voltages
    beamline_utils.clear_devices()


@pytest.fixture
def hfm():
    return i03.hfm(fake_with_ophyd_sim=True)


@pytest.fixture
def aperture_scatterguard():
    return i03.aperture_scatterguard(
>>>>>>> da26582c
        fake_with_ophyd_sim=True,
        aperture_positions=AperturePositions(
            LARGE=(0, 1, 2, 3, 4),
            MEDIUM=(5, 6, 7, 8, 9),
            SMALL=(10, 11, 12, 13, 14),
            ROBOT_LOAD=(15, 16, 17, 18, 19),
        ),
    )
    ap_sg.aperture.z.motor_done_move.sim_put(1)  # type: ignore
    with patch_motor(ap_sg.aperture.x), patch_motor(ap_sg.aperture.y), patch_motor(
        ap_sg.aperture.z
    ), patch_motor(ap_sg.scatterguard.x), patch_motor(ap_sg.scatterguard.y):
        yield ap_sg


@pytest.fixture()
def test_config_files():
    return {
        "zoom_params_file": "tests/test_data/test_jCameraManZoomLevels.xml",
        "oav_config_json": "tests/test_data/test_OAVCentring.json",
        "display_config": "tests/test_data/test_display.configuration",
    }


@pytest.fixture
def test_full_grid_scan_params():
    params = raw_params_from_file(
        "tests/test_data/parameter_json_files/good_test_grid_with_edge_detect_parameters.json"
    )
    return GridScanWithEdgeDetectInternalParameters(**params)


@pytest.fixture()
def fake_create_devices(
    eiger: EigerDetector,
    smargon: Smargon,
    zebra: Zebra,
    detector_motion: DetectorMotion,
):
    mock_omega_sets = MagicMock(return_value=Status(done=True, success=True))

    mock_arm_disarm = MagicMock(
        side_effect=zebra.pc.arm.armed.set, return_value=Status(done=True, success=True)
    )
    zebra.pc.arm.set = mock_arm_disarm
    smargon.omega.velocity.set = mock_omega_sets
    smargon.omega.set = mock_omega_sets

    devices = {
        "eiger": eiger,
        "smargon": smargon,
        "zebra": zebra,
        "detector_motion": detector_motion,
        "backlight": i03.backlight(fake_with_ophyd_sim=True),
    }
    return devices


@pytest.fixture()
def fake_create_rotation_devices(
    eiger: EigerDetector,
    smargon: Smargon,
    zebra: Zebra,
    detector_motion: DetectorMotion,
    backlight: Backlight,
    attenuator: Attenuator,
    flux: Flux,
    undulator: Undulator,
    synchrotron: Synchrotron,
    s4_slit_gaps: S4SlitGaps,
    done_status,
):
    mock_omega_sets = MagicMock(return_value=Status(done=True, success=True))

    mock_arm_disarm = MagicMock(
        side_effect=zebra.pc.arm.armed.set, return_value=Status(done=True, success=True)
    )
    zebra.pc.arm.set = mock_arm_disarm
    smargon.omega.velocity.set = mock_omega_sets
    smargon.omega.set = mock_omega_sets

    return RotationScanComposite(
        attenuator=attenuator,
        backlight=backlight,
        detector_motion=detector_motion,
        eiger=eiger,
        flux=flux,
        smargon=smargon,
        undulator=undulator,
        synchrotron=synchrotron,
        s4_slit_gaps=s4_slit_gaps,
        zebra=zebra,
    )


@pytest.fixture
def fake_fgs_composite(
    smargon: Smargon,
    test_fgs_params: GridscanInternalParameters,
    RE: RunEngine,
    done_status,
    attenuator,
    xbpm_feedback,
    aperture_scatterguard,
):
    fake_composite = FlyScanXRayCentreComposite(
        aperture_scatterguard=aperture_scatterguard,
        attenuator=attenuator,
        backlight=i03.backlight(fake_with_ophyd_sim=True),
        # We don't use the eiger fixture here because .unstage() is used in some tests
        eiger=i03.eiger(fake_with_ophyd_sim=True),
        fast_grid_scan=i03.fast_grid_scan(fake_with_ophyd_sim=True),
        flux=i03.flux(fake_with_ophyd_sim=True),
        s4_slit_gaps=i03.s4_slit_gaps(fake_with_ophyd_sim=True),
        smargon=smargon,
        undulator=i03.undulator(fake_with_ophyd_sim=True),
        synchrotron=i03.synchrotron(fake_with_ophyd_sim=True),
        xbpm_feedback=xbpm_feedback,
        zebra=i03.zebra(fake_with_ophyd_sim=True),
        zocalo=i03.zocalo(),
    )

    fake_composite.eiger.stage = MagicMock(return_value=done_status)
    fake_composite.eiger.set_detector_parameters(
        test_fgs_params.hyperion_params.detector_params
    )
    fake_composite.eiger.ALL_FRAMES_TIMEOUT = 2  # type: ignore
    fake_composite.eiger.stop_odin_when_all_frames_collected = MagicMock()
    fake_composite.eiger.odin.check_odin_state = lambda: True
    fake_composite.aperture_scatterguard.aperture.x.user_setpoint._use_limits = False
    fake_composite.aperture_scatterguard.aperture.y.user_setpoint._use_limits = False
    fake_composite.aperture_scatterguard.aperture.z.user_setpoint._use_limits = False
    fake_composite.aperture_scatterguard.scatterguard.x.user_setpoint._use_limits = (
        False
    )
    fake_composite.aperture_scatterguard.scatterguard.y.user_setpoint._use_limits = (
        False
    )
    gridscan_start = DeviceStatus(device=fake_composite.fast_grid_scan)
    gridscan_start.set_finished()
    gridscan_result = GridScanCompleteStatus(device=fake_composite.fast_grid_scan)
    gridscan_result.set_finished()
    fake_composite.fast_grid_scan.kickoff = MagicMock(return_value=gridscan_start)
    fake_composite.fast_grid_scan.complete = MagicMock(return_value=gridscan_result)

    test_result = {
        "centre_of_mass": [6, 6, 6],
        "max_voxel": [5, 5, 5],
        "max_count": 123456,
        "n_voxels": 321,
        "total_count": 999999,
        "bounding_box": [[3, 3, 3], [9, 9, 9]],
    }

    @AsyncStatus.wrap
    async def mock_complete(result):
        await fake_composite.zocalo._put_results([result])

    fake_composite.zocalo.trigger = MagicMock(
        side_effect=partial(mock_complete, test_result)
    )  # type: ignore
    fake_composite.zocalo.timeout_s = 3
    fake_composite.fast_grid_scan.scan_invalid.sim_put(False)  # type: ignore
    fake_composite.fast_grid_scan.position_counter.sim_put(0)  # type: ignore

    return fake_composite


def fake_read(obj, initial_positions, _):
    initial_positions[obj] = 0
    yield Msg("null", obj)


class RunEngineSimulator:
    """This class simulates a Bluesky RunEngine by recording and injecting responses to messages according to the
    bluesky Message Protocol (see bluesky docs for details).
    Basic usage consists of
    1) Registering various handlers to respond to anticipated messages in the experiment plan and fire any
    needed callbacks.
    2) Calling simulate_plan()
    3) Examining the returned message list and making asserts against them"""

    def __init__(self):
        self.message_handlers = []
        self.callbacks = {}
        self.next_callback_token = 0

    def add_handler_for_callback_subscribes(self):
        """Add a handler that registers all the callbacks from subscribe messages so we can call them later.
        You probably want to call this as one of the first things unless you have a good reason not to.
        """
        self.message_handlers.append(
            MessageHandler(
                lambda msg: msg.command == "subscribe",
                lambda msg: self._add_callback(msg.args),
            )
        )

    def add_handler(
        self, commands: Sequence[str], obj_name: str, handler: Callable[[Msg], object]
    ):
        """Add the specified handler for a particular message
        Args:
            commands: the command name for the message as defined in bluesky Message Protocol, or a sequence if more
            than one matches
            obj_name: the name property of the obj to match, can be None as not all messages have a name
            handler: a lambda that accepts a Msg and returns an object; the object is sent to the current yield statement
            in the generator, and is used when reading values from devices, the structure of the object depends on device
            hinting.
        """
        if isinstance(commands, str):
            commands = [commands]

        self.message_handlers.append(
            MessageHandler(
                lambda msg: msg.command in commands
                and (obj_name is None or (msg.obj and msg.obj.name == obj_name)),
                handler,
            )
        )

    def add_wait_handler(self, handler: Callable[[Msg], None], group: str = "any"):
        """Add a wait handler for a particular message
        Args:
            handler: a lambda that accepts a Msg, use this to execute any code that simulates something that's
            supposed to complete when a group finishes
            group: name of the group to wait for, default is any which matches them all
        """
        self.message_handlers.append(
            MessageHandler(
                lambda msg: msg.command == "wait"
                and (group == "any" or msg.kwargs["group"] == group),
                handler,
            )
        )

    def fire_callback(self, document_name, document):
        """Fire all the callbacks registered for this document type in order to simulate something happening
        Args:
             document_name: document name as defined in the Bluesky Message Protocol 'subscribe' call,
             all subscribers filtering on this document name will be called
             document: the document to send
        """
        for callback_func, callback_docname in self.callbacks.values():
            if callback_docname == "all" or callback_docname == document_name:
                callback_func(document_name, document)

    def simulate_plan(self, gen: Generator[Msg, object, object]) -> list[Msg]:
        """Simulate the RunEngine executing the plan
        Args:
            gen: the generator function that executes the plan
        Returns:
            a list of the messages generated by the plan
        """
        messages = []
        send_value = None
        try:
            while msg := gen.send(send_value):
                send_value = None
                messages.append(msg)
                LOGGER.debug(f"<{msg}")
                if handler := next(
                    (h for h in self.message_handlers if h.predicate(msg)), None
                ):
                    send_value = handler.runnable(msg)

                if send_value:
                    LOGGER.debug(f">send {send_value}")
        except StopIteration:
            pass
        return messages

    def _add_callback(self, msg_args):
        self.callbacks[self.next_callback_token] = msg_args
        self.next_callback_token += 1

    def assert_message_and_return_remaining(
        self,
        messages: list[Msg],
        predicate: Callable[[Msg], bool],
        group: Optional[str] = None,
    ):
        """Find the next message matching the predicate, assert that we found it
        Return: all the remaining messages starting from the matched message"""
        indices = [
            i
            for i in range(len(messages))
            if (
                not group
                or (messages[i].kwargs and messages[i].kwargs.get("group") == group)
            )
            and predicate(messages[i])
        ]
        assert indices, f"Nothing matched predicate {predicate}"
        return messages[indices[0] :]

    def mock_message_generator(
        self,
        function_name: str,
    ) -> Callable[..., Generator[Msg, object, object]]:
        """Returns a callable that returns a generator yielding a Msg object recording the call arguments.
        This can be used to mock methods returning a bluesky plan or portion thereof, call it from within a unit test
        using the RunEngineSimulator, and then perform asserts on the message to verify in-order execution of the plan
        """

        def mock_method(*args, **kwargs):
            yield Msg(function_name, None, *args, **kwargs)

        return mock_method


class MessageHandler:
    def __init__(self, p: Callable[[Msg], bool], r: Callable[[Msg], object]):
        self.predicate = p
        self.runnable = r


@pytest.fixture
def sim_run_engine():
    return RunEngineSimulator()<|MERGE_RESOLUTION|>--- conflicted
+++ resolved
@@ -248,7 +248,6 @@
 
 
 @pytest.fixture
-<<<<<<< HEAD
 def xbpm_feedback(done_status):
     xbpm = i03.xbpm_feedback(fake_with_ophyd_sim=True)
     xbpm.trigger = MagicMock(return_value=done_status)  # type: ignore
@@ -256,9 +255,6 @@
 
 
 @pytest.fixture
-def aperture_scatterguard(done_status):
-    ap_sg = i03.aperture_scatterguard(
-=======
 def dcm():
     dcm = i03.dcm(fake_with_ophyd_sim=True)
     dcm.pitch_in_mrad.user_setpoint._use_limits = False
@@ -299,9 +295,8 @@
 
 
 @pytest.fixture
-def aperture_scatterguard():
-    return i03.aperture_scatterguard(
->>>>>>> da26582c
+def aperture_scatterguard(done_status):
+    ap_sg = i03.aperture_scatterguard(
         fake_with_ophyd_sim=True,
         aperture_positions=AperturePositions(
             LARGE=(0, 1, 2, 3, 4),
