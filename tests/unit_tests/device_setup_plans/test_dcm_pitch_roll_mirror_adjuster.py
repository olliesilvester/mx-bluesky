--- conflicted
+++ resolved
@@ -140,10 +140,10 @@
         new_callable=_all_demands_accepted(vfm_mirror_voltages),
     ):
         vfm.stripe.set = MagicMock(return_value=NullStatus())
-        vfm.apply_stripe.set = MagicMock()
+        vfm.apply_stripe.set = MagicMock()  # type: ignore
         parent = MagicMock()
         parent.attach_mock(vfm.stripe.set, "stripe_set")
-        parent.attach_mock(vfm.apply_stripe.set, "apply_stripe")
+        parent.attach_mock(vfm.apply_stripe.set, "apply_stripe")  # type: ignore
 
         RE(adjust_mirror_stripe(energy_kev, vfm, vfm_mirror_voltages))
 
@@ -158,13 +158,8 @@
 
 
 def test_adjust_dcm_pitch_roll_vfm_from_lut(
-<<<<<<< HEAD
-    dcm: DCM,
-    vfm: FocusingMirrorWithStripes,
-=======
     undulator_dcm: UndulatorDCM,
-    vfm: FocusingMirror,
->>>>>>> 6eaa3271
+    vfm: FocusingMirrorWithStripes,
     vfm_mirror_voltages: VFMMirrorVoltages,
     beamline_parameters: GDABeamlineParameters,
     sim_run_engine,
