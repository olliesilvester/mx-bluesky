import random
import types
from unittest.mock import MagicMock, call, patch

import bluesky.preprocessors as bpp
import numpy as np
import pytest
from bluesky.run_engine import RunEngine
from dodal.devices.det_dim_constants import (
    EIGER2_X_4M_DIMENSION,
    EIGER_TYPE_EIGER2_X_4M,
    EIGER_TYPE_EIGER2_X_16M,
)
from dodal.devices.panda_fast_grid_scan import PandAFastGridScan
from ophyd.sim import make_fake_device
from ophyd.status import Status
from ophyd_async.core import set_sim_value

from hyperion.device_setup_plans.read_hardware_for_setup import (
    read_hardware_for_ispyb_during_collection,
    read_hardware_for_ispyb_pre_collection,
)
from hyperion.exceptions import WarningException
from hyperion.experiment_plans.flyscan_xray_centre_plan import (
    FlyScanXRayCentreComposite,
)
from hyperion.experiment_plans.panda_flyscan_xray_centre_plan import (
    panda_flyscan_xray_centre,
    read_hardware_for_ispyb_pre_collection,
    run_gridscan,
    run_gridscan_and_move,
    tidy_up_plans,
    wait_for_gridscan_valid,
)
from hyperion.external_interaction.callbacks.logging_callback import (
    VerbosePlanExecutionLoggingCallback,
)
from hyperion.external_interaction.callbacks.xray_centre.callback_collection import (
    XrayCentreCallbackCollection,
)
from hyperion.external_interaction.callbacks.xray_centre.ispyb_callback import (
    GridscanISPyBCallback,
)
from hyperion.external_interaction.ispyb.gridscan_ispyb_store_3d import (
    Store3DGridscanInIspyb,
)
<<<<<<< HEAD
=======
from hyperion.external_interaction.ispyb.ispyb_store import (
    IspybIds,
)
from hyperion.log import set_up_logging_handlers
>>>>>>> 9213f2c0
from hyperion.parameters import external_parameters
from hyperion.parameters.constants import (
    GRIDSCAN_OUTER_PLAN,
)
from hyperion.parameters.plan_specific.panda.panda_gridscan_internal_params import (
    PandAGridscanInternalParameters,
)

from ...system_tests.external_interaction.conftest import (
    TEST_RESULT_LARGE,
    TEST_RESULT_MEDIUM,
    TEST_RESULT_SMALL,
)
from ..external_interaction.callbacks.xray_centre.conftest import TestData
from .conftest import (
    mock_zocalo_trigger,
    modified_interactor_mock,
    modified_store_grid_scan_mock,
    run_generic_ispyb_handler_setup,
)

PANDA_TEST_PARAMS_PATH = (
    "tests/test_data/parameter_json_files/panda_test_parameters.json"
)


@pytest.fixture
def RE_with_subs(RE: RunEngine, mock_subscriptions):
    for cb in list(mock_subscriptions):
        RE.subscribe(cb)
    yield RE, mock_subscriptions


@pytest.fixture
def ispyb_plan(test_panda_fgs_params):
    @bpp.set_run_key_decorator(GRIDSCAN_OUTER_PLAN)
    @bpp.run_decorator(  # attach experiment metadata to the start document
        md={
            "subplan_name": GRIDSCAN_OUTER_PLAN,
            "hyperion_internal_parameters": test_panda_fgs_params.json(),
        }
    )
    def standalone_read_hardware_for_ispyb(und, syn, slits, robot, attn, fl, dcm):
        yield from read_hardware_for_ispyb_pre_collection(und, syn, slits, robot)
        yield from read_hardware_for_ispyb_during_collection(attn, fl, dcm)

    return standalone_read_hardware_for_ispyb


@patch(
    "hyperion.external_interaction.callbacks.xray_centre.ispyb_callback.Store3DGridscanInIspyb",
    modified_store_grid_scan_mock,
)
class TestFlyscanXrayCentrePlan:
    td: TestData = TestData()

    def test_given_full_parameters_dict_when_detector_name_used_and_converted_then_detector_constants_correct(
        self,
        test_panda_fgs_params: PandAGridscanInternalParameters,
    ):
        assert (
            test_panda_fgs_params.hyperion_params.detector_params.detector_size_constants.det_type_string
            == EIGER_TYPE_EIGER2_X_16M
        )
        raw_params_dict = external_parameters.from_file()
        raw_params_dict["hyperion_params"]["detector_params"][
            "detector_size_constants"
        ] = EIGER_TYPE_EIGER2_X_4M
        params: PandAGridscanInternalParameters = PandAGridscanInternalParameters(
            **raw_params_dict
        )
        det_dimension = (
            params.hyperion_params.detector_params.detector_size_constants.det_dimension
        )
        assert det_dimension == EIGER2_X_4M_DIMENSION

    def test_when_run_gridscan_called_then_generator_returned(
        self,
    ):
        plan = run_gridscan(MagicMock(), MagicMock())
        assert isinstance(plan, types.GeneratorType)

    def test_read_hardware_for_ispyb_updates_from_ophyd_devices(
        self,
        fake_fgs_composite: FlyScanXRayCentreComposite,
        test_panda_fgs_params: PandAGridscanInternalParameters,
        RE: RunEngine,
        ispyb_plan,
    ):
        undulator_test_value = 1.234

        fake_fgs_composite.undulator.current_gap.sim_put(undulator_test_value)  # type: ignore

        synchrotron_test_value = "test"
        fake_fgs_composite.synchrotron.machine_status.synchrotron_mode.sim_put(  # type: ignore
            synchrotron_test_value
        )

        transmission_test_value = 0.01
        fake_fgs_composite.attenuator.actual_transmission.sim_put(
            transmission_test_value
        )  # type: ignore

        xgap_test_value = 0.1234
        ygap_test_value = 0.2345
        fake_fgs_composite.s4_slit_gaps.xgap.user_readback.sim_put(xgap_test_value)  # type: ignore
        fake_fgs_composite.s4_slit_gaps.ygap.user_readback.sim_put(ygap_test_value)  # type: ignore
        flux_test_value = 10.0
        fake_fgs_composite.flux.flux_reading.sim_put(flux_test_value)  # type: ignore

        set_sim_value(fake_fgs_composite.robot.barcode.bare_signal, ["BARCODE"])

        test_ispyb_callback = GridscanISPyBCallback()
        test_ispyb_callback.active = True
        test_ispyb_callback.ispyb = MagicMock(spec=Store3DGridscanInIspyb)
        test_ispyb_callback.ispyb.begin_deposition.return_value = IspybIds(
            data_collection_ids=(2, 3), data_collection_group_id=5, grid_ids=(7, 8, 9)
        )
        RE.subscribe(test_ispyb_callback)

        RE(
            ispyb_plan(
                fake_fgs_composite.undulator,
                fake_fgs_composite.synchrotron,
                fake_fgs_composite.s4_slit_gaps,
                fake_fgs_composite.robot,
                fake_fgs_composite.attenuator,
                fake_fgs_composite.flux,
                fake_fgs_composite.dcm,
            )
        )
        params = test_ispyb_callback.params

        assert params.hyperion_params.ispyb_params.undulator_gap == undulator_test_value  # type: ignore
        assert (
            params.hyperion_params.ispyb_params.synchrotron_mode  # type: ignore
            == synchrotron_test_value
        )
        assert params.hyperion_params.ispyb_params.slit_gap_size_x == xgap_test_value  # type: ignore
        assert params.hyperion_params.ispyb_params.slit_gap_size_y == ygap_test_value  # type: ignore
        assert (
            params.hyperion_params.ispyb_params.transmission_fraction  # type: ignore
            == transmission_test_value
        )
        assert params.hyperion_params.ispyb_params.flux == flux_test_value  # type: ignore

        assert params.hyperion_params.ispyb_params.sample_barcode == "BARCODE"

    @patch(
        "dodal.devices.aperturescatterguard.ApertureScatterguard._safe_move_within_datacollection_range"
    )
    @patch(
        "hyperion.experiment_plans.panda_flyscan_xray_centre_plan.run_gridscan",
        autospec=True,
    )
    @patch(
        "hyperion.experiment_plans.panda_flyscan_xray_centre_plan.move_x_y_z",
        autospec=True,
    )
    @patch(
        "hyperion.experiment_plans.panda_flyscan_xray_centre_plan.setup_panda_for_flyscan",
        autospec=True,
    )
    @pytest.mark.asyncio
    def test_results_adjusted_and_passed_to_move_xyz(
        self,
        setup_panda_for_flyscan: MagicMock,
        move_x_y_z: MagicMock,
        run_gridscan: MagicMock,
        move_aperture: MagicMock,
        fake_fgs_composite: FlyScanXRayCentreComposite,
        mock_subscriptions: XrayCentreCallbackCollection,
        test_panda_fgs_params: PandAGridscanInternalParameters,
        RE: RunEngine,
    ):
        RE.subscribe(VerbosePlanExecutionLoggingCallback())

        mock_zocalo_trigger(fake_fgs_composite.zocalo, TEST_RESULT_LARGE)
        RE(
            run_gridscan_and_move(
                fake_fgs_composite,
                test_panda_fgs_params,
            )
        )

        mock_zocalo_trigger(fake_fgs_composite.zocalo, TEST_RESULT_MEDIUM)
        RE(
            run_gridscan_and_move(
                fake_fgs_composite,
                test_panda_fgs_params,
            )
        )

        mock_zocalo_trigger(fake_fgs_composite.zocalo, TEST_RESULT_SMALL)
        RE(
            run_gridscan_and_move(
                fake_fgs_composite,
                test_panda_fgs_params,
            )
        )

        assert fake_fgs_composite.aperture_scatterguard.aperture_positions is not None
        ap_call_large = call(
            *(fake_fgs_composite.aperture_scatterguard.aperture_positions.LARGE)
        )
        ap_call_medium = call(
            *(fake_fgs_composite.aperture_scatterguard.aperture_positions.MEDIUM)
        )

        move_aperture.assert_has_calls(
            [ap_call_large, ap_call_large, ap_call_medium], any_order=True
        )

        mv_call_large = call(
            fake_fgs_composite.sample_motors,
            0.05,
            pytest.approx(0.15),
            0.25,
            wait=True,
        )
        mv_call_medium = call(
            fake_fgs_composite.sample_motors,
            0.05,
            pytest.approx(0.15),
            0.25,
            wait=True,
        )
        move_x_y_z.assert_has_calls(
            [mv_call_large, mv_call_large, mv_call_medium], any_order=True
        )

    @patch("bluesky.plan_stubs.abs_set", autospec=True)
    def test_results_passed_to_move_motors(
        self,
        bps_abs_set: MagicMock,
        test_panda_fgs_params: PandAGridscanInternalParameters,
        fake_fgs_composite: FlyScanXRayCentreComposite,
        RE: RunEngine,
    ):
        from hyperion.device_setup_plans.manipulate_sample import move_x_y_z

        motor_position = (
            test_panda_fgs_params.experiment_params.grid_position_to_motor_position(
                np.array([1, 2, 3])
            )
        )
        RE(move_x_y_z(fake_fgs_composite.sample_motors, *motor_position))
        bps_abs_set.assert_has_calls(
            [
                call(
                    fake_fgs_composite.sample_motors.x,
                    motor_position[0],
                    group="move_x_y_z",
                ),
                call(
                    fake_fgs_composite.sample_motors.y,
                    motor_position[1],
                    group="move_x_y_z",
                ),
                call(
                    fake_fgs_composite.sample_motors.z,
                    motor_position[2],
                    group="move_x_y_z",
                ),
            ],
            any_order=True,
        )

    @patch(
        "dodal.devices.aperturescatterguard.ApertureScatterguard._safe_move_within_datacollection_range",
    )
    @patch(
        "hyperion.experiment_plans.panda_flyscan_xray_centre_plan.run_gridscan",
        autospec=True,
    )
    @patch(
        "hyperion.experiment_plans.panda_flyscan_xray_centre_plan.move_x_y_z",
        autospec=True,
    )
    @patch(
        "hyperion.experiment_plans.panda_flyscan_xray_centre_plan.setup_panda_for_flyscan",
        autospec=True,
    )
    def test_individual_plans_triggered_once_and_only_once_in_composite_run(
        self,
        setup_panda_for_flyscan: MagicMock,
        move_xyz: MagicMock,
        run_gridscan: MagicMock,
        move_aperture: MagicMock,
        RE: RunEngine,
        mock_subscriptions: XrayCentreCallbackCollection,
        fake_fgs_composite: FlyScanXRayCentreComposite,
        test_panda_fgs_params: PandAGridscanInternalParameters,
    ):
        mock_subscriptions.zocalo_handler.activity_gated_start(
            self.td.test_start_document
        )
        run_generic_ispyb_handler_setup(
            mock_subscriptions.ispyb_handler, test_panda_fgs_params
        )
        RE(
            run_gridscan_and_move(
                fake_fgs_composite,
                test_panda_fgs_params,
            )
        )
        run_gridscan.assert_called_once()
        move_xyz.assert_called_once()

    @patch(
        "dodal.devices.aperturescatterguard.ApertureScatterguard.set",
        return_value=Status(done=True, success=True),
    )
    @patch(
        "hyperion.experiment_plans.panda_flyscan_xray_centre_plan.run_gridscan",
        autospec=True,
    )
    @patch(
        "hyperion.experiment_plans.panda_flyscan_xray_centre_plan.move_x_y_z",
        autospec=True,
    )
    @patch(
        "hyperion.experiment_plans.panda_flyscan_xray_centre_plan.setup_panda_for_flyscan",
        autospec=True,
    )
    def test_when_gridscan_finished_then_smargon_stub_offsets_are_set(
        self,
        setup_panda_for_flyscan: MagicMock,
        move_xyz: MagicMock,
        run_gridscan: MagicMock,
        aperture_set: MagicMock,
        RE: RunEngine,
        mock_subscriptions: XrayCentreCallbackCollection,
        test_panda_fgs_params: PandAGridscanInternalParameters,
        fake_fgs_composite: FlyScanXRayCentreComposite,
    ):
        run_generic_ispyb_handler_setup(
            mock_subscriptions.ispyb_handler, test_panda_fgs_params
        )

        RE(
            run_gridscan_and_move(
                fake_fgs_composite,
                test_panda_fgs_params,
            )
        )
        assert (
            fake_fgs_composite.smargon.stub_offsets.center_at_current_position.proc.get()
            == 1
        )

    @patch(
        "dodal.devices.aperturescatterguard.ApertureScatterguard.set",
        return_value=Status(done=True, success=True),
    )
    @patch(
        "hyperion.experiment_plans.panda_flyscan_xray_centre_plan.run_gridscan",
        autospec=True,
    )
    @patch(
        "hyperion.experiment_plans.panda_flyscan_xray_centre_plan.move_x_y_z",
        autospec=True,
    )
    @patch(
        "hyperion.experiment_plans.panda_flyscan_xray_centre_plan.setup_panda_for_flyscan",
        autospec=True,
    )
    def test_when_gridscan_succeeds_ispyb_comment_appended_to(
        self,
        setup_panda_for_flyscan: MagicMock,
        move_xyz: MagicMock,
        run_gridscan: MagicMock,
        aperture_set: MagicMock,
        RE: RunEngine,
        mock_subscriptions: XrayCentreCallbackCollection,
        test_panda_fgs_params: PandAGridscanInternalParameters,
        fake_fgs_composite: FlyScanXRayCentreComposite,
    ):
        run_generic_ispyb_handler_setup(
            mock_subscriptions.ispyb_handler, test_panda_fgs_params
        )

        RE.subscribe(mock_subscriptions.ispyb_handler)
        RE.subscribe(VerbosePlanExecutionLoggingCallback())

        RE(
            run_gridscan_and_move(
                fake_fgs_composite,
                test_panda_fgs_params,
            )
        )
        app_to_comment: MagicMock = (
            mock_subscriptions.ispyb_handler.ispyb.append_to_comment
        )  # type:ignore
        app_to_comment.assert_called()
        call = app_to_comment.call_args_list[0]
        assert "Crystal 1: Strength 999999" in call.args[1]

    @patch(
        "hyperion.experiment_plans.panda_flyscan_xray_centre_plan.run_gridscan",
        autospec=True,
    )
    @patch(
        "hyperion.experiment_plans.panda_flyscan_xray_centre_plan.move_x_y_z",
        autospec=True,
    )
    @patch(
        "hyperion.experiment_plans.panda_flyscan_xray_centre_plan.setup_panda_for_flyscan",
        autospec=True,
    )
    def test_when_gridscan_fails_ispyb_comment_appended_to(
        self,
        setup_panda_for_flyscan: MagicMock,
        move_xyz: MagicMock,
        run_gridscan: MagicMock,
        RE: RunEngine,
        mock_subscriptions: XrayCentreCallbackCollection,
        test_panda_fgs_params: PandAGridscanInternalParameters,
        fake_fgs_composite: FlyScanXRayCentreComposite,
    ):
        run_generic_ispyb_handler_setup(
            mock_subscriptions.ispyb_handler, test_panda_fgs_params
        )
        mock_zocalo_trigger(fake_fgs_composite.zocalo, [])
        RE.subscribe(mock_subscriptions.ispyb_handler)
        RE(
            run_gridscan_and_move(
                fake_fgs_composite,
                test_panda_fgs_params,
            )
        )
        app_to_comment: MagicMock = (
            mock_subscriptions.ispyb_handler.ispyb.append_to_comment
        )  # type:ignore
        app_to_comment.assert_called()
        call = app_to_comment.call_args_list[0]
        assert "Zocalo found no crystals in this gridscan" in call.args[1]

    @patch(
        "hyperion.experiment_plans.panda_flyscan_xray_centre_plan.bps.mv", autospec=True
    )
    @patch(
        "hyperion.experiment_plans.panda_flyscan_xray_centre_plan.move_x_y_z",
        autospec=True,
    )
    @patch(
        "hyperion.experiment_plans.panda_flyscan_xray_centre_plan.setup_panda_for_flyscan",
        autospec=True,
    )
    def test_GIVEN_no_results_from_zocalo_WHEN_communicator_wait_for_results_called_THEN_fallback_centre_used(
        self,
        mock_setup_panda_for_flyscan: MagicMock,
        move_xyz: MagicMock,
        mock_mv: MagicMock,
        RE_with_subs: tuple[RunEngine, XrayCentreCallbackCollection],
        test_panda_fgs_params: PandAGridscanInternalParameters,
        fake_fgs_composite: FlyScanXRayCentreComposite,
        done_status,
    ):
        RE, mock_subscriptions = RE_with_subs
        fake_fgs_composite.eiger.unstage = MagicMock(return_value=done_status)
        initial_x_y_z = np.array(
            [
                random.uniform(-0.5, 0.5),
                random.uniform(-0.5, 0.5),
                random.uniform(-0.5, 0.5),
            ]
        )
        fake_fgs_composite.smargon.x.user_readback.sim_put(initial_x_y_z[0])  # type: ignore
        fake_fgs_composite.smargon.y.user_readback.sim_put(initial_x_y_z[1])  # type: ignore
        fake_fgs_composite.smargon.z.user_readback.sim_put(initial_x_y_z[2])  # type: ignore
        run_generic_ispyb_handler_setup(
            mock_subscriptions.ispyb_handler, test_panda_fgs_params
        )
        mock_zocalo_trigger(fake_fgs_composite.zocalo, [])
        RE(
            run_gridscan_and_move(
                fake_fgs_composite,
                test_panda_fgs_params,
            )
        )
        assert np.all(move_xyz.call_args[0][1:] == initial_x_y_z)

    @patch(
        "hyperion.experiment_plans.panda_flyscan_xray_centre_plan.run_gridscan",
        autospec=True,
    )
    @patch(
        "hyperion.experiment_plans.panda_flyscan_xray_centre_plan.move_x_y_z",
        autospec=True,
    )
    @patch(
        "hyperion.experiment_plans.panda_flyscan_xray_centre_plan.setup_panda_for_flyscan",
        autospec=True,
    )
    def test_given_gridscan_fails_to_centre_then_stub_offsets_not_set(
        self,
        setup_panda_for_flyscan: MagicMock,
        move_xyz: MagicMock,
        run_gridscan: MagicMock,
        RE: RunEngine,
        fake_fgs_composite: FlyScanXRayCentreComposite,
        test_panda_fgs_params: PandAGridscanInternalParameters,
    ):
        class MoveException(Exception):
            pass

        mock_zocalo_trigger(fake_fgs_composite.zocalo, [])
        move_xyz.side_effect = MoveException()

        with pytest.raises(MoveException):
            RE(run_gridscan_and_move(fake_fgs_composite, test_panda_fgs_params))
        assert (
            fake_fgs_composite.smargon.stub_offsets.center_at_current_position.proc.get()
            == 0
        )

    @patch(
        "hyperion.experiment_plans.panda_flyscan_xray_centre_plan.run_gridscan",
        autospec=True,
    )
    @patch(
        "hyperion.experiment_plans.panda_flyscan_xray_centre_plan.move_x_y_z",
        autospec=True,
    )
    @patch(
        "hyperion.experiment_plans.panda_flyscan_xray_centre_plan.setup_panda_for_flyscan",
        autospec=True,
    )
    def test_given_setting_stub_offsets_disabled_then_stub_offsets_not_set(
        self,
        setup_panda_for_flyscan: MagicMock,
        move_xyz: MagicMock,
        run_gridscan: MagicMock,
        mock_subscriptions: XrayCentreCallbackCollection,
        fake_fgs_composite: FlyScanXRayCentreComposite,
        test_panda_fgs_params: PandAGridscanInternalParameters,
        RE: RunEngine,
        done_status,
    ):
        fake_fgs_composite.aperture_scatterguard.set = MagicMock(
            return_value=done_status
        )
        test_panda_fgs_params.experiment_params.set_stub_offsets = False
        run_generic_ispyb_handler_setup(
            mock_subscriptions.ispyb_handler, test_panda_fgs_params
        )

        RE.subscribe(VerbosePlanExecutionLoggingCallback())

        RE(
            run_gridscan_and_move(
                fake_fgs_composite,
                test_panda_fgs_params,
            )
        )
        assert (
            fake_fgs_composite.smargon.stub_offsets.center_at_current_position.proc.get()
            == 0
        )

    @patch(
        "hyperion.experiment_plans.panda_flyscan_xray_centre_plan.bps.sleep",
        autospec=True,
    )
    def test_GIVEN_scan_already_valid_THEN_wait_for_GRIDSCAN_returns_immediately(
        self, patch_sleep: MagicMock, RE: RunEngine
    ):
        test_fgs: PandAFastGridScan = make_fake_device(PandAFastGridScan)(
            "prefix", name="fake_fgs"
        )

        test_fgs.scan_invalid.sim_put(False)  # type: ignore
        test_fgs.position_counter.sim_put(0)  # type: ignore

        RE(wait_for_gridscan_valid(test_fgs))

        patch_sleep.assert_not_called()

    @patch(
        "hyperion.experiment_plans.panda_flyscan_xray_centre_plan.bps.sleep",
        autospec=True,
    )
    def test_GIVEN_scan_not_valid_THEN_wait_for_GRIDSCAN_raises_and_sleeps_called(
        self, patch_sleep: MagicMock, RE: RunEngine
    ):
        test_fgs: PandAFastGridScan = make_fake_device(PandAFastGridScan)(
            "prefix", name="fake_fgs"
        )

        test_fgs.scan_invalid.sim_put(True)  # type: ignore
        test_fgs.position_counter.sim_put(0)  # type: ignore
        with pytest.raises(WarningException):
            RE(wait_for_gridscan_valid(test_fgs))

        patch_sleep.assert_called()

    @patch(
        "hyperion.experiment_plans.panda_flyscan_xray_centre_plan.bps.abs_set",
        autospec=True,
    )
    @patch(
        "hyperion.experiment_plans.panda_flyscan_xray_centre_plan.bps.kickoff",
        autospec=True,
    )
    @patch(
        "hyperion.experiment_plans.panda_flyscan_xray_centre_plan.bps.complete",
        autospec=True,
    )
    @patch(
        "hyperion.experiment_plans.panda_flyscan_xray_centre_plan.bps.mv", autospec=True
    )
    @patch(
        "hyperion.experiment_plans.panda_flyscan_xray_centre_plan.wait_for_gridscan_valid",
        autospec=True,
    )
    @patch(
        "hyperion.external_interaction.nexus.write_nexus.NexusWriter",
        autospec=True,
        spec_set=True,
    )
    @patch(
        "hyperion.experiment_plans.panda_flyscan_xray_centre_plan.setup_panda_for_flyscan",
        autospec=True,
    )
    def test_when_grid_scan_ran_then_eiger_disarmed_before_zocalo_end(
        self,
        nexuswriter,
        wait_for_valid,
        mock_setup_panda_for_flyscan,
        mock_mv,
        mock_complete,
        mock_kickoff,
        mock_abs_set,
        fake_fgs_composite: FlyScanXRayCentreComposite,
        test_panda_fgs_params: PandAGridscanInternalParameters,
        mock_subscriptions: XrayCentreCallbackCollection,
        RE_with_subs: tuple[RunEngine, XrayCentreCallbackCollection],
    ):
        RE, mock_subscriptions = RE_with_subs
        # Put both mocks in a parent to easily capture order
        mock_parent = MagicMock()
        fake_fgs_composite.eiger.disarm_detector = mock_parent.disarm

        fake_fgs_composite.eiger.filewriters_finished = Status(done=True, success=True)  # type: ignore
        fake_fgs_composite.eiger.odin.check_odin_state = MagicMock(return_value=True)
        fake_fgs_composite.eiger.odin.file_writer.num_captured.sim_put(1200)  # type: ignore
        fake_fgs_composite.eiger.stage = MagicMock(
            return_value=Status(None, None, 0, True, True)
        )
        fake_fgs_composite.xbpm_feedback.pos_stable.sim_put(1)  # type: ignore

        with patch(
            "hyperion.experiment_plans.panda_flyscan_xray_centre_plan.XrayCentreCallbackCollection.setup",
            lambda: mock_subscriptions,
        ), patch(
            "hyperion.external_interaction.callbacks.xray_centre.nexus_callback.NexusWriter.create_nexus_file",
            autospec=True,
        ), patch(
            "hyperion.external_interaction.callbacks.xray_centre.zocalo_callback.ZocaloTrigger",
            lambda _: modified_interactor_mock(mock_parent.run_end),
        ):
            RE(panda_flyscan_xray_centre(fake_fgs_composite, test_panda_fgs_params))

        mock_parent.assert_has_calls([call.disarm(), call.run_end(0), call.run_end(0)])

    @patch(
        "hyperion.experiment_plans.panda_flyscan_xray_centre_plan.bps.wait",
        autospec=True,
    )
    @patch(
        "hyperion.experiment_plans.panda_flyscan_xray_centre_plan.bps.complete",
        autospec=True,
    )
    def test_fgs_arms_eiger_without_grid_detect(
        self,
        mock_complete,
        mock_wait,
        fake_fgs_composite: FlyScanXRayCentreComposite,
        test_panda_fgs_params: PandAGridscanInternalParameters,
        RE: RunEngine,
    ):
        fake_fgs_composite.eiger.stage = MagicMock()
        fake_fgs_composite.eiger.unstage = MagicMock()

        RE(run_gridscan(fake_fgs_composite, test_panda_fgs_params))
        fake_fgs_composite.eiger.stage.assert_called_once()
        fake_fgs_composite.eiger.unstage.assert_called_once()

    @patch(
        "hyperion.experiment_plans.panda_flyscan_xray_centre_plan.bps.wait",
        autospec=True,
    )
    @patch(
        "hyperion.experiment_plans.panda_flyscan_xray_centre_plan.bps.complete",
        autospec=True,
    )
    def test_when_grid_scan_fails_then_detector_disarmed_and_correct_exception_returned(
        self,
        mock_complete,
        mock_wait,
        fake_fgs_composite: FlyScanXRayCentreComposite,
        test_panda_fgs_params: PandAGridscanInternalParameters,
        RE: RunEngine,
    ):
        class CompleteException(Exception):
            pass

        mock_complete.side_effect = CompleteException()

        fake_fgs_composite.eiger.stage = MagicMock(
            return_value=Status(None, None, 0, True, True)
        )

        fake_fgs_composite.eiger.odin.check_odin_state = MagicMock()

        fake_fgs_composite.eiger.disarm_detector = MagicMock()
        fake_fgs_composite.eiger.disable_roi_mode = MagicMock()

        # Without the complete finishing we will not get all the images
        fake_fgs_composite.eiger.ALL_FRAMES_TIMEOUT = 0.1  # type: ignore

        # Want to get the underlying completion error, not the one raised from unstage
        with pytest.raises(CompleteException):
            RE(run_gridscan(fake_fgs_composite, test_panda_fgs_params))

        fake_fgs_composite.eiger.disable_roi_mode.assert_called()
        fake_fgs_composite.eiger.disarm_detector.assert_called()


@patch(
    "hyperion.experiment_plans.panda_flyscan_xray_centre_plan.LOGGER",
    autospec=True,
)
def test_if_smargon_speed_over_limit_then_log_error(
    mock_log: MagicMock,
    test_panda_fgs_params: PandAGridscanInternalParameters,
    fake_fgs_composite: FlyScanXRayCentreComposite,
    RE: RunEngine,
):
    mock_log.error.side_effect = Exception("End test")
    test_panda_fgs_params.experiment_params.x_step_size = 10
    test_panda_fgs_params.hyperion_params.detector_params.exposure_time = 0.01

    with pytest.raises(Exception):
        RE(run_gridscan_and_move(fake_fgs_composite, test_panda_fgs_params))

    mock_log.error.assert_called_once()


# Ideally we'd have a test to check the tidy up plan is called upon any errors
@patch(
    "hyperion.experiment_plans.panda_flyscan_xray_centre_plan.disarm_panda_for_gridscan",
    autospec=True,
)
@patch(
    "hyperion.experiment_plans.panda_flyscan_xray_centre_plan.set_zebra_shutter_to_manual",
    autospec=True,
)
@patch(
    "hyperion.experiment_plans.panda_flyscan_xray_centre_plan.bps.wait",
    autospec=True,
)
def test_tidy_up_plans_disable_panda_and_zebra(
    mock_wait: MagicMock,
    mock_zebra_tidy: MagicMock,
    mock_panda_tidy: MagicMock,
    RE: RunEngine,
):
    RE(tidy_up_plans(MagicMock()))
    mock_panda_tidy.assert_called_once()
    mock_zebra_tidy.assert_called_once()<|MERGE_RESOLUTION|>--- conflicted
+++ resolved
@@ -44,13 +44,9 @@
 from hyperion.external_interaction.ispyb.gridscan_ispyb_store_3d import (
     Store3DGridscanInIspyb,
 )
-<<<<<<< HEAD
-=======
 from hyperion.external_interaction.ispyb.ispyb_store import (
     IspybIds,
 )
-from hyperion.log import set_up_logging_handlers
->>>>>>> 9213f2c0
 from hyperion.parameters import external_parameters
 from hyperion.parameters.constants import (
     GRIDSCAN_OUTER_PLAN,
@@ -150,9 +146,9 @@
         )
 
         transmission_test_value = 0.01
-        fake_fgs_composite.attenuator.actual_transmission.sim_put(
+        fake_fgs_composite.attenuator.actual_transmission.sim_put(  # type: ignore
             transmission_test_value
-        )  # type: ignore
+        )
 
         xgap_test_value = 0.1234
         ygap_test_value = 0.2345
