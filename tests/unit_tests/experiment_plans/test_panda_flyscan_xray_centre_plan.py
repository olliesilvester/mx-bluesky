import random
import types
from pathlib import Path
from typing import Any, Tuple
from unittest.mock import DEFAULT, MagicMock, call, patch

import bluesky.preprocessors as bpp
import numpy as np
import pytest
from bluesky.run_engine import RunEngine
from dodal.devices.detector.det_dim_constants import (
    EIGER2_X_4M_DIMENSION,
    EIGER_TYPE_EIGER2_X_4M,
    EIGER_TYPE_EIGER2_X_16M,
)
from dodal.devices.panda_fast_grid_scan import PandAFastGridScan
from dodal.devices.synchrotron import SynchrotronMode
from ophyd.sim import make_fake_device
from ophyd.status import Status
from ophyd_async.core import set_sim_value

from hyperion.device_setup_plans.read_hardware_for_setup import (
    read_hardware_for_ispyb_during_collection,
    read_hardware_for_ispyb_pre_collection,
)
from hyperion.exceptions import WarningException
from hyperion.experiment_plans.flyscan_xray_centre_plan import (
    FlyScanXRayCentreComposite,
)
from hyperion.experiment_plans.panda_flyscan_xray_centre_plan import (
    SmargonSpeedException,
    panda_flyscan_xray_centre,
    read_hardware_for_ispyb_pre_collection,
    run_gridscan,
    run_gridscan_and_move,
    tidy_up_plans,
    wait_for_gridscan_valid,
)
from hyperion.external_interaction.callbacks.logging_callback import (
    VerbosePlanExecutionLoggingCallback,
)
from hyperion.external_interaction.callbacks.plan_reactive_callback import (
    PlanReactiveCallback,
)
from hyperion.external_interaction.callbacks.xray_centre.ispyb_callback import (
    GridscanISPyBCallback,
    ispyb_activation_wrapper,
)
from hyperion.external_interaction.callbacks.xray_centre.nexus_callback import (
    GridscanNexusFileCallback,
)
from hyperion.log import ISPYB_LOGGER
from hyperion.parameters.constants import CONST
from hyperion.parameters.gridscan import ThreeDGridScan

from ...conftest import default_raw_params
from ...system_tests.external_interaction.conftest import (
    TEST_RESULT_LARGE,
    TEST_RESULT_MEDIUM,
    TEST_RESULT_SMALL,
)
from ..external_interaction.callbacks.conftest import TestData
from .conftest import (
    assert_event,
    mock_zocalo_trigger,
    modified_interactor_mock,
    modified_store_grid_scan_mock,
    run_generic_ispyb_handler_setup,
)

PANDA_TEST_PARAMS_PATH = (
    "tests/test_data/parameter_json_files/panda_test_parameters.json"
)


@pytest.fixture
def RE_with_subs(RE: RunEngine, mock_subscriptions):
    for cb in list(mock_subscriptions):
        RE.subscribe(cb)
    yield RE, mock_subscriptions


@pytest.fixture
def ispyb_plan(test_panda_fgs_params):
    @bpp.set_run_key_decorator(CONST.PLAN.GRIDSCAN_OUTER)
    @bpp.run_decorator(  # attach experiment metadata to the start document
        md={
            "subplan_name": CONST.PLAN.GRIDSCAN_OUTER,
            "hyperion_internal_parameters": test_panda_fgs_params.json(),
        }
    )
    def standalone_read_hardware_for_ispyb(
        und, syn, slits, robot, attn, fl, dcm, ap_sg
    ):
        yield from read_hardware_for_ispyb_pre_collection(und, syn, slits, ap_sg, robot)
        yield from read_hardware_for_ispyb_during_collection(attn, fl, dcm)

    return standalone_read_hardware_for_ispyb


@patch(
    "hyperion.external_interaction.callbacks.xray_centre.ispyb_callback.StoreInIspyb",
    modified_store_grid_scan_mock,
)
class TestFlyscanXrayCentrePlan:
    td: TestData = TestData()

    def test_given_full_parameters_dict_when_detector_name_used_and_converted_then_detector_constants_correct(
        self,
        test_panda_fgs_params: ThreeDGridScan,
    ):
        assert (
            test_panda_fgs_params.detector_params.detector_size_constants.det_type_string
            == EIGER_TYPE_EIGER2_X_16M
        )
        raw_params_dict = default_raw_params()
        raw_params_dict["detector"] = EIGER_TYPE_EIGER2_X_4M
        params: ThreeDGridScan = ThreeDGridScan(**raw_params_dict)
        det_dimension = params.detector_params.detector_size_constants.det_dimension
        assert det_dimension == EIGER2_X_4M_DIMENSION

    def test_when_run_gridscan_called_then_generator_returned(
        self,
    ):
        plan = run_gridscan(MagicMock(), MagicMock())
        assert isinstance(plan, types.GeneratorType)

    def test_read_hardware_for_ispyb_updates_from_ophyd_devices(
        self,
        fake_fgs_composite: FlyScanXRayCentreComposite,
        test_panda_fgs_params: ThreeDGridScan,
        RE: RunEngine,
        ispyb_plan,
    ):
        undulator_test_value = 1.234

        set_sim_value(fake_fgs_composite.undulator.current_gap, undulator_test_value)

        synchrotron_test_value = SynchrotronMode.USER
        set_sim_value(
            fake_fgs_composite.synchrotron.synchrotron_mode, synchrotron_test_value
        )

        transmission_test_value = 0.01
        fake_fgs_composite.attenuator.actual_transmission.sim_put(  # type: ignore
            transmission_test_value
        )

        xgap_test_value = 0.1234
        ygap_test_value = 0.2345
        fake_fgs_composite.s4_slit_gaps.xgap.user_readback.sim_put(xgap_test_value)  # type: ignore
        fake_fgs_composite.s4_slit_gaps.ygap.user_readback.sim_put(ygap_test_value)  # type: ignore
        flux_test_value = 10.0
        fake_fgs_composite.flux.flux_reading.sim_put(flux_test_value)  # type: ignore

        test_ispyb_callback = PlanReactiveCallback(ISPYB_LOGGER)
        test_ispyb_callback.active = True
        with patch.multiple(
            test_ispyb_callback,
            activity_gated_start=DEFAULT,
            activity_gated_event=DEFAULT,
        ):
            RE.subscribe(test_ispyb_callback)

            RE(
                ispyb_plan(
                    fake_fgs_composite.undulator,
                    fake_fgs_composite.synchrotron,
                    fake_fgs_composite.s4_slit_gaps,
                    fake_fgs_composite.robot,
                    fake_fgs_composite.attenuator,
                    fake_fgs_composite.flux,
                    fake_fgs_composite.dcm,
                    fake_fgs_composite.aperture_scatterguard,
                )
            )
            # fmt: off
            assert_event(
                test_ispyb_callback.activity_gated_start.mock_calls[0],  # pyright: ignore
                {
                    "plan_name": "standalone_read_hardware_for_ispyb",
                    "subplan_name": "run_gridscan_move_and_tidy",
                },
            )
            assert_event(
                test_ispyb_callback.activity_gated_event.mock_calls[0],  # pyright: ignore
                {
                    "undulator-current_gap": undulator_test_value,
                    "synchrotron-synchrotron_mode": synchrotron_test_value.value,
                    "s4_slit_gaps_xgap": xgap_test_value,
                    "s4_slit_gaps_ygap": ygap_test_value,
                },
            )
            assert_event(
                test_ispyb_callback.activity_gated_event.mock_calls[1],  # pyright: ignore
                {
                    "attenuator_actual_transmission": transmission_test_value,
                    "flux_flux_reading": flux_test_value,
                },
            )
            # fmt: on

    @patch(
        "dodal.devices.aperturescatterguard.ApertureScatterguard._safe_move_within_datacollection_range",
        return_value=Status(done=True, success=True),
    )
    @patch(
        "hyperion.experiment_plans.panda_flyscan_xray_centre_plan.run_gridscan",
        autospec=True,
    )
    @patch(
        "hyperion.experiment_plans.panda_flyscan_xray_centre_plan.move_x_y_z",
        autospec=True,
    )
    @patch(
        "hyperion.experiment_plans.panda_flyscan_xray_centre_plan.setup_panda_for_flyscan",
        autospec=True,
    )
    @pytest.mark.asyncio
    def test_results_adjusted_and_passed_to_move_xyz(
        self,
        setup_panda_for_flyscan: MagicMock,
        move_x_y_z: MagicMock,
        run_gridscan: MagicMock,
        move_aperture: MagicMock,
        fake_fgs_composite: FlyScanXRayCentreComposite,
        mock_subscriptions: Tuple[GridscanNexusFileCallback, GridscanISPyBCallback],
        test_panda_fgs_params: ThreeDGridScan,
        RE: RunEngine,
    ):
        RE.subscribe(VerbosePlanExecutionLoggingCallback())
        mock_zocalo_trigger(fake_fgs_composite.zocalo, TEST_RESULT_LARGE)
        RE(
            run_gridscan_and_move(
                fake_fgs_composite,
                test_panda_fgs_params,
            )
        )

        mock_zocalo_trigger(fake_fgs_composite.zocalo, TEST_RESULT_MEDIUM)
        RE(
            run_gridscan_and_move(
                fake_fgs_composite,
                test_panda_fgs_params,
            )
        )

        mock_zocalo_trigger(fake_fgs_composite.zocalo, TEST_RESULT_SMALL)
        RE(
            run_gridscan_and_move(
                fake_fgs_composite,
                test_panda_fgs_params,
            )
        )

        assert fake_fgs_composite.aperture_scatterguard.aperture_positions is not None
        ap_call_large = call(
            fake_fgs_composite.aperture_scatterguard.aperture_positions.LARGE.location
        )
        ap_call_medium = call(
            fake_fgs_composite.aperture_scatterguard.aperture_positions.MEDIUM.location
        )

        move_aperture.assert_has_calls(
            [ap_call_large, ap_call_large, ap_call_medium], any_order=True
        )

        mv_call_large = call(
            fake_fgs_composite.sample_motors,
            0.05,
            pytest.approx(0.15),
            0.25,
            wait=True,
        )
        mv_call_medium = call(
            fake_fgs_composite.sample_motors,
            0.05,
            pytest.approx(0.15),
            0.25,
            wait=True,
        )
        move_x_y_z.assert_has_calls(
            [mv_call_large, mv_call_large, mv_call_medium], any_order=True
        )

    @patch("bluesky.plan_stubs.abs_set", autospec=True)
    def test_results_passed_to_move_motors(
        self,
        bps_abs_set: MagicMock,
        test_panda_fgs_params: ThreeDGridScan,
        fake_fgs_composite: FlyScanXRayCentreComposite,
        RE: RunEngine,
    ):
        from hyperion.device_setup_plans.manipulate_sample import move_x_y_z

        motor_position = (
            test_panda_fgs_params.FGS_params.grid_position_to_motor_position(
                np.array([1, 2, 3])
            )
        )
        RE(move_x_y_z(fake_fgs_composite.sample_motors, *motor_position))
        bps_abs_set.assert_has_calls(
            [
                call(
                    fake_fgs_composite.sample_motors.x,
                    motor_position[0],
                    group="move_x_y_z",
                ),
                call(
                    fake_fgs_composite.sample_motors.y,
                    motor_position[1],
                    group="move_x_y_z",
                ),
                call(
                    fake_fgs_composite.sample_motors.z,
                    motor_position[2],
                    group="move_x_y_z",
                ),
            ],
            any_order=True,
        )

    @patch(
        "dodal.devices.aperturescatterguard.ApertureScatterguard._safe_move_within_datacollection_range",
        return_value=Status(done=True, success=True),
    )
    @patch(
        "hyperion.experiment_plans.panda_flyscan_xray_centre_plan.run_gridscan",
        autospec=True,
    )
    @patch(
        "hyperion.experiment_plans.panda_flyscan_xray_centre_plan.move_x_y_z",
        autospec=True,
    )
    @patch(
        "hyperion.experiment_plans.panda_flyscan_xray_centre_plan.setup_panda_for_flyscan",
        autospec=True,
    )
    def test_individual_plans_triggered_once_and_only_once_in_composite_run(
        self,
        setup_panda_for_flyscan: MagicMock,
        move_xyz: MagicMock,
        run_gridscan: MagicMock,
        move_aperture: MagicMock,
        RE_with_subs,
        mock_subscriptions: Tuple[GridscanNexusFileCallback, GridscanISPyBCallback],
        fake_fgs_composite: FlyScanXRayCentreComposite,
        test_panda_fgs_params: ThreeDGridScan,
    ):
        def wrapped_run_gridscan_and_move():
            run_generic_ispyb_handler_setup(
                mock_subscriptions[1], test_panda_fgs_params
            )
            yield from run_gridscan_and_move(
                fake_fgs_composite,
                test_panda_fgs_params,
            )

        RE_with_subs[0](
            ispyb_activation_wrapper(
                wrapped_run_gridscan_and_move(), test_panda_fgs_params
            )
        )
        run_gridscan.assert_called_once()
        move_xyz.assert_called_once()

    @patch(
        "dodal.devices.aperturescatterguard.ApertureScatterguard.set",
        return_value=Status(done=True, success=True),
    )
    @patch(
        "hyperion.experiment_plans.panda_flyscan_xray_centre_plan.run_gridscan",
        autospec=True,
    )
    @patch(
        "hyperion.experiment_plans.panda_flyscan_xray_centre_plan.move_x_y_z",
        autospec=True,
    )
    @patch(
        "hyperion.experiment_plans.panda_flyscan_xray_centre_plan.setup_panda_for_flyscan",
        autospec=True,
    )
    def test_when_gridscan_finished_then_smargon_stub_offsets_are_set(
        self,
        setup_panda_for_flyscan: MagicMock,
        move_xyz: MagicMock,
        run_gridscan: MagicMock,
        aperture_set: MagicMock,
        RE_with_subs: tuple[RunEngine, Any],
        mock_subscriptions: Tuple[GridscanNexusFileCallback, GridscanISPyBCallback],
        test_panda_fgs_params: ThreeDGridScan,
        fake_fgs_composite: FlyScanXRayCentreComposite,
    ):
        test_panda_fgs_params.set_stub_offsets = True

        def wrapped_run_gridscan_and_move():
            run_generic_ispyb_handler_setup(
                mock_subscriptions[1], test_panda_fgs_params
            )
            yield from run_gridscan_and_move(
                fake_fgs_composite,
                test_panda_fgs_params,
            )

        RE_with_subs[0](
            ispyb_activation_wrapper(
                wrapped_run_gridscan_and_move(), test_panda_fgs_params
            )
        )
        assert (
            fake_fgs_composite.smargon.stub_offsets.center_at_current_position.proc.get()
            == 1
        )

    @patch(
        "dodal.devices.aperturescatterguard.ApertureScatterguard.set",
        return_value=Status(done=True, success=True),
    )
    @patch(
        "hyperion.experiment_plans.panda_flyscan_xray_centre_plan.run_gridscan",
        autospec=True,
    )
    @patch(
        "hyperion.experiment_plans.panda_flyscan_xray_centre_plan.move_x_y_z",
        autospec=True,
    )
    @patch(
        "hyperion.experiment_plans.panda_flyscan_xray_centre_plan.setup_panda_for_flyscan",
        autospec=True,
    )
    def test_when_gridscan_succeeds_ispyb_comment_appended_to(
        self,
        setup_panda_for_flyscan: MagicMock,
        move_xyz: MagicMock,
        run_gridscan: MagicMock,
        aperture_set: MagicMock,
        RE_with_subs: tuple[RunEngine, Any],
        mock_subscriptions: Tuple[GridscanNexusFileCallback, GridscanISPyBCallback],
        test_panda_fgs_params: ThreeDGridScan,
        fake_fgs_composite: FlyScanXRayCentreComposite,
    ):
        RE_with_subs[0].subscribe(VerbosePlanExecutionLoggingCallback())

        def wrapped_run_gridscan_and_move():
            run_generic_ispyb_handler_setup(
                mock_subscriptions[1], test_panda_fgs_params
            )
            yield from run_gridscan_and_move(
                fake_fgs_composite,
                test_panda_fgs_params,
            )

        RE_with_subs[0](
            ispyb_activation_wrapper(
                wrapped_run_gridscan_and_move(), test_panda_fgs_params
            )
        )
        app_to_comment: MagicMock = mock_subscriptions[
            1
        ].ispyb.append_to_comment  # type:ignore
        app_to_comment.assert_called()
        call = app_to_comment.call_args_list[0]
        assert "Crystal 1: Strength 999999" in call.args[1]

    @patch(
        "dodal.devices.aperturescatterguard.ApertureScatterguard.set",
        new=MagicMock(return_value=Status(done=True, success=True)),
    )
    @patch(
        "hyperion.experiment_plans.panda_flyscan_xray_centre_plan.move_x_y_z",
        new=MagicMock(autospec=True),
    )
    @patch(
        "hyperion.experiment_plans.panda_flyscan_xray_centre_plan.setup_panda_for_flyscan",
        new=MagicMock(autospec=True),
    )
    @patch(
        "hyperion.experiment_plans.panda_flyscan_xray_centre_plan.run_gridscan",
        new=MagicMock(return_value=iter([])),
    )
    @patch(
        "hyperion.experiment_plans.panda_flyscan_xray_centre_plan.get_directory_provider",
        autospec=True,
    )
    def test_when_gridscan_run_panda_directory_applied(
        self,
        get_directory_provider,
        RE_with_subs: tuple[RunEngine, Any],
        test_panda_fgs_params: ThreeDGridScan,
        fake_fgs_composite: FlyScanXRayCentreComposite,
    ):
        RE_with_subs[0].subscribe(VerbosePlanExecutionLoggingCallback())
        RE_with_subs[0](
            run_gridscan_and_move(fake_fgs_composite, test_panda_fgs_params)
        )
<<<<<<< HEAD
        expected_path = Path("/tmp/dls/i03/data/2024/cm31105-4/xraycentring/123456")
        set_directory.assert_called_once_with(expected_path)
=======
        expected_path = Path("/dls/i03/data/2023/cm33866-5/test_hyperion")
        get_directory_provider().update.assert_called_once_with(directory=expected_path)
>>>>>>> f7a84356

    @patch(
        "hyperion.experiment_plans.panda_flyscan_xray_centre_plan.run_gridscan",
        autospec=True,
    )
    @patch(
        "hyperion.experiment_plans.panda_flyscan_xray_centre_plan.move_x_y_z",
        autospec=True,
    )
    @patch(
        "hyperion.experiment_plans.panda_flyscan_xray_centre_plan.setup_panda_for_flyscan",
        autospec=True,
    )
    def test_when_gridscan_fails_ispyb_comment_appended_to(
        self,
        setup_panda_for_flyscan: MagicMock,
        move_xyz: MagicMock,
        run_gridscan: MagicMock,
        RE_with_subs: tuple[RunEngine, Any],
        mock_subscriptions: Tuple[GridscanNexusFileCallback, GridscanISPyBCallback],
        test_panda_fgs_params: ThreeDGridScan,
        fake_fgs_composite: FlyScanXRayCentreComposite,
    ):
        mock_zocalo_trigger(fake_fgs_composite.zocalo, [])

        def wrapped_run_gridscan_and_move():
            run_generic_ispyb_handler_setup(
                mock_subscriptions[1], test_panda_fgs_params
            )
            yield from run_gridscan_and_move(
                fake_fgs_composite,
                test_panda_fgs_params,
            )

        RE_with_subs[0](
            ispyb_activation_wrapper(
                wrapped_run_gridscan_and_move(), test_panda_fgs_params
            )
        )
        app_to_comment: MagicMock = mock_subscriptions[
            1
        ].ispyb.append_to_comment  # type:ignore
        app_to_comment.assert_called()
        call = app_to_comment.call_args_list[0]
        assert "Zocalo found no crystals in this gridscan" in call.args[1]

    @patch(
        "hyperion.experiment_plans.panda_flyscan_xray_centre_plan.bps.mv", autospec=True
    )
    @patch(
        "hyperion.experiment_plans.panda_flyscan_xray_centre_plan.move_x_y_z",
        autospec=True,
    )
    @patch(
        "hyperion.experiment_plans.panda_flyscan_xray_centre_plan.setup_panda_for_flyscan",
        autospec=True,
    )
    def test_GIVEN_no_results_from_zocalo_WHEN_communicator_wait_for_results_called_THEN_fallback_centre_used(
        self,
        mock_setup_panda_for_flyscan: MagicMock,
        move_xyz: MagicMock,
        mock_mv: MagicMock,
        RE_with_subs: tuple[
            RunEngine, Tuple[GridscanNexusFileCallback, GridscanISPyBCallback]
        ],
        test_panda_fgs_params: ThreeDGridScan,
        fake_fgs_composite: FlyScanXRayCentreComposite,
        done_status,
    ):
        RE, (nexus_cb, ispyb_cb) = RE_with_subs
        fake_fgs_composite.eiger.unstage = MagicMock(return_value=done_status)
        initial_x_y_z = np.array(
            [
                random.uniform(-0.5, 0.5),
                random.uniform(-0.5, 0.5),
                random.uniform(-0.5, 0.5),
            ]
        )
        fake_fgs_composite.smargon.x.user_readback.sim_put(initial_x_y_z[0])  # type: ignore
        fake_fgs_composite.smargon.y.user_readback.sim_put(initial_x_y_z[1])  # type: ignore
        fake_fgs_composite.smargon.z.user_readback.sim_put(initial_x_y_z[2])  # type: ignore
        mock_zocalo_trigger(fake_fgs_composite.zocalo, [])

        def wrapped_run_gridscan_and_move():
            run_generic_ispyb_handler_setup(ispyb_cb, test_panda_fgs_params)
            yield from run_gridscan_and_move(
                fake_fgs_composite,
                test_panda_fgs_params,
            )

        RE(
            ispyb_activation_wrapper(
                wrapped_run_gridscan_and_move(), test_panda_fgs_params
            )
        )
        assert np.all(move_xyz.call_args[0][1:] == initial_x_y_z)

    @patch(
        "hyperion.experiment_plans.panda_flyscan_xray_centre_plan.run_gridscan",
        autospec=True,
    )
    @patch(
        "hyperion.experiment_plans.panda_flyscan_xray_centre_plan.move_x_y_z",
        autospec=True,
    )
    @patch(
        "hyperion.experiment_plans.panda_flyscan_xray_centre_plan.setup_panda_for_flyscan",
        autospec=True,
    )
    def test_given_gridscan_fails_to_centre_then_stub_offsets_not_set(
        self,
        setup_panda_for_flyscan: MagicMock,
        move_xyz: MagicMock,
        run_gridscan: MagicMock,
        RE: RunEngine,
        fake_fgs_composite: FlyScanXRayCentreComposite,
        test_panda_fgs_params: ThreeDGridScan,
    ):
        class MoveException(Exception):
            pass

        mock_zocalo_trigger(fake_fgs_composite.zocalo, [])
        move_xyz.side_effect = MoveException()

        with pytest.raises(MoveException):
            RE(run_gridscan_and_move(fake_fgs_composite, test_panda_fgs_params))
        assert (
            fake_fgs_composite.smargon.stub_offsets.center_at_current_position.proc.get()
            == 0
        )

    @patch(
        "hyperion.experiment_plans.panda_flyscan_xray_centre_plan.run_gridscan",
        autospec=True,
    )
    @patch(
        "hyperion.experiment_plans.panda_flyscan_xray_centre_plan.move_x_y_z",
        autospec=True,
    )
    @patch(
        "hyperion.experiment_plans.panda_flyscan_xray_centre_plan.setup_panda_for_flyscan",
        autospec=True,
    )
    def test_given_setting_stub_offsets_disabled_then_stub_offsets_not_set(
        self,
        setup_panda_for_flyscan: MagicMock,
        move_xyz: MagicMock,
        run_gridscan: MagicMock,
        mock_subscriptions: Tuple[GridscanNexusFileCallback, GridscanISPyBCallback],
        fake_fgs_composite: FlyScanXRayCentreComposite,
        test_panda_fgs_params: ThreeDGridScan,
        RE: RunEngine,
        done_status,
    ):
        _, ispyb_cb = mock_subscriptions
        fake_fgs_composite.aperture_scatterguard.set = MagicMock(
            return_value=done_status
        )
        test_panda_fgs_params.set_stub_offsets = False

        RE.subscribe(VerbosePlanExecutionLoggingCallback())
        RE.subscribe(ispyb_cb)

        def wrapped_run_gridscan_and_move():
            run_generic_ispyb_handler_setup(ispyb_cb, test_panda_fgs_params)
            yield from run_gridscan_and_move(
                fake_fgs_composite,
                test_panda_fgs_params,
            )

        RE(
            ispyb_activation_wrapper(
                wrapped_run_gridscan_and_move(), test_panda_fgs_params
            )
        )
        assert (
            fake_fgs_composite.smargon.stub_offsets.center_at_current_position.proc.get()
            == 0
        )

    @patch(
        "hyperion.experiment_plans.panda_flyscan_xray_centre_plan.bps.sleep",
        autospec=True,
    )
    def test_GIVEN_scan_already_valid_THEN_wait_for_GRIDSCAN_returns_immediately(
        self, patch_sleep: MagicMock, RE: RunEngine
    ):
        test_fgs: PandAFastGridScan = make_fake_device(PandAFastGridScan)(
            "prefix", name="fake_fgs"
        )

        test_fgs.scan_invalid.sim_put(False)  # type: ignore
        test_fgs.position_counter.sim_put(0)  # type: ignore

        RE(wait_for_gridscan_valid(test_fgs))

        patch_sleep.assert_not_called()

    @patch(
        "hyperion.experiment_plans.panda_flyscan_xray_centre_plan.bps.sleep",
        autospec=True,
    )
    def test_GIVEN_scan_not_valid_THEN_wait_for_GRIDSCAN_raises_and_sleeps_called(
        self, patch_sleep: MagicMock, RE: RunEngine
    ):
        test_fgs: PandAFastGridScan = make_fake_device(PandAFastGridScan)(
            "prefix", name="fake_fgs"
        )

        test_fgs.scan_invalid.sim_put(True)  # type: ignore
        test_fgs.position_counter.sim_put(0)  # type: ignore
        with pytest.raises(WarningException):
            RE(wait_for_gridscan_valid(test_fgs))

        patch_sleep.assert_called()

    @patch(
        "hyperion.experiment_plans.panda_flyscan_xray_centre_plan.bps.abs_set",
        autospec=True,
    )
    @patch(
        "hyperion.experiment_plans.panda_flyscan_xray_centre_plan.bps.kickoff",
        autospec=True,
    )
    @patch(
        "hyperion.experiment_plans.panda_flyscan_xray_centre_plan.bps.complete",
        autospec=True,
    )
    @patch(
        "hyperion.experiment_plans.panda_flyscan_xray_centre_plan.bps.mv", autospec=True
    )
    @patch(
        "hyperion.experiment_plans.panda_flyscan_xray_centre_plan.wait_for_gridscan_valid",
        autospec=True,
    )
    @patch(
        "hyperion.external_interaction.nexus.write_nexus.NexusWriter",
        autospec=True,
        spec_set=True,
    )
    @patch(
        "hyperion.experiment_plans.panda_flyscan_xray_centre_plan.setup_panda_for_flyscan",
        autospec=True,
    )
    def test_when_grid_scan_ran_then_eiger_disarmed_before_zocalo_end(
        self,
        nexuswriter,
        wait_for_valid,
        mock_setup_panda_for_flyscan,
        mock_mv,
        mock_complete,
        mock_kickoff,
        mock_abs_set,
        fake_fgs_composite: FlyScanXRayCentreComposite,
        test_panda_fgs_params: ThreeDGridScan,
        mock_subscriptions: Tuple[GridscanNexusFileCallback, GridscanISPyBCallback],
        RE_with_subs: tuple[
            RunEngine, Tuple[GridscanNexusFileCallback, GridscanISPyBCallback]
        ],
    ):
        RE, (nexus_cb, ispyb_cb) = RE_with_subs
        # Put both mocks in a parent to easily capture order
        mock_parent = MagicMock()
        fake_fgs_composite.eiger.disarm_detector = mock_parent.disarm

        fake_fgs_composite.eiger.filewriters_finished = Status(done=True, success=True)  # type: ignore
        fake_fgs_composite.eiger.odin.check_odin_state = MagicMock(return_value=True)
        fake_fgs_composite.eiger.odin.file_writer.num_captured.sim_put(1200)  # type: ignore
        fake_fgs_composite.eiger.stage = MagicMock(
            return_value=Status(None, None, 0, True, True)
        )
        fake_fgs_composite.xbpm_feedback.pos_stable.sim_put(1)  # type: ignore

        with (
            patch(
                "hyperion.external_interaction.callbacks.xray_centre.nexus_callback.NexusWriter.create_nexus_file",
                autospec=True,
            ),
            patch(
                "hyperion.external_interaction.callbacks.zocalo_callback.ZocaloTrigger",
                lambda _: modified_interactor_mock(mock_parent.run_end),
            ),
        ):
            RE(
                ispyb_activation_wrapper(
                    panda_flyscan_xray_centre(
                        fake_fgs_composite, test_panda_fgs_params
                    ),
                    test_panda_fgs_params,
                )
            )

        mock_parent.assert_has_calls([call.disarm(), call.run_end(0), call.run_end(0)])

    @patch(
        "hyperion.experiment_plans.panda_flyscan_xray_centre_plan.bps.wait",
        autospec=True,
    )
    @patch(
        "hyperion.experiment_plans.panda_flyscan_xray_centre_plan.bps.complete",
        autospec=True,
    )
    def test_fgs_arms_eiger_without_grid_detect(
        self,
        mock_complete,
        mock_wait,
        fake_fgs_composite: FlyScanXRayCentreComposite,
        test_panda_fgs_params: ThreeDGridScan,
        RE: RunEngine,
        done_status,
    ):
        fake_fgs_composite.eiger.unstage = MagicMock(return_value=done_status)

        RE(run_gridscan(fake_fgs_composite, test_panda_fgs_params))
        fake_fgs_composite.eiger.stage.assert_called_once()
        fake_fgs_composite.eiger.unstage.assert_called_once()

    @patch(
        "hyperion.experiment_plans.panda_flyscan_xray_centre_plan.bps.wait",
        autospec=True,
    )
    @patch(
        "hyperion.experiment_plans.panda_flyscan_xray_centre_plan.bps.complete",
        autospec=True,
    )
    def test_when_grid_scan_fails_then_detector_disarmed_and_correct_exception_returned(
        self,
        mock_complete,
        mock_wait,
        fake_fgs_composite: FlyScanXRayCentreComposite,
        test_panda_fgs_params: ThreeDGridScan,
        RE: RunEngine,
    ):
        class CompleteException(Exception):
            pass

        mock_complete.side_effect = CompleteException()

        fake_fgs_composite.eiger.stage = MagicMock(
            return_value=Status(None, None, 0, True, True)
        )

        fake_fgs_composite.eiger.odin.check_odin_state = MagicMock()

        fake_fgs_composite.eiger.disarm_detector = MagicMock()
        fake_fgs_composite.eiger.disable_roi_mode = MagicMock()

        # Without the complete finishing we will not get all the images
        fake_fgs_composite.eiger.ALL_FRAMES_TIMEOUT = 0.1  # type: ignore

        # Want to get the underlying completion error, not the one raised from unstage
        with pytest.raises(CompleteException):
            RE(run_gridscan(fake_fgs_composite, test_panda_fgs_params))

        fake_fgs_composite.eiger.disable_roi_mode.assert_called()
        fake_fgs_composite.eiger.disarm_detector.assert_called()


def test_if_smargon_speed_over_limit_then_log_error(
    test_panda_fgs_params: ThreeDGridScan,
    fake_fgs_composite: FlyScanXRayCentreComposite,
    RE: RunEngine,
):
    test_panda_fgs_params.x_step_size_um = 10
    test_panda_fgs_params.detector_params.exposure_time = 0.01

    with pytest.raises(SmargonSpeedException):
        RE(run_gridscan_and_move(fake_fgs_composite, test_panda_fgs_params))


# Ideally we'd have a test to check the tidy up plan is called upon any errors
@patch(
    "hyperion.experiment_plans.panda_flyscan_xray_centre_plan.disarm_panda_for_gridscan",
    autospec=True,
)
@patch(
    "hyperion.experiment_plans.panda_flyscan_xray_centre_plan.set_zebra_shutter_to_manual",
    autospec=True,
)
@patch(
    "hyperion.experiment_plans.panda_flyscan_xray_centre_plan.bps.wait",
    autospec=True,
)
def test_tidy_up_plans_disable_panda_and_zebra(
    mock_wait: MagicMock,
    mock_zebra_tidy: MagicMock,
    mock_panda_tidy: MagicMock,
    RE: RunEngine,
):
    RE(tidy_up_plans(MagicMock()))
    mock_panda_tidy.assert_called_once()
    mock_zebra_tidy.assert_called_once()<|MERGE_RESOLUTION|>--- conflicted
+++ resolved
@@ -493,13 +493,8 @@
         RE_with_subs[0](
             run_gridscan_and_move(fake_fgs_composite, test_panda_fgs_params)
         )
-<<<<<<< HEAD
         expected_path = Path("/tmp/dls/i03/data/2024/cm31105-4/xraycentring/123456")
-        set_directory.assert_called_once_with(expected_path)
-=======
-        expected_path = Path("/dls/i03/data/2023/cm33866-5/test_hyperion")
         get_directory_provider().update.assert_called_once_with(directory=expected_path)
->>>>>>> f7a84356
 
     @patch(
         "hyperion.experiment_plans.panda_flyscan_xray_centre_plan.run_gridscan",
