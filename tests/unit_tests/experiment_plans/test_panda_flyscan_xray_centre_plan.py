import random
import types
from typing import Any, Tuple
from unittest.mock import DEFAULT, MagicMock, call, patch

import bluesky.preprocessors as bpp
import numpy as np
import pytest
from bluesky import Msg
from bluesky.run_engine import RunEngine
from dodal.devices.detector.det_dim_constants import (
    EIGER2_X_4M_DIMENSION,
    EIGER_TYPE_EIGER2_X_4M,
    EIGER_TYPE_EIGER2_X_16M,
)
from dodal.devices.panda_fast_grid_scan import PandAFastGridScan
from dodal.devices.synchrotron import SynchrotronMode
from ophyd.sim import make_fake_device
from ophyd.status import Status
from ophyd_async.core import set_mock_value

from hyperion.device_setup_plans.read_hardware_for_setup import (
    read_hardware_for_ispyb_during_collection,
    read_hardware_for_ispyb_pre_collection,
)
from hyperion.exceptions import WarningException
from hyperion.experiment_plans.flyscan_xray_centre_plan import (
    FlyScanXRayCentreComposite,
)
from hyperion.experiment_plans.panda_flyscan_xray_centre_plan import (
    SmargonSpeedException,
    panda_flyscan_xray_centre,
    read_hardware_for_ispyb_pre_collection,
    run_gridscan,
    run_gridscan_and_move,
    tidy_up_plans,
    wait_for_gridscan_valid,
)
from hyperion.external_interaction.callbacks.logging_callback import (
    VerbosePlanExecutionLoggingCallback,
)
from hyperion.external_interaction.callbacks.plan_reactive_callback import (
    PlanReactiveCallback,
)
from hyperion.external_interaction.callbacks.xray_centre.ispyb_callback import (
    GridscanISPyBCallback,
    ispyb_activation_wrapper,
)
from hyperion.external_interaction.callbacks.xray_centre.nexus_callback import (
    GridscanNexusFileCallback,
)
from hyperion.log import ISPYB_LOGGER
from hyperion.parameters.constants import CONST
from hyperion.parameters.gridscan import ThreeDGridScan

from ...conftest import default_raw_params
from ...system_tests.external_interaction.conftest import (
    TEST_RESULT_LARGE,
    TEST_RESULT_MEDIUM,
    TEST_RESULT_SMALL,
)
from ..external_interaction.callbacks.conftest import TestData
from .conftest import (
    assert_event,
    mock_zocalo_trigger,
    modified_interactor_mock,
    modified_store_grid_scan_mock,
    run_generic_ispyb_handler_setup,
)


@pytest.fixture
def RE_with_subs(RE: RunEngine, mock_subscriptions):
    for cb in list(mock_subscriptions):
        RE.subscribe(cb)
    yield RE, mock_subscriptions


@pytest.fixture
def ispyb_plan(test_panda_fgs_params):
    @bpp.set_run_key_decorator(CONST.PLAN.GRIDSCAN_OUTER)
    @bpp.run_decorator(  # attach experiment metadata to the start document
        md={
            "subplan_name": CONST.PLAN.GRIDSCAN_OUTER,
            "hyperion_parameters": test_panda_fgs_params.json(),
        }
    )
    def standalone_read_hardware_for_ispyb(
        und, syn, slits, robot, attn, fl, dcm, ap_sg
    ):
        yield from read_hardware_for_ispyb_pre_collection(und, syn, slits, ap_sg, robot)
        yield from read_hardware_for_ispyb_during_collection(attn, fl, dcm)

    return standalone_read_hardware_for_ispyb


@patch(
    "hyperion.external_interaction.callbacks.xray_centre.ispyb_callback.StoreInIspyb",
    modified_store_grid_scan_mock,
)
class TestFlyscanXrayCentrePlan:
    td: TestData = TestData()

    def test_given_full_parameters_dict_when_detector_name_used_and_converted_then_detector_constants_correct(
        self,
        test_panda_fgs_params: ThreeDGridScan,
    ):
        assert (
            test_panda_fgs_params.detector_params.detector_size_constants.det_type_string
            == EIGER_TYPE_EIGER2_X_16M
        )
        raw_params_dict = default_raw_params()
        raw_params_dict["detector"] = EIGER_TYPE_EIGER2_X_4M
        params: ThreeDGridScan = ThreeDGridScan(**raw_params_dict)
        det_dimension = params.detector_params.detector_size_constants.det_dimension
        assert det_dimension == EIGER2_X_4M_DIMENSION

    def test_when_run_gridscan_called_then_generator_returned(
        self,
    ):
        plan = run_gridscan(MagicMock(), MagicMock())
        assert isinstance(plan, types.GeneratorType)

    def test_read_hardware_for_ispyb_updates_from_ophyd_devices(
        self,
        fake_fgs_composite: FlyScanXRayCentreComposite,
        test_panda_fgs_params: ThreeDGridScan,
        RE: RunEngine,
        ispyb_plan,
    ):
        undulator_test_value = 1.234

        set_mock_value(fake_fgs_composite.undulator.current_gap, undulator_test_value)

        synchrotron_test_value = SynchrotronMode.USER
        set_mock_value(
            fake_fgs_composite.synchrotron.synchrotron_mode, synchrotron_test_value
        )

        transmission_test_value = 0.01
        fake_fgs_composite.attenuator.actual_transmission.sim_put(  # type: ignore
            transmission_test_value
        )
        ap_sg_test_value = {
            "name": "Robot_load",
            "GDA_name": "ROBOT_LOAD",
            "radius_microns": None,
            "location": (15, 16, 2, 18, 19),
        }
        xgap_test_value = 0.1234
        ygap_test_value = 0.2345
        fake_fgs_composite.s4_slit_gaps.xgap.user_readback.sim_put(xgap_test_value)  # type: ignore
        fake_fgs_composite.s4_slit_gaps.ygap.user_readback.sim_put(ygap_test_value)  # type: ignore
        flux_test_value = 10.0
        fake_fgs_composite.flux.flux_reading.sim_put(flux_test_value)  # type: ignore

        test_ispyb_callback = PlanReactiveCallback(ISPYB_LOGGER)
        test_ispyb_callback.active = True
        with patch.multiple(
            test_ispyb_callback,
            activity_gated_start=DEFAULT,
            activity_gated_event=DEFAULT,
        ):
            RE.subscribe(test_ispyb_callback)

            RE(
                ispyb_plan(
                    fake_fgs_composite.undulator,
                    fake_fgs_composite.synchrotron,
                    fake_fgs_composite.s4_slit_gaps,
                    fake_fgs_composite.robot,
                    fake_fgs_composite.attenuator,
                    fake_fgs_composite.flux,
                    fake_fgs_composite.dcm,
                    fake_fgs_composite.aperture_scatterguard,
                )
            )
            # fmt: off
            assert_event(
                test_ispyb_callback.activity_gated_start.mock_calls[0],  # pyright: ignore
                {
                    "plan_name": "standalone_read_hardware_for_ispyb",
                    "subplan_name": "run_gridscan_move_and_tidy",
                },
            )
            assert_event(
                test_ispyb_callback.activity_gated_event.mock_calls[0],  # pyright: ignore
                {
                    "undulator-current_gap": undulator_test_value,
                    "synchrotron-synchrotron_mode": synchrotron_test_value.value,
                    "s4_slit_gaps_xgap": xgap_test_value,
                    "s4_slit_gaps_ygap": ygap_test_value,
                    'aperture_scatterguard-selected_aperture': ap_sg_test_value,
                },
            )
            assert_event(
                test_ispyb_callback.activity_gated_event.mock_calls[1],  # pyright: ignore
                {
                    "attenuator_actual_transmission": transmission_test_value,
                    "flux_flux_reading": flux_test_value,
                },
            )
            # fmt: on

    @patch(
        "dodal.devices.aperturescatterguard.ApertureScatterguard._safe_move_within_datacollection_range",
        return_value=Status(done=True, success=True),
    )
    @patch(
        "hyperion.experiment_plans.panda_flyscan_xray_centre_plan.run_gridscan",
        autospec=True,
    )
    @patch(
        "hyperion.experiment_plans.panda_flyscan_xray_centre_plan.move_x_y_z",
        autospec=True,
    )
    @patch(
        "hyperion.experiment_plans.panda_flyscan_xray_centre_plan.setup_panda_for_flyscan",
        autospec=True,
    )
    @pytest.mark.asyncio
    def test_results_adjusted_and_passed_to_move_xyz(
        self,
        setup_panda_for_flyscan: MagicMock,
        move_x_y_z: MagicMock,
        run_gridscan: MagicMock,
        move_aperture: MagicMock,
        fake_fgs_composite: FlyScanXRayCentreComposite,
        mock_subscriptions: Tuple[GridscanNexusFileCallback, GridscanISPyBCallback],
        test_panda_fgs_params: ThreeDGridScan,
        RE: RunEngine,
    ):
        RE.subscribe(VerbosePlanExecutionLoggingCallback())
        mock_zocalo_trigger(fake_fgs_composite.zocalo, TEST_RESULT_LARGE)
        RE(
            run_gridscan_and_move(
                fake_fgs_composite,
                test_panda_fgs_params,
            )
        )

        mock_zocalo_trigger(fake_fgs_composite.zocalo, TEST_RESULT_MEDIUM)
        RE(
            run_gridscan_and_move(
                fake_fgs_composite,
                test_panda_fgs_params,
            )
        )

        mock_zocalo_trigger(fake_fgs_composite.zocalo, TEST_RESULT_SMALL)
        RE(
            run_gridscan_and_move(
                fake_fgs_composite,
                test_panda_fgs_params,
            )
        )

        assert fake_fgs_composite.aperture_scatterguard.aperture_positions is not None
        ap_call_large = call(
            fake_fgs_composite.aperture_scatterguard.aperture_positions.LARGE.location
        )
        ap_call_medium = call(
            fake_fgs_composite.aperture_scatterguard.aperture_positions.MEDIUM.location
        )

        move_aperture.assert_has_calls(
            [ap_call_large, ap_call_large, ap_call_medium], any_order=True
        )

        mv_call_large = call(
            fake_fgs_composite.sample_motors,
            0.05,
            pytest.approx(0.15),
            0.25,
            wait=True,
        )
        mv_call_medium = call(
            fake_fgs_composite.sample_motors,
            0.05,
            pytest.approx(0.15),
            0.25,
            wait=True,
        )
        move_x_y_z.assert_has_calls(
            [mv_call_large, mv_call_large, mv_call_medium], any_order=True
        )

    @patch("bluesky.plan_stubs.abs_set", autospec=True)
    def test_results_passed_to_move_motors(
        self,
        bps_abs_set: MagicMock,
        test_panda_fgs_params: ThreeDGridScan,
        fake_fgs_composite: FlyScanXRayCentreComposite,
        RE: RunEngine,
    ):
        from hyperion.device_setup_plans.manipulate_sample import move_x_y_z

        motor_position = (
            test_panda_fgs_params.FGS_params.grid_position_to_motor_position(
                np.array([1, 2, 3])
            )
        )
        RE(move_x_y_z(fake_fgs_composite.sample_motors, *motor_position))
        bps_abs_set.assert_has_calls(
            [
                call(
                    fake_fgs_composite.sample_motors.x,
                    motor_position[0],
                    group="move_x_y_z",
                ),
                call(
                    fake_fgs_composite.sample_motors.y,
                    motor_position[1],
                    group="move_x_y_z",
                ),
                call(
                    fake_fgs_composite.sample_motors.z,
                    motor_position[2],
                    group="move_x_y_z",
                ),
            ],
            any_order=True,
        )

    @patch(
        "dodal.devices.aperturescatterguard.ApertureScatterguard._safe_move_within_datacollection_range",
        return_value=Status(done=True, success=True),
    )
    @patch(
        "hyperion.experiment_plans.panda_flyscan_xray_centre_plan.run_gridscan",
        autospec=True,
    )
    @patch(
        "hyperion.experiment_plans.panda_flyscan_xray_centre_plan.move_x_y_z",
        autospec=True,
    )
    @patch(
        "hyperion.experiment_plans.panda_flyscan_xray_centre_plan.setup_panda_for_flyscan",
        autospec=True,
    )
    def test_individual_plans_triggered_once_and_only_once_in_composite_run(
        self,
        setup_panda_for_flyscan: MagicMock,
        move_xyz: MagicMock,
        run_gridscan: MagicMock,
        move_aperture: MagicMock,
        RE_with_subs,
        mock_subscriptions: Tuple[GridscanNexusFileCallback, GridscanISPyBCallback],
        fake_fgs_composite: FlyScanXRayCentreComposite,
        test_panda_fgs_params: ThreeDGridScan,
    ):
        def wrapped_run_gridscan_and_move():
            run_generic_ispyb_handler_setup(
                mock_subscriptions[1], test_panda_fgs_params
            )
            yield from run_gridscan_and_move(
                fake_fgs_composite,
                test_panda_fgs_params,
            )

        RE_with_subs[0](
            ispyb_activation_wrapper(
                wrapped_run_gridscan_and_move(), test_panda_fgs_params
            )
        )
        run_gridscan.assert_called_once()
        move_xyz.assert_called_once()

    @patch(
        "dodal.devices.aperturescatterguard.ApertureScatterguard.set",
        return_value=Status(done=True, success=True),
    )
    @patch(
        "hyperion.experiment_plans.panda_flyscan_xray_centre_plan.run_gridscan",
        autospec=True,
    )
    @patch(
        "hyperion.experiment_plans.panda_flyscan_xray_centre_plan.move_x_y_z",
        autospec=True,
    )
    @patch(
        "hyperion.experiment_plans.panda_flyscan_xray_centre_plan.setup_panda_for_flyscan",
        autospec=True,
    )
    def test_when_gridscan_finished_then_smargon_stub_offsets_are_set(
        self,
        setup_panda_for_flyscan: MagicMock,
        move_xyz: MagicMock,
        run_gridscan: MagicMock,
        aperture_set: MagicMock,
        RE_with_subs: tuple[RunEngine, Any],
        mock_subscriptions: Tuple[GridscanNexusFileCallback, GridscanISPyBCallback],
        test_panda_fgs_params: ThreeDGridScan,
        fake_fgs_composite: FlyScanXRayCentreComposite,
    ):
        test_panda_fgs_params.set_stub_offsets = True

        def wrapped_run_gridscan_and_move():
            run_generic_ispyb_handler_setup(
                mock_subscriptions[1], test_panda_fgs_params
            )
            yield from run_gridscan_and_move(
                fake_fgs_composite,
                test_panda_fgs_params,
            )

        RE_with_subs[0](
            ispyb_activation_wrapper(
                wrapped_run_gridscan_and_move(), test_panda_fgs_params
            )
        )
        assert (
            fake_fgs_composite.smargon.stub_offsets.center_at_current_position.proc.get()
            == 1
        )

    @patch(
        "dodal.devices.aperturescatterguard.ApertureScatterguard.set",
        return_value=Status(done=True, success=True),
    )
    @patch(
        "hyperion.experiment_plans.panda_flyscan_xray_centre_plan.run_gridscan",
        autospec=True,
    )
    @patch(
        "hyperion.experiment_plans.panda_flyscan_xray_centre_plan.move_x_y_z",
        autospec=True,
    )
    @patch(
        "hyperion.experiment_plans.panda_flyscan_xray_centre_plan.setup_panda_for_flyscan",
        autospec=True,
    )
    def test_when_gridscan_succeeds_ispyb_comment_appended_to(
        self,
        setup_panda_for_flyscan: MagicMock,
        move_xyz: MagicMock,
        run_gridscan: MagicMock,
        aperture_set: MagicMock,
        RE_with_subs: tuple[RunEngine, Any],
        mock_subscriptions: Tuple[GridscanNexusFileCallback, GridscanISPyBCallback],
        test_panda_fgs_params: ThreeDGridScan,
        fake_fgs_composite: FlyScanXRayCentreComposite,
    ):
        RE_with_subs[0].subscribe(VerbosePlanExecutionLoggingCallback())

        def wrapped_run_gridscan_and_move():
            run_generic_ispyb_handler_setup(
                mock_subscriptions[1], test_panda_fgs_params
            )
            yield from run_gridscan_and_move(
                fake_fgs_composite,
                test_panda_fgs_params,
            )

        RE_with_subs[0](
            ispyb_activation_wrapper(
                wrapped_run_gridscan_and_move(), test_panda_fgs_params
            )
        )
        app_to_comment: MagicMock = mock_subscriptions[1].ispyb.append_to_comment  # type:ignore
        app_to_comment.assert_called()
        call = app_to_comment.call_args_list[0]
        assert "Crystal 1: Strength 999999" in call.args[1]

    @patch(
<<<<<<< HEAD
        "dodal.devices.aperturescatterguard.ApertureScatterguard.set",
        new=MagicMock(return_value=Status(done=True, success=True)),
    )
    @patch(
        "hyperion.experiment_plans.panda_flyscan_xray_centre_plan.move_x_y_z",
        new=MagicMock(autospec=True),
    )
    @patch(
        "hyperion.experiment_plans.panda_flyscan_xray_centre_plan.setup_panda_for_flyscan",
        new=MagicMock(autospec=True),
    )
    @patch(
        "hyperion.experiment_plans.panda_flyscan_xray_centre_plan.run_gridscan",
        new=MagicMock(return_value=iter([])),
    )
    @patch(
        "hyperion.experiment_plans.panda_flyscan_xray_centre_plan.get_directory_provider",
        autospec=True,
    )
    def test_when_gridscan_run_panda_directory_applied(
        self,
        get_directory_provider,
        RE_with_subs: tuple[RunEngine, Any],
        test_panda_fgs_params: ThreeDGridScan,
        fake_fgs_composite: FlyScanXRayCentreComposite,
    ):
        expected_path = Path("/tmp/dls/i03/data/2023/cm33866-5/test_hyperion")
        test_panda_fgs_params.storage_directory = str(expected_path)
        RE_with_subs[0].subscribe(VerbosePlanExecutionLoggingCallback())
        RE_with_subs[0](
            run_gridscan_and_move(fake_fgs_composite, test_panda_fgs_params)
        )
        get_directory_provider().update.assert_called_once_with(directory=expected_path)

    @patch(
=======
>>>>>>> bb12b349
        "hyperion.experiment_plans.panda_flyscan_xray_centre_plan.run_gridscan",
        autospec=True,
    )
    @patch(
        "hyperion.experiment_plans.panda_flyscan_xray_centre_plan.move_x_y_z",
        autospec=True,
    )
    @patch(
        "hyperion.experiment_plans.panda_flyscan_xray_centre_plan.setup_panda_for_flyscan",
        autospec=True,
    )
    def test_when_gridscan_fails_ispyb_comment_appended_to(
        self,
        setup_panda_for_flyscan: MagicMock,
        move_xyz: MagicMock,
        run_gridscan: MagicMock,
        RE_with_subs: tuple[RunEngine, Any],
        mock_subscriptions: Tuple[GridscanNexusFileCallback, GridscanISPyBCallback],
        test_panda_fgs_params: ThreeDGridScan,
        fake_fgs_composite: FlyScanXRayCentreComposite,
    ):
        mock_zocalo_trigger(fake_fgs_composite.zocalo, [])

        def wrapped_run_gridscan_and_move():
            run_generic_ispyb_handler_setup(
                mock_subscriptions[1], test_panda_fgs_params
            )
            yield from run_gridscan_and_move(
                fake_fgs_composite,
                test_panda_fgs_params,
            )

        RE_with_subs[0](
            ispyb_activation_wrapper(
                wrapped_run_gridscan_and_move(), test_panda_fgs_params
            )
        )
        app_to_comment: MagicMock = mock_subscriptions[1].ispyb.append_to_comment  # type:ignore
        app_to_comment.assert_called()
        call = app_to_comment.call_args_list[0]
        assert "Zocalo found no crystals in this gridscan" in call.args[1]

    @patch(
        "hyperion.experiment_plans.panda_flyscan_xray_centre_plan.bps.mv", autospec=True
    )
    @patch(
        "hyperion.experiment_plans.panda_flyscan_xray_centre_plan.move_x_y_z",
        autospec=True,
    )
    @patch(
        "hyperion.experiment_plans.panda_flyscan_xray_centre_plan.setup_panda_for_flyscan",
        autospec=True,
    )
    def test_GIVEN_no_results_from_zocalo_WHEN_communicator_wait_for_results_called_THEN_fallback_centre_used(
        self,
        mock_setup_panda_for_flyscan: MagicMock,
        move_xyz: MagicMock,
        mock_mv: MagicMock,
        RE_with_subs: tuple[
            RunEngine, Tuple[GridscanNexusFileCallback, GridscanISPyBCallback]
        ],
        test_panda_fgs_params: ThreeDGridScan,
        fake_fgs_composite: FlyScanXRayCentreComposite,
        done_status,
    ):
        RE, (nexus_cb, ispyb_cb) = RE_with_subs
        fake_fgs_composite.eiger.unstage = MagicMock(return_value=done_status)
        initial_x_y_z = np.array(
            [
                random.uniform(-0.5, 0.5),
                random.uniform(-0.5, 0.5),
                random.uniform(-0.5, 0.5),
            ]
        )
        fake_fgs_composite.smargon.x.user_readback.sim_put(initial_x_y_z[0])  # type: ignore
        fake_fgs_composite.smargon.y.user_readback.sim_put(initial_x_y_z[1])  # type: ignore
        fake_fgs_composite.smargon.z.user_readback.sim_put(initial_x_y_z[2])  # type: ignore
        mock_zocalo_trigger(fake_fgs_composite.zocalo, [])

        def wrapped_run_gridscan_and_move():
            run_generic_ispyb_handler_setup(ispyb_cb, test_panda_fgs_params)
            yield from run_gridscan_and_move(
                fake_fgs_composite,
                test_panda_fgs_params,
            )

        RE(
            ispyb_activation_wrapper(
                wrapped_run_gridscan_and_move(), test_panda_fgs_params
            )
        )
        assert np.all(move_xyz.call_args[0][1:] == initial_x_y_z)

    @patch(
        "hyperion.experiment_plans.panda_flyscan_xray_centre_plan.run_gridscan",
        autospec=True,
    )
    @patch(
        "hyperion.experiment_plans.panda_flyscan_xray_centre_plan.move_x_y_z",
        autospec=True,
    )
    @patch(
        "hyperion.experiment_plans.panda_flyscan_xray_centre_plan.setup_panda_for_flyscan",
        autospec=True,
    )
    def test_given_gridscan_fails_to_centre_then_stub_offsets_not_set(
        self,
        setup_panda_for_flyscan: MagicMock,
        move_xyz: MagicMock,
        run_gridscan: MagicMock,
        RE: RunEngine,
        fake_fgs_composite: FlyScanXRayCentreComposite,
        test_panda_fgs_params: ThreeDGridScan,
    ):
        class MoveException(Exception):
            pass

        mock_zocalo_trigger(fake_fgs_composite.zocalo, [])
        move_xyz.side_effect = MoveException()

        with pytest.raises(MoveException):
            RE(run_gridscan_and_move(fake_fgs_composite, test_panda_fgs_params))
        assert (
            fake_fgs_composite.smargon.stub_offsets.center_at_current_position.proc.get()
            == 0
        )

    @patch(
        "hyperion.experiment_plans.panda_flyscan_xray_centre_plan.run_gridscan",
        autospec=True,
    )
    @patch(
        "hyperion.experiment_plans.panda_flyscan_xray_centre_plan.move_x_y_z",
        autospec=True,
    )
    @patch(
        "hyperion.experiment_plans.panda_flyscan_xray_centre_plan.setup_panda_for_flyscan",
        autospec=True,
    )
    def test_given_setting_stub_offsets_disabled_then_stub_offsets_not_set(
        self,
        setup_panda_for_flyscan: MagicMock,
        move_xyz: MagicMock,
        run_gridscan: MagicMock,
        mock_subscriptions: Tuple[GridscanNexusFileCallback, GridscanISPyBCallback],
        fake_fgs_composite: FlyScanXRayCentreComposite,
        test_panda_fgs_params: ThreeDGridScan,
        RE: RunEngine,
        done_status,
    ):
        _, ispyb_cb = mock_subscriptions
        fake_fgs_composite.aperture_scatterguard.set = MagicMock(
            return_value=done_status
        )
        test_panda_fgs_params.set_stub_offsets = False

        RE.subscribe(VerbosePlanExecutionLoggingCallback())
        RE.subscribe(ispyb_cb)

        def wrapped_run_gridscan_and_move():
            run_generic_ispyb_handler_setup(ispyb_cb, test_panda_fgs_params)
            yield from run_gridscan_and_move(
                fake_fgs_composite,
                test_panda_fgs_params,
            )

        RE(
            ispyb_activation_wrapper(
                wrapped_run_gridscan_and_move(), test_panda_fgs_params
            )
        )
        assert (
            fake_fgs_composite.smargon.stub_offsets.center_at_current_position.proc.get()
            == 0
        )

    @patch(
        "hyperion.experiment_plans.panda_flyscan_xray_centre_plan.bps.sleep",
        autospec=True,
    )
    def test_GIVEN_scan_already_valid_THEN_wait_for_GRIDSCAN_returns_immediately(
        self, patch_sleep: MagicMock, RE: RunEngine
    ):
        test_fgs: PandAFastGridScan = make_fake_device(PandAFastGridScan)(
            "prefix", name="fake_fgs"
        )

        test_fgs.scan_invalid.sim_put(False)  # type: ignore
        test_fgs.position_counter.sim_put(0)  # type: ignore

        RE(wait_for_gridscan_valid(test_fgs))

        patch_sleep.assert_not_called()

    @patch(
        "hyperion.experiment_plans.panda_flyscan_xray_centre_plan.bps.sleep",
        autospec=True,
    )
    def test_GIVEN_scan_not_valid_THEN_wait_for_GRIDSCAN_raises_and_sleeps_called(
        self, patch_sleep: MagicMock, RE: RunEngine
    ):
        test_fgs: PandAFastGridScan = make_fake_device(PandAFastGridScan)(
            "prefix", name="fake_fgs"
        )

        test_fgs.scan_invalid.sim_put(True)  # type: ignore
        test_fgs.position_counter.sim_put(0)  # type: ignore
        with pytest.raises(WarningException):
            RE(wait_for_gridscan_valid(test_fgs))

        patch_sleep.assert_called()

    @patch(
        "hyperion.experiment_plans.panda_flyscan_xray_centre_plan.bps.abs_set",
        autospec=True,
    )
    @patch(
        "hyperion.experiment_plans.panda_flyscan_xray_centre_plan.bps.kickoff",
        autospec=True,
    )
    @patch(
        "hyperion.experiment_plans.panda_flyscan_xray_centre_plan.bps.complete",
        autospec=True,
    )
    @patch(
        "hyperion.experiment_plans.panda_flyscan_xray_centre_plan.bps.mv", autospec=True
    )
    @patch(
        "hyperion.experiment_plans.panda_flyscan_xray_centre_plan.wait_for_gridscan_valid",
        autospec=True,
    )
    @patch(
        "hyperion.external_interaction.nexus.write_nexus.NexusWriter",
        autospec=True,
        spec_set=True,
    )
    @patch(
        "hyperion.experiment_plans.panda_flyscan_xray_centre_plan.setup_panda_for_flyscan",
        autospec=True,
    )
    def test_when_grid_scan_ran_then_eiger_disarmed_before_zocalo_end(
        self,
        nexuswriter,
        wait_for_valid,
        mock_setup_panda_for_flyscan,
        mock_mv,
        mock_complete,
        mock_kickoff,
        mock_abs_set,
        fake_fgs_composite: FlyScanXRayCentreComposite,
        test_panda_fgs_params: ThreeDGridScan,
        mock_subscriptions: Tuple[GridscanNexusFileCallback, GridscanISPyBCallback],
        RE_with_subs: tuple[
            RunEngine, Tuple[GridscanNexusFileCallback, GridscanISPyBCallback]
        ],
    ):
        RE, (nexus_cb, ispyb_cb) = RE_with_subs
        # Put both mocks in a parent to easily capture order
        mock_parent = MagicMock()
        fake_fgs_composite.eiger.disarm_detector = mock_parent.disarm

        fake_fgs_composite.eiger.filewriters_finished = Status(done=True, success=True)  # type: ignore
        fake_fgs_composite.eiger.odin.check_odin_state = MagicMock(return_value=True)
        fake_fgs_composite.eiger.odin.file_writer.num_captured.sim_put(1200)  # type: ignore
        fake_fgs_composite.eiger.stage = MagicMock(
            return_value=Status(None, None, 0, True, True)
        )
        fake_fgs_composite.xbpm_feedback.pos_stable.sim_put(1)  # type: ignore

        with (
            patch(
                "hyperion.external_interaction.callbacks.xray_centre.nexus_callback.NexusWriter.create_nexus_file",
                autospec=True,
            ),
            patch(
                "hyperion.external_interaction.callbacks.zocalo_callback.ZocaloTrigger",
                lambda _: modified_interactor_mock(mock_parent.run_end),
            ),
        ):
            RE(
                ispyb_activation_wrapper(
                    panda_flyscan_xray_centre(
                        fake_fgs_composite, test_panda_fgs_params
                    ),
                    test_panda_fgs_params,
                )
            )

        mock_parent.assert_has_calls([call.disarm(), call.run_end(0), call.run_end(0)])

    @patch(
        "hyperion.experiment_plans.panda_flyscan_xray_centre_plan.bps.wait",
        autospec=True,
    )
    @patch(
        "hyperion.experiment_plans.panda_flyscan_xray_centre_plan.bps.complete",
        autospec=True,
    )
    def test_fgs_arms_eiger_without_grid_detect(
        self,
        mock_complete,
        mock_wait,
        fake_fgs_composite: FlyScanXRayCentreComposite,
        test_panda_fgs_params: ThreeDGridScan,
        RE: RunEngine,
        done_status,
    ):
        fake_fgs_composite.eiger.unstage = MagicMock(return_value=done_status)

        RE(run_gridscan(fake_fgs_composite, test_panda_fgs_params))
        fake_fgs_composite.eiger.stage.assert_called_once()
        fake_fgs_composite.eiger.unstage.assert_called_once()

    @patch(
        "hyperion.experiment_plans.panda_flyscan_xray_centre_plan.bps.wait",
        autospec=True,
    )
    @patch(
        "hyperion.experiment_plans.panda_flyscan_xray_centre_plan.bps.complete",
        autospec=True,
    )
    def test_when_grid_scan_fails_then_detector_disarmed_and_correct_exception_returned(
        self,
        mock_complete,
        mock_wait,
        fake_fgs_composite: FlyScanXRayCentreComposite,
        test_panda_fgs_params: ThreeDGridScan,
        RE: RunEngine,
    ):
        class CompleteException(Exception):
            pass

        mock_complete.side_effect = CompleteException()

        fake_fgs_composite.eiger.stage = MagicMock(
            return_value=Status(None, None, 0, True, True)
        )

        fake_fgs_composite.eiger.odin.check_odin_state = MagicMock()

        fake_fgs_composite.eiger.disarm_detector = MagicMock()
        fake_fgs_composite.eiger.disable_roi_mode = MagicMock()

        # Without the complete finishing we will not get all the images
        fake_fgs_composite.eiger.ALL_FRAMES_TIMEOUT = 0.1  # type: ignore

        # Want to get the underlying completion error, not the one raised from unstage
        with pytest.raises(CompleteException):
            RE(run_gridscan(fake_fgs_composite, test_panda_fgs_params))

        fake_fgs_composite.eiger.disable_roi_mode.assert_called()
        fake_fgs_composite.eiger.disarm_detector.assert_called()


def test_if_smargon_speed_over_limit_then_log_error(
    test_panda_fgs_params: ThreeDGridScan,
    fake_fgs_composite: FlyScanXRayCentreComposite,
    RE: RunEngine,
):
    test_panda_fgs_params.x_step_size_um = 10
    test_panda_fgs_params.detector_params.exposure_time = 0.01

    with pytest.raises(SmargonSpeedException):
        RE(run_gridscan_and_move(fake_fgs_composite, test_panda_fgs_params))


# Ideally we'd have a test to check the tidy up plan is called upon any errors
@patch(
    "hyperion.experiment_plans.panda_flyscan_xray_centre_plan.disarm_panda_for_gridscan",
    autospec=True,
)
@patch(
    "hyperion.experiment_plans.panda_flyscan_xray_centre_plan.set_zebra_shutter_to_manual",
    autospec=True,
)
@patch(
    "hyperion.experiment_plans.panda_flyscan_xray_centre_plan.bps.wait",
    autospec=True,
)
def test_tidy_up_plans_disable_panda_and_zebra(
    mock_wait: MagicMock,
    mock_zebra_tidy: MagicMock,
    mock_panda_tidy: MagicMock,
    RE: RunEngine,
):
    RE(tidy_up_plans(MagicMock()))
    mock_panda_tidy.assert_called_once()
    mock_zebra_tidy.assert_called_once()


@patch(
    "hyperion.experiment_plans.panda_flyscan_xray_centre_plan.kickoff_and_complete_gridscan",
    new=MagicMock(return_value=iter([Msg("kickoff_gridscan")])),
)
def test_read_hardware_for_nexus_occurs_after_eiger_arm(
    fake_fgs_composite: FlyScanXRayCentreComposite,
    test_panda_fgs_params: ThreeDGridScan,
    sim_run_engine,
):
    sim_run_engine.add_handler(
        "read",
        "synchrotron-synchrotron_mode",
        lambda msg: {"values": {"value": SynchrotronMode.USER}},
    )
    msgs = sim_run_engine.simulate_plan(
        run_gridscan(fake_fgs_composite, test_panda_fgs_params)
    )
    msgs = sim_run_engine.assert_message_and_return_remaining(
        msgs, lambda msg: msg.command == "stage" and msg.obj.name == "eiger"
    )
    msgs = sim_run_engine.assert_message_and_return_remaining(
        msgs, lambda msg: msg.command == "create"
    )
    msgs = sim_run_engine.assert_message_and_return_remaining(
        msgs, lambda msg: msg.command == "read" and msg.obj.name == "eiger_bit_depth"
    )
    msgs = sim_run_engine.assert_message_and_return_remaining(
        msgs, lambda msg: msg.command == "save"
    )
    sim_run_engine.assert_message_and_return_remaining(
        msgs, lambda msg: msg.command == "kickoff_gridscan"
    )<|MERGE_RESOLUTION|>--- conflicted
+++ resolved
@@ -6,8 +6,8 @@
 import bluesky.preprocessors as bpp
 import numpy as np
 import pytest
-from bluesky import Msg
 from bluesky.run_engine import RunEngine
+from bluesky.utils import Msg
 from dodal.devices.detector.det_dim_constants import (
     EIGER2_X_4M_DIMENSION,
     EIGER_TYPE_EIGER2_X_4M,
@@ -457,50 +457,14 @@
                 wrapped_run_gridscan_and_move(), test_panda_fgs_params
             )
         )
-        app_to_comment: MagicMock = mock_subscriptions[1].ispyb.append_to_comment  # type:ignore
+        app_to_comment: MagicMock = mock_subscriptions[
+            1
+        ].ispyb.append_to_comment  # type:ignore
         app_to_comment.assert_called()
         call = app_to_comment.call_args_list[0]
         assert "Crystal 1: Strength 999999" in call.args[1]
 
     @patch(
-<<<<<<< HEAD
-        "dodal.devices.aperturescatterguard.ApertureScatterguard.set",
-        new=MagicMock(return_value=Status(done=True, success=True)),
-    )
-    @patch(
-        "hyperion.experiment_plans.panda_flyscan_xray_centre_plan.move_x_y_z",
-        new=MagicMock(autospec=True),
-    )
-    @patch(
-        "hyperion.experiment_plans.panda_flyscan_xray_centre_plan.setup_panda_for_flyscan",
-        new=MagicMock(autospec=True),
-    )
-    @patch(
-        "hyperion.experiment_plans.panda_flyscan_xray_centre_plan.run_gridscan",
-        new=MagicMock(return_value=iter([])),
-    )
-    @patch(
-        "hyperion.experiment_plans.panda_flyscan_xray_centre_plan.get_directory_provider",
-        autospec=True,
-    )
-    def test_when_gridscan_run_panda_directory_applied(
-        self,
-        get_directory_provider,
-        RE_with_subs: tuple[RunEngine, Any],
-        test_panda_fgs_params: ThreeDGridScan,
-        fake_fgs_composite: FlyScanXRayCentreComposite,
-    ):
-        expected_path = Path("/tmp/dls/i03/data/2023/cm33866-5/test_hyperion")
-        test_panda_fgs_params.storage_directory = str(expected_path)
-        RE_with_subs[0].subscribe(VerbosePlanExecutionLoggingCallback())
-        RE_with_subs[0](
-            run_gridscan_and_move(fake_fgs_composite, test_panda_fgs_params)
-        )
-        get_directory_provider().update.assert_called_once_with(directory=expected_path)
-
-    @patch(
-=======
->>>>>>> bb12b349
         "hyperion.experiment_plans.panda_flyscan_xray_centre_plan.run_gridscan",
         autospec=True,
     )
@@ -538,7 +502,9 @@
                 wrapped_run_gridscan_and_move(), test_panda_fgs_params
             )
         )
-        app_to_comment: MagicMock = mock_subscriptions[1].ispyb.append_to_comment  # type:ignore
+        app_to_comment: MagicMock = mock_subscriptions[
+            1
+        ].ispyb.append_to_comment  # type:ignore
         app_to_comment.assert_called()
         call = app_to_comment.call_args_list[0]
         assert "Zocalo found no crystals in this gridscan" in call.args[1]
