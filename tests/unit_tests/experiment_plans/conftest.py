from functools import partial
from typing import Callable, Generator, Sequence
from unittest.mock import MagicMock, patch

import pytest
from bluesky.utils import Msg
from dodal.devices.fast_grid_scan import FastGridScan
from dodal.devices.zocalo import ZocaloResults, ZocaloTrigger
from event_model import Event
from ophyd.sim import make_fake_device
from ophyd_async.core.async_status import AsyncStatus

from hyperion.external_interaction.callbacks.rotation.callback_collection import (
    RotationCallbackCollection,
)
from hyperion.external_interaction.callbacks.xray_centre.callback_collection import (
    XrayCentreCallbackCollection,
)
from hyperion.external_interaction.callbacks.xray_centre.ispyb_callback import (
    GridscanISPyBCallback,
)
from hyperion.external_interaction.ispyb.store_in_ispyb import (
    IspybIds,
    Store3DGridscanInIspyb,
)
from hyperion.log import LOGGER
from hyperion.parameters.constants import (
    GRIDSCAN_OUTER_PLAN,
    ISPYB_HARDWARE_READ_PLAN,
    ISPYB_TRANSMISSION_FLUX_READ_PLAN,
)
from hyperion.parameters.plan_specific.gridscan_internal_params import (
    GridscanInternalParameters,
)


def make_event_doc(data, descriptor="abc123") -> Event:
    return {
        "time": 0,
        "timestamps": {"a": 0},
        "seq_num": 0,
        "uid": "not so random uid",
        "descriptor": descriptor,
        "data": data,
    }


BASIC_PRE_SETUP_DOC = {
    "undulator_current_gap": 0,
    "undulator_gap": 0,
    "synchrotron_machine_status_synchrotron_mode": 0,
    "s4_slit_gaps_xgap": 0,
    "s4_slit_gaps_ygap": 0,
}
BASIC_POST_SETUP_DOC = {
    "attenuator_actual_transmission": 0,
    "flux_flux_reading": 10,
}


def mock_zocalo_trigger(zocalo: ZocaloResults, result):
    @AsyncStatus.wrap
    async def mock_complete(results):
        await zocalo._put_results(results)

    zocalo.trigger = MagicMock(side_effect=partial(mock_complete, result))


def run_generic_ispyb_handler_setup(
    ispyb_handler: GridscanISPyBCallback, params: GridscanInternalParameters
):
    """This is useful when testing 'run_gridscan_and_move(...)' because this stuff
    happens at the start of the outer plan."""

    ispyb_handler.active = True
    ispyb_handler.activity_gated_start(
        {
            "subplan_name": GRIDSCAN_OUTER_PLAN,
            "hyperion_internal_parameters": params.json(),
        }
    )
    ispyb_handler.activity_gated_descriptor(
        {"uid": "123abc", "name": ISPYB_HARDWARE_READ_PLAN}
    )
    ispyb_handler.activity_gated_event(
        make_event_doc(
            BASIC_PRE_SETUP_DOC,
            descriptor="123abc",
        )
    )
    ispyb_handler.activity_gated_descriptor(
        {"uid": "abc123", "name": ISPYB_TRANSMISSION_FLUX_READ_PLAN}
    )
    ispyb_handler.activity_gated_event(
        make_event_doc(
            BASIC_POST_SETUP_DOC,
            descriptor="abc123",
        )
    )


def modified_interactor_mock(assign_run_end: Callable | None = None):
    mock = MagicMock(spec=ZocaloTrigger)
    if assign_run_end:
        mock.run_end = assign_run_end
    return mock


def modified_store_grid_scan_mock(*args, dcids=(0, 0), dcgid=0, **kwargs):
    mock = MagicMock(spec=Store3DGridscanInIspyb)
    mock.begin_deposition.return_value = IspybIds(
        data_collection_ids=dcids, data_collection_group_id=dcgid, grid_ids=(0, 0)
    )
    return mock


@pytest.fixture
def mock_subscriptions(test_fgs_params):
    with patch(
<<<<<<< HEAD
        "hyperion.external_interaction.callbacks.xray_centre.zocalo_callback.ZocaloInteractor",
        MagicMock(spec=ZocaloInteractor),
=======
        "hyperion.external_interaction.callbacks.xray_centre.zocalo_callback.ZocaloTrigger",
        modified_interactor_mock,
    ), patch(
        "hyperion.external_interaction.callbacks.xray_centre.ispyb_callback.Store3DGridscanInIspyb.append_to_comment"
>>>>>>> 6cc255db
    ):
        subscriptions = XrayCentreCallbackCollection.setup()
        start_doc = {
            "subplan_name": GRIDSCAN_OUTER_PLAN,
            "hyperion_internal_parameters": test_fgs_params.json(),
        }
        subscriptions.ispyb_handler.activity_gated_start(start_doc)
        subscriptions.zocalo_handler.activity_gated_start(start_doc)
    subscriptions.ispyb_handler.ispyb = MagicMock(spec=Store3DGridscanInIspyb)
    subscriptions.ispyb_handler.ispyb.begin_deposition = lambda: IspybIds(
        data_collection_ids=(0, 0), data_collection_group_id=0, grid_ids=(0, 0)
    )

    return subscriptions


@pytest.fixture
def mock_rotation_subscriptions(test_rotation_params):
    with patch(
        "hyperion.external_interaction.callbacks.rotation.callback_collection.RotationNexusFileCallback",
        autospec=True,
    ), patch(
        "hyperion.external_interaction.callbacks.rotation.callback_collection.RotationISPyBCallback",
        autospec=True,
    ), patch(
        "hyperion.external_interaction.callbacks.rotation.callback_collection.RotationZocaloCallback",
        autospec=True,
    ):
        subscriptions = RotationCallbackCollection.setup()
    return subscriptions


def fake_read(obj, initial_positions, _):
    initial_positions[obj] = 0
    yield Msg("null", obj)


@pytest.fixture
def simple_beamline(detector_motion, oav, smargon, synchrotron):
    magic_mock = MagicMock()
    magic_mock.oav = oav
    magic_mock.smargon = smargon
    magic_mock.detector_motion = detector_motion
    scan = make_fake_device(FastGridScan)("prefix", name="fake_fgs")
    magic_mock.fast_grid_scan = scan
    magic_mock.synchrotron = synchrotron
    oav.zoom_controller.frst.set("7.5x")
    return magic_mock


class MessageHandler:
    def __init__(self, p: Callable[[Msg], bool], r: Callable[[Msg], object]):
        self.predicate = p
        self.runnable = r


class RunEngineSimulator:
    """This class simulates a Bluesky RunEngine by recording and injecting responses to messages according to the
    bluesky Message Protocol (see bluesky docs for details).
    Basic usage consists of
    1) Registering various handlers to respond to anticipated messages in the experiment plan and fire any
    needed callbacks.
    2) Calling simulate_plan()
    3) Examining the returned message list and making asserts against them"""

    def __init__(self):
        self.message_handlers = []
        self.callbacks = {}
        self.next_callback_token = 0

    def add_handler_for_callback_subscribes(self):
        """Add a handler that registers all the callbacks from subscribe messages so we can call them later.
        You probably want to call this as one of the first things unless you have a good reason not to.
        """
        self.message_handlers.append(
            MessageHandler(
                lambda msg: msg.command == "subscribe",
                lambda msg: self._add_callback(msg.args),
            )
        )

    def add_handler(
        self, commands: Sequence[str], obj_name: str, handler: Callable[[Msg], object]
    ):
        """Add the specified handler for a particular message
        Args:
            commands: the command name for the message as defined in bluesky Message Protocol, or a sequence if more
            than one matches
            obj_name: the name property of the obj to match, can be None as not all messages have a name
            handler: a lambda that accepts a Msg and returns an object; the object is sent to the current yield statement
            in the generator, and is used when reading values from devices, the structure of the object depends on device
            hinting.
        """
        if isinstance(commands, str):
            commands = [commands]

        self.message_handlers.append(
            MessageHandler(
                lambda msg: msg.command in commands
                and (obj_name is None or (msg.obj and msg.obj.name == obj_name)),
                handler,
            )
        )

    def add_wait_handler(self, handler: Callable[[Msg], None], group: str = "any"):
        """Add a wait handler for a particular message
        Args:
            handler: a lambda that accepts a Msg, use this to execute any code that simulates something that's
            supposed to complete when a group finishes
            group: name of the group to wait for, default is any which matches them all
        """
        self.message_handlers.append(
            MessageHandler(
                lambda msg: msg.command == "wait"
                and (group == "any" or msg.kwargs["group"] == group),
                handler,
            )
        )

    def fire_callback(self, document_name, document):
        """Fire all the callbacks registered for this document type in order to simulate something happening
        Args:
             document_name: document name as defined in the Bluesky Message Protocol 'subscribe' call,
             all subscribers filtering on this document name will be called
             document: the document to send
        """
        for callback_func, callback_docname in self.callbacks.values():
            if callback_docname == "all" or callback_docname == document_name:
                callback_func(document_name, document)

    def simulate_plan(self, gen: Generator[Msg, object, object]) -> list[Msg]:
        """Simulate the RunEngine executing the plan
        Args:
            gen: the generator function that executes the plan
        Returns:
            a list of the messages generated by the plan
        """
        messages = []
        send_value = None
        try:
            while msg := gen.send(send_value):
                send_value = None
                messages.append(msg)
                LOGGER.debug(f"<{msg}")
                if handler := next(
                    (h for h in self.message_handlers if h.predicate(msg)), None
                ):
                    send_value = handler.runnable(msg)

                if send_value:
                    LOGGER.debug(f">send {send_value}")
        except StopIteration:
            pass
        return messages

    def _add_callback(self, msg_args):
        self.callbacks[self.next_callback_token] = msg_args
        self.next_callback_token += 1


def add_simple_pin_tip_centre_handlers(sim: RunEngineSimulator):
    """Handlers to simulate a basic fake pin tip"""
    sim.add_handler(
        ("trigger", "read"),
        "oav_mxsc_pin_tip",
        lambda msg: {"oav_mxsc_pin_tip_triggered_tip": {"value": (100, 100)}},
    )
    sim.add_handler(
        "read",
        "oav_mxsc_top",
        lambda msg: {"values": {"value": [50, 51, 52, 53, 54, 55]}},
    )
    sim.add_handler(
        "read",
        "oav_mxsc_bottom",
        lambda msg: {"values": {"value": [50, 49, 48, 47, 46, 45]}},
    )


def add_simple_oav_mxsc_callback_handlers(sim: RunEngineSimulator):
    """Handlers to simulate a basic oav callback firing"""
    sim.add_handler(
        "set",
        "oav_mxsc_enable_callbacks",
        # XXX what are reasonable values for these?
        lambda msg: sim.fire_callback(
            "event",
            {
                "data": {
                    "oav_snapshot_last_saved_path": "/tmp/image1.png",
                    "oav_snapshot_last_path_outer": "/tmp/image2.png",
                    "oav_snapshot_last_path_full_overlay": "/tmp/image3.png",
                    "oav_snapshot_top_left_x": 0,
                    "oav_snapshot_top_left_y": 0,
                    "oav_snapshot_box_width": 100,
                    "smargon_omega": 1,
                    "smargon_x": 0,
                    "smargon_y": 0,
                    "smargon_z": 0,
                    "oav_snapshot_num_boxes_x": 10,
                    "oav_snapshot_num_boxes_y": 10,
                }
            },
        ),
    )


def assert_message_and_return_remaining(messages: list, predicate):
    """Find the next message matching the predicate, assert that we found it
    Return: all the remaining messages starting from the matched message"""
    indices = [i for i in range(len(messages)) if predicate(messages[i])]
    assert indices, f"Nothing matched predicate {predicate}"
    return messages[indices[0] :]<|MERGE_RESOLUTION|>--- conflicted
+++ resolved
@@ -117,15 +117,10 @@
 @pytest.fixture
 def mock_subscriptions(test_fgs_params):
     with patch(
-<<<<<<< HEAD
-        "hyperion.external_interaction.callbacks.xray_centre.zocalo_callback.ZocaloInteractor",
-        MagicMock(spec=ZocaloInteractor),
-=======
         "hyperion.external_interaction.callbacks.xray_centre.zocalo_callback.ZocaloTrigger",
         modified_interactor_mock,
     ), patch(
         "hyperion.external_interaction.callbacks.xray_centre.ispyb_callback.Store3DGridscanInIspyb.append_to_comment"
->>>>>>> 6cc255db
     ):
         subscriptions = XrayCentreCallbackCollection.setup()
         start_doc = {
