--- conflicted
+++ resolved
@@ -19,15 +19,8 @@
     PinCentreThenXrayCentreInternalParameters,
 )
 
-<<<<<<< HEAD
 from ...conftest import raw_params_from_file
-from .conftest import (
-    add_simple_oav_mxsc_callback_handlers,
-    add_simple_pin_tip_centre_handlers,
-)
 
-=======
->>>>>>> 39e3278c
 
 @pytest.fixture
 def test_pin_centre_then_xray_centre_params():
