--- conflicted
+++ resolved
@@ -29,14 +29,6 @@
 from .conftest import fake_read
 
 if TYPE_CHECKING:
-<<<<<<< HEAD
-    from dodal.devices.aperturescatterguard import ApertureScatterguard
-    from dodal.devices.attenuator import Attenuator
-    from dodal.devices.backlight import Backlight
-    from dodal.devices.detector_motion import DetectorMotion
-    from dodal.devices.eiger import EigerDetector
-=======
->>>>>>> d9cd474e
     from dodal.devices.smargon import Smargon
 
 
@@ -45,48 +37,6 @@
 
 
 def do_rotation_main_plan_for_tests(
-<<<<<<< HEAD
-    run_eng_w_subs,
-    sim_und,
-    sim_synch,
-    sim_slits,
-    sim_flux,
-    sim_att,
-    expt_params,
-    sim_sgon,
-    sim_zeb,
-    sim_bl,
-    sim_det,
-    sim_dcm,
-    sim_ap_sg,
-):
-    devices = RotationScanComposite(
-        attenuator=sim_att,
-        backlight=sim_bl,
-        dcm=sim_dcm,
-        detector_motion=sim_det,
-        eiger=MagicMock(),
-        flux=sim_flux,
-        smargon=sim_sgon,
-        undulator=sim_und,
-        synchrotron=sim_synch,
-        s4_slit_gaps=sim_slits,
-        zebra=sim_zeb,
-        aperture_scatterguard=sim_ap_sg,
-    )
-    run_engine, _ = run_eng_w_subs
-    with (
-        patch(
-            "bluesky.preprocessors.__read_and_stash_a_motor",
-            fake_read,
-        ),
-        patch("dodal.beamlines.i03.undulator", lambda: sim_und),
-        patch("dodal.beamlines.i03.synchrotron", lambda: sim_synch),
-        patch("dodal.beamlines.i03.s4_slit_gaps", lambda: sim_slits),
-        patch("dodal.beamlines.i03.flux", lambda: sim_flux),
-        patch("dodal.beamlines.i03.attenuator", lambda: sim_att),
-        patch("dodal.beamlines.i03.aperture_scatterguard", lambda: sim_ap_sg),
-=======
     run_eng_w_subs: tuple[RunEngine, RotationCallbackCollection],
     expt_params: RotationInternalParameters,
     devices: RotationScanComposite,
@@ -96,7 +46,6 @@
     with patch(
         "bluesky.preprocessors.__read_and_stash_a_motor",
         fake_read,
->>>>>>> d9cd474e
     ):
         run_engine(
             plan(
@@ -130,22 +79,7 @@
 def setup_and_run_rotation_plan_for_tests(
     RE_with_subs: tuple[RunEngine, RotationCallbackCollection],
     test_params: RotationInternalParameters,
-<<<<<<< HEAD
-    smargon: Smargon,
-    zebra: Zebra,
-    eiger: EigerDetector,
-    attenuator: Attenuator,
-    detector_motion: DetectorMotion,
-    backlight: Backlight,
-    synchrotron: Synchrotron,
-    s4_slit_gaps: S4SlitGaps,
-    undulator: Undulator,
-    flux: Flux,
-    dcm: DCM,
-    aperture_scatterguard: ApertureScatterguard,
-=======
-    fake_create_rotation_devices: RotationScanComposite,
->>>>>>> d9cd474e
+    fake_create_rotation_devices: RotationScanComposite,
 ):
     smargon = fake_create_rotation_devices.smargon
 
@@ -162,37 +96,14 @@
         do_rotation_main_plan_for_tests(
             RE_with_subs,
             test_params,
-<<<<<<< HEAD
-            smargon,
-            zebra,
-            backlight,
-            detector_motion,
-            dcm,
-            aperture_scatterguard,
-=======
             fake_create_rotation_devices,
->>>>>>> d9cd474e
         )
 
     return {
         "RE_with_subs": RE_with_subs,
         "test_rotation_params": test_params,
-<<<<<<< HEAD
-        "smargon": smargon,
-        "zebra": zebra,
-        "eiger": eiger,
-        "attenuator": attenuator,
-        "detector_motion": detector_motion,
-        "backlight": backlight,
-        "synchrotron": synchrotron,
-        "s4_slit_gaps": s4_slit_gaps,
-        "undulator": undulator,
-        "flux": flux,
-        "aperture_scatterguard": aperture_scatterguard,
-=======
         "smargon": fake_create_rotation_devices.smargon,
         "zebra": fake_create_rotation_devices.zebra,
->>>>>>> d9cd474e
     }
 
 
@@ -200,42 +111,12 @@
 def setup_and_run_rotation_plan_for_tests_standard(
     RE_with_subs: tuple[RunEngine, RotationCallbackCollection],
     test_rotation_params: RotationInternalParameters,
-<<<<<<< HEAD
-    smargon: Smargon,
-    zebra: Zebra,
-    eiger: EigerDetector,
-    attenuator: Attenuator,
-    detector_motion: DetectorMotion,
-    backlight: Backlight,
-    synchrotron: Synchrotron,
-    s4_slit_gaps: S4SlitGaps,
-    undulator: Undulator,
-    flux: Flux,
-    dcm: DCM,
-    aperture_scatterguard: ApertureScatterguard,
-=======
-    fake_create_rotation_devices: RotationScanComposite,
->>>>>>> d9cd474e
+    fake_create_rotation_devices: RotationScanComposite,
 ):
     return setup_and_run_rotation_plan_for_tests(
         RE_with_subs,
         test_rotation_params,
-<<<<<<< HEAD
-        smargon,
-        zebra,
-        eiger,
-        attenuator,
-        detector_motion,
-        backlight,
-        synchrotron,
-        s4_slit_gaps,
-        undulator,
-        flux,
-        dcm,
-        aperture_scatterguard,
-=======
         fake_create_rotation_devices,
->>>>>>> d9cd474e
     )
 
 
@@ -243,42 +124,12 @@
 def setup_and_run_rotation_plan_for_tests_nomove(
     RE_with_subs: tuple[RunEngine, RotationCallbackCollection],
     test_rotation_params_nomove: RotationInternalParameters,
-<<<<<<< HEAD
-    smargon: Smargon,
-    zebra: Zebra,
-    eiger: EigerDetector,
-    attenuator: Attenuator,
-    detector_motion: DetectorMotion,
-    backlight: Backlight,
-    synchrotron: Synchrotron,
-    s4_slit_gaps: S4SlitGaps,
-    undulator: Undulator,
-    flux: Flux,
-    dcm: DCM,
-    aperture_scatterguard: ApertureScatterguard,
-=======
-    fake_create_rotation_devices: RotationScanComposite,
->>>>>>> d9cd474e
+    fake_create_rotation_devices: RotationScanComposite,
 ):
     return setup_and_run_rotation_plan_for_tests(
         RE_with_subs,
         test_rotation_params_nomove,
-<<<<<<< HEAD
-        smargon,
-        zebra,
-        eiger,
-        attenuator,
-        detector_motion,
-        backlight,
-        synchrotron,
-        s4_slit_gaps,
-        undulator,
-        flux,
-        dcm,
-        aperture_scatterguard,
-=======
         fake_create_rotation_devices,
->>>>>>> d9cd474e
     )
 
 
@@ -320,49 +171,9 @@
     plan: MagicMock,
     RE_with_subs: tuple[RunEngine, RotationCallbackCollection],
     test_rotation_params,
-<<<<<<< HEAD
-    smargon: Smargon,
-    zebra: Zebra,
-    eiger: EigerDetector,
-    detector_motion: DetectorMotion,
-    backlight: Backlight,
-    attenuator: Attenuator,
-    dcm: DCM,
-    aperture_scatterguard: ApertureScatterguard,
-):
-    RE, mock_rotation_subscriptions = RE_with_subs
-    zebra.pc.arm.armed.set(False)
-    with (
-        patch("dodal.beamlines.i03.smargon", return_value=smargon),
-        patch("dodal.beamlines.i03.eiger", return_value=eiger),
-        patch("dodal.beamlines.i03.zebra", return_value=zebra),
-        patch("dodal.beamlines.i03.attenuator", return_value=attenuator),
-        patch("dodal.beamlines.i03.backlight", return_value=backlight),
-        patch(
-            "hyperion.experiment_plans.rotation_scan_plan.DetectorMotion",
-            return_value=detector_motion,
-        ),
-    ):
-        composite = RotationScanComposite(
-            attenuator=attenuator,
-            backlight=backlight,
-            dcm=dcm,
-            detector_motion=detector_motion,
-            eiger=eiger,
-            flux=MagicMock(),
-            smargon=smargon,
-            undulator=MagicMock(),
-            synchrotron=MagicMock(),
-            s4_slit_gaps=MagicMock(),
-            zebra=zebra,
-            aperture_scatterguard=aperture_scatterguard,
-        )
-        RE(rotation_scan(composite, test_rotation_params))
-=======
     fake_create_rotation_devices: RotationScanComposite,
 ):
     RE, _ = RE_with_subs
->>>>>>> d9cd474e
 
     composite = fake_create_rotation_devices
     RE(rotation_scan(composite, test_rotation_params))
@@ -458,18 +269,7 @@
     cleanup_plan: MagicMock,
     RE_with_subs: tuple[RunEngine, RotationCallbackCollection],
     test_rotation_params,
-<<<<<<< HEAD
-    smargon: Smargon,
-    zebra: Zebra,
-    eiger: EigerDetector,
-    detector_motion: DetectorMotion,
-    backlight: Backlight,
-    attenuator: Attenuator,
-    dcm: DCM,
-    aperture_scatterguard: ApertureScatterguard,
-=======
-    fake_create_rotation_devices: RotationScanComposite,
->>>>>>> d9cd474e
+    fake_create_rotation_devices: RotationScanComposite,
 ):
     RE, _ = RE_with_subs
 
@@ -480,29 +280,6 @@
         side_effect=MyTestException("Experiment fails because this is a test")
     )
 
-<<<<<<< HEAD
-    composite = RotationScanComposite(
-        attenuator=attenuator,
-        backlight=backlight,
-        dcm=dcm,
-        detector_motion=detector_motion,
-        eiger=eiger,
-        flux=MagicMock(),
-        smargon=smargon,
-        undulator=MagicMock(),
-        synchrotron=MagicMock(),
-        s4_slit_gaps=MagicMock(),
-        zebra=zebra,
-        aperture_scatterguard=aperture_scatterguard,
-    )
-
-    # check main subplan part fails
-    with pytest.raises(MyTestException):
-        RE(
-            rotation_scan_plan(
-                composite,
-                test_rotation_params,
-=======
     with patch.object(fake_create_rotation_devices.smargon.omega, "set", failing_set):
         # check main subplan part fails
         with pytest.raises(MyTestException):
@@ -511,7 +288,6 @@
                     fake_create_rotation_devices,
                     test_rotation_params,
                 )
->>>>>>> d9cd474e
             )
             cleanup_plan.assert_not_called()
         # check that failure is handled in composite plan
@@ -533,44 +309,14 @@
     mock_move_to_start: MagicMock,
     RE_with_subs: tuple[RunEngine, RotationCallbackCollection],
     test_rotation_params: RotationInternalParameters,
-<<<<<<< HEAD
-    smargon: Smargon,
-    zebra: Zebra,
-    eiger: EigerDetector,
-    attenuator: Attenuator,
-    detector_motion: DetectorMotion,
-    backlight: Backlight,
-    synchrotron: Synchrotron,
-    s4_slit_gaps: S4SlitGaps,
-    undulator: Undulator,
-    flux: Flux,
-    dcm: DCM,
-    aperture_scatterguard: ApertureScatterguard,
-=======
-    fake_create_rotation_devices: RotationScanComposite,
->>>>>>> d9cd474e
+    fake_create_rotation_devices: RotationScanComposite,
 ):
     composite = fake_create_rotation_devices
     composite.smargon.omega.acceleration.sim_put(0.2)  # type: ignore
     setup_and_run_rotation_plan_for_tests(
         RE_with_subs,
         test_rotation_params,
-<<<<<<< HEAD
-        smargon,
-        zebra,
-        eiger,
-        attenuator,
-        detector_motion,
-        backlight,
-        synchrotron,
-        s4_slit_gaps,
-        undulator,
-        flux,
-        dcm,
-        aperture_scatterguard,
-=======
         fake_create_rotation_devices,
->>>>>>> d9cd474e
     )
 
     expected_start_angle = (
