--- conflicted
+++ resolved
@@ -6,17 +6,6 @@
 
 import pytest
 from bluesky.run_engine import RunEngine
-<<<<<<< HEAD
-from dodal.devices.attenuator import Attenuator
-from dodal.devices.backlight import Backlight
-from dodal.devices.DCM import DCM
-from dodal.devices.detector_motion import DetectorMotion
-from dodal.devices.eiger import EigerDetector
-from dodal.devices.flux import Flux
-from dodal.devices.robot import BartRobot
-from dodal.devices.s4_slit_gaps import S4SlitGaps
-=======
->>>>>>> 96b5df2c
 from dodal.devices.smargon import Smargon
 from dodal.devices.zebra import Zebra
 from ophyd.status import Status
@@ -48,42 +37,11 @@
 
 
 def do_rotation_main_plan_for_tests(
-<<<<<<< HEAD
-    run_eng_w_subs,
-    sim_und,
-    sim_synch,
-    sim_slits,
-    sim_flux,
-    sim_att,
-    expt_params,
-    sim_sgon,
-    sim_zeb,
-    sim_bl,
-    sim_det,
-    sim_dcm,
-    sim_robot,
-):
-    devices = RotationScanComposite(
-        attenuator=sim_att,
-        backlight=sim_bl,
-        dcm=sim_dcm,
-        detector_motion=sim_det,
-        eiger=MagicMock(),
-        flux=sim_flux,
-        smargon=sim_sgon,
-        undulator=sim_und,
-        synchrotron=sim_synch,
-        s4_slit_gaps=sim_slits,
-        zebra=sim_zeb,
-        robot=sim_robot,
-    )
-=======
     run_eng_w_subs: tuple[RunEngine, RotationCallbackCollection],
     expt_params: RotationInternalParameters,
     devices: RotationScanComposite,
     plan=rotation_scan_plan,
 ):
->>>>>>> 96b5df2c
     run_engine, _ = run_eng_w_subs
     with patch(
         "bluesky.preprocessors.__read_and_stash_a_motor",
@@ -121,22 +79,7 @@
 def setup_and_run_rotation_plan_for_tests(
     RE_with_subs: tuple[RunEngine, RotationCallbackCollection],
     test_params: RotationInternalParameters,
-<<<<<<< HEAD
-    smargon: Smargon,
-    zebra: Zebra,
-    eiger: EigerDetector,
-    attenuator: Attenuator,
-    detector_motion: DetectorMotion,
-    backlight: Backlight,
-    synchrotron: Synchrotron,
-    s4_slit_gaps: S4SlitGaps,
-    undulator: Undulator,
-    flux: Flux,
-    dcm: DCM,
-    robot: BartRobot,
-=======
-    fake_create_rotation_devices: RotationScanComposite,
->>>>>>> 96b5df2c
+    fake_create_rotation_devices: RotationScanComposite,
 ):
     smargon = fake_create_rotation_devices.smargon
 
@@ -153,16 +96,7 @@
         do_rotation_main_plan_for_tests(
             RE_with_subs,
             test_params,
-<<<<<<< HEAD
-            smargon,
-            zebra,
-            backlight,
-            detector_motion,
-            dcm,
-            robot,
-=======
             fake_create_rotation_devices,
->>>>>>> 96b5df2c
         )
 
     return {
@@ -177,42 +111,12 @@
 def setup_and_run_rotation_plan_for_tests_standard(
     RE_with_subs: tuple[RunEngine, RotationCallbackCollection],
     test_rotation_params: RotationInternalParameters,
-<<<<<<< HEAD
-    smargon: Smargon,
-    zebra: Zebra,
-    eiger: EigerDetector,
-    attenuator: Attenuator,
-    detector_motion: DetectorMotion,
-    backlight: Backlight,
-    synchrotron: Synchrotron,
-    s4_slit_gaps: S4SlitGaps,
-    undulator: Undulator,
-    flux: Flux,
-    dcm: DCM,
-    robot: BartRobot,
-=======
-    fake_create_rotation_devices: RotationScanComposite,
->>>>>>> 96b5df2c
+    fake_create_rotation_devices: RotationScanComposite,
 ):
     return setup_and_run_rotation_plan_for_tests(
         RE_with_subs,
         test_rotation_params,
-<<<<<<< HEAD
-        smargon,
-        zebra,
-        eiger,
-        attenuator,
-        detector_motion,
-        backlight,
-        synchrotron,
-        s4_slit_gaps,
-        undulator,
-        flux,
-        dcm,
-        robot,
-=======
         fake_create_rotation_devices,
->>>>>>> 96b5df2c
     )
 
 
@@ -220,42 +124,12 @@
 def setup_and_run_rotation_plan_for_tests_nomove(
     RE_with_subs: tuple[RunEngine, RotationCallbackCollection],
     test_rotation_params_nomove: RotationInternalParameters,
-<<<<<<< HEAD
-    smargon: Smargon,
-    zebra: Zebra,
-    eiger: EigerDetector,
-    attenuator: Attenuator,
-    detector_motion: DetectorMotion,
-    backlight: Backlight,
-    synchrotron: Synchrotron,
-    s4_slit_gaps: S4SlitGaps,
-    undulator: Undulator,
-    flux: Flux,
-    dcm: DCM,
-    robot: BartRobot,
-=======
-    fake_create_rotation_devices: RotationScanComposite,
->>>>>>> 96b5df2c
+    fake_create_rotation_devices: RotationScanComposite,
 ):
     return setup_and_run_rotation_plan_for_tests(
         RE_with_subs,
         test_rotation_params_nomove,
-<<<<<<< HEAD
-        smargon,
-        zebra,
-        eiger,
-        attenuator,
-        detector_motion,
-        backlight,
-        synchrotron,
-        s4_slit_gaps,
-        undulator,
-        flux,
-        dcm,
-        robot,
-=======
         fake_create_rotation_devices,
->>>>>>> 96b5df2c
     )
 
 
@@ -297,49 +171,9 @@
     plan: MagicMock,
     RE_with_subs: tuple[RunEngine, RotationCallbackCollection],
     test_rotation_params,
-<<<<<<< HEAD
-    smargon: Smargon,
-    zebra: Zebra,
-    eiger: EigerDetector,
-    detector_motion: DetectorMotion,
-    backlight: Backlight,
-    attenuator: Attenuator,
-    dcm: DCM,
-    robot: BartRobot,
-):
-    RE, mock_rotation_subscriptions = RE_with_subs
-    zebra.pc.arm.armed.set(False)
-    with (
-        patch("dodal.beamlines.i03.smargon", return_value=smargon),
-        patch("dodal.beamlines.i03.eiger", return_value=eiger),
-        patch("dodal.beamlines.i03.zebra", return_value=zebra),
-        patch("dodal.beamlines.i03.attenuator", return_value=attenuator),
-        patch("dodal.beamlines.i03.backlight", return_value=backlight),
-        patch(
-            "hyperion.experiment_plans.rotation_scan_plan.DetectorMotion",
-            return_value=detector_motion,
-        ),
-    ):
-        composite = RotationScanComposite(
-            attenuator=attenuator,
-            backlight=backlight,
-            dcm=dcm,
-            detector_motion=detector_motion,
-            eiger=eiger,
-            flux=MagicMock(),
-            smargon=smargon,
-            undulator=MagicMock(),
-            synchrotron=MagicMock(),
-            s4_slit_gaps=MagicMock(),
-            zebra=zebra,
-            robot=robot,
-        )
-        RE(rotation_scan(composite, test_rotation_params))
-=======
     fake_create_rotation_devices: RotationScanComposite,
 ):
     RE, _ = RE_with_subs
->>>>>>> 96b5df2c
 
     composite = fake_create_rotation_devices
     RE(rotation_scan(composite, test_rotation_params))
@@ -435,18 +269,7 @@
     cleanup_plan: MagicMock,
     RE_with_subs: tuple[RunEngine, RotationCallbackCollection],
     test_rotation_params,
-<<<<<<< HEAD
-    smargon: Smargon,
-    zebra: Zebra,
-    eiger: EigerDetector,
-    detector_motion: DetectorMotion,
-    backlight: Backlight,
-    attenuator: Attenuator,
-    dcm: DCM,
-    robot: BartRobot,
-=======
-    fake_create_rotation_devices: RotationScanComposite,
->>>>>>> 96b5df2c
+    fake_create_rotation_devices: RotationScanComposite,
 ):
     RE, _ = RE_with_subs
 
@@ -457,29 +280,6 @@
         side_effect=MyTestException("Experiment fails because this is a test")
     )
 
-<<<<<<< HEAD
-    composite = RotationScanComposite(
-        attenuator=attenuator,
-        backlight=backlight,
-        dcm=dcm,
-        detector_motion=detector_motion,
-        eiger=eiger,
-        flux=MagicMock(),
-        smargon=smargon,
-        undulator=MagicMock(),
-        synchrotron=MagicMock(),
-        s4_slit_gaps=MagicMock(),
-        zebra=zebra,
-        robot=robot,
-    )
-
-    # check main subplan part fails
-    with pytest.raises(MyTestException):
-        RE(
-            rotation_scan_plan(
-                composite,
-                test_rotation_params,
-=======
     with patch.object(fake_create_rotation_devices.smargon.omega, "set", failing_set):
         # check main subplan part fails
         with pytest.raises(MyTestException):
@@ -488,7 +288,6 @@
                     fake_create_rotation_devices,
                     test_rotation_params,
                 )
->>>>>>> 96b5df2c
             )
             cleanup_plan.assert_not_called()
         # check that failure is handled in composite plan
@@ -510,44 +309,14 @@
     mock_move_to_start: MagicMock,
     RE_with_subs: tuple[RunEngine, RotationCallbackCollection],
     test_rotation_params: RotationInternalParameters,
-<<<<<<< HEAD
-    smargon: Smargon,
-    zebra: Zebra,
-    eiger: EigerDetector,
-    attenuator: Attenuator,
-    detector_motion: DetectorMotion,
-    backlight: Backlight,
-    synchrotron: Synchrotron,
-    s4_slit_gaps: S4SlitGaps,
-    undulator: Undulator,
-    flux: Flux,
-    dcm: DCM,
-    robot: BartRobot,
-=======
-    fake_create_rotation_devices: RotationScanComposite,
->>>>>>> 96b5df2c
+    fake_create_rotation_devices: RotationScanComposite,
 ):
     composite = fake_create_rotation_devices
     composite.smargon.omega.acceleration.sim_put(0.2)  # type: ignore
     setup_and_run_rotation_plan_for_tests(
         RE_with_subs,
         test_rotation_params,
-<<<<<<< HEAD
-        smargon,
-        zebra,
-        eiger,
-        attenuator,
-        detector_motion,
-        backlight,
-        synchrotron,
-        s4_slit_gaps,
-        undulator,
-        flux,
-        dcm,
-        robot,
-=======
         fake_create_rotation_devices,
->>>>>>> 96b5df2c
     )
 
     expected_start_angle = (
