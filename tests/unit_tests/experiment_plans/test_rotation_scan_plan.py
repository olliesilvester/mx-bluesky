--- conflicted
+++ resolved
@@ -277,34 +277,4 @@
                 )
             )
             assert "Experiment fails because this is a test" in exc.value.args[0]
-<<<<<<< HEAD
             cleanup_plan.assert_called_once()
-
-
-@patch(
-    "hyperion.experiment_plans.rotation_scan_plan.move_to_start_w_buffer", autospec=True
-)
-def test_acceleration_offset_calculated_correctly(
-    mock_move_to_start: MagicMock,
-    RE: RunEngine,
-    test_rotation_params: RotationInternalParameters,
-    fake_create_rotation_devices: RotationScanComposite,
-):
-    composite = fake_create_rotation_devices
-    composite.smargon.omega.acceleration.sim_put(0.2)  # type: ignore
-    setup_and_run_rotation_plan_for_tests(
-        RE,
-        test_rotation_params,
-        fake_create_rotation_devices,
-    )
-
-    expected_start_angle = (
-        test_rotation_params.hyperion_params.detector_params.omega_start
-    )
-
-    mock_move_to_start.assert_called_once_with(
-        composite.smargon.omega, expected_start_angle, pytest.approx(0.3)
-    )
-=======
-            cleanup_plan.assert_called_once()
->>>>>>> eb46be9d
