import random
import types
from unittest.mock import MagicMock, call, patch

import bluesky.preprocessors as bpp
import numpy as np
import pytest
from bluesky.run_engine import RunEngine
from bluesky.utils import FailedStatus
<<<<<<< HEAD
=======
from dodal.devices.aperturescatterguard import (
    ApertureFiveDimensionalLocation,
    SingleAperturePosition,
)
>>>>>>> 939aec4f
from dodal.devices.detector.det_dim_constants import (
    EIGER2_X_4M_DIMENSION,
    EIGER_TYPE_EIGER2_X_4M,
    EIGER_TYPE_EIGER2_X_16M,
)
from dodal.devices.fast_grid_scan import FastGridScan
from dodal.devices.zocalo import ZocaloStartInfo
from ophyd.sim import make_fake_device
from ophyd.status import Status
from ophyd_async.core import set_sim_value

from hyperion.device_setup_plans.read_hardware_for_setup import (
    read_hardware_for_ispyb_during_collection,
    read_hardware_for_ispyb_pre_collection,
)
from hyperion.exceptions import WarningException
from hyperion.experiment_plans.flyscan_xray_centre_plan import (
    FlyScanXRayCentreComposite,
    flyscan_xray_centre,
    kickoff_and_complete_gridscan,
    run_gridscan,
    run_gridscan_and_move,
    wait_for_gridscan_valid,
)
from hyperion.external_interaction.callbacks.logging_callback import (
    VerbosePlanExecutionLoggingCallback,
)
from hyperion.external_interaction.callbacks.xray_centre.callback_collection import (
    XrayCentreCallbackCollection,
)
from hyperion.external_interaction.callbacks.xray_centre.ispyb_callback import (
    GridscanISPyBCallback,
)
from hyperion.external_interaction.callbacks.zocalo_callback import (
    ZocaloCallback,
)
from hyperion.external_interaction.ispyb.gridscan_ispyb_store_3d import (
    Store3DGridscanInIspyb,
)
from hyperion.external_interaction.ispyb.ispyb_store import (
    IspybIds,
)
from hyperion.parameters import external_parameters
from hyperion.parameters.constants import CONST
from hyperion.parameters.plan_specific.gridscan_internal_params import (
    GridscanInternalParameters,
)
from tests.conftest import create_dummy_scan_spec

from ...system_tests.external_interaction.conftest import (
    TEST_RESULT_LARGE,
    TEST_RESULT_MEDIUM,
    TEST_RESULT_SMALL,
)
from ..external_interaction.callbacks.xray_centre.conftest import TestData
from .conftest import (
    mock_zocalo_trigger,
    modified_interactor_mock,
    modified_store_grid_scan_mock,
    run_generic_ispyb_handler_setup,
)


@pytest.fixture
def ispyb_plan(test_fgs_params):
    @bpp.set_run_key_decorator(CONST.PLAN.GRIDSCAN_OUTER)
    @bpp.run_decorator(  # attach experiment metadata to the start document
        md={
            "subplan_name": CONST.PLAN.GRIDSCAN_OUTER,
            "hyperion_internal_parameters": test_fgs_params.json(),
        }
    )
    def standalone_read_hardware_for_ispyb(
        und, syn, slits, robot, attn, fl, dcm, ap_sg
    ):
        yield from read_hardware_for_ispyb_pre_collection(und, syn, slits, ap_sg, robot)
        yield from read_hardware_for_ispyb_during_collection(attn, fl, dcm)

    return standalone_read_hardware_for_ispyb


@pytest.fixture
def RE_with_subs(RE: RunEngine, mock_subscriptions):
    for cb in list(mock_subscriptions):
        RE.subscribe(cb)
    yield RE, mock_subscriptions


@pytest.fixture
def mock_ispyb():
    return MagicMock()


@patch(
    "hyperion.external_interaction.callbacks.xray_centre.ispyb_callback.Store3DGridscanInIspyb",
    modified_store_grid_scan_mock,
)
class TestFlyscanXrayCentrePlan:
    td: TestData = TestData()

    def test_given_full_parameters_dict_when_detector_name_used_and_converted_then_detector_constants_correct(
        self,
        test_fgs_params: GridscanInternalParameters,
    ):
        assert (
            test_fgs_params.hyperion_params.detector_params.detector_size_constants.det_type_string
            == EIGER_TYPE_EIGER2_X_16M
        )
        raw_params_dict = external_parameters.from_file()
        raw_params_dict["hyperion_params"]["detector_params"][
            "detector_size_constants"
        ] = EIGER_TYPE_EIGER2_X_4M
        params: GridscanInternalParameters = GridscanInternalParameters(
            **raw_params_dict
        )
        det_dimension = (
            params.hyperion_params.detector_params.detector_size_constants.det_dimension
        )
        assert det_dimension == EIGER2_X_4M_DIMENSION

    def test_when_run_gridscan_called_then_generator_returned(
        self,
    ):
        plan = run_gridscan(MagicMock(), MagicMock())
        assert isinstance(plan, types.GeneratorType)

    def test_when_run_gridscan_called_ispyb_deposition_made_and_records_errors(
        self,
        RE: RunEngine,
        fake_fgs_composite,
        test_fgs_params,
        mock_ispyb,
    ):
        ispyb_callback = GridscanISPyBCallback()
        RE.subscribe(ispyb_callback)

        error = None
        with pytest.raises(FailedStatus) as exc:
            with patch(
                "hyperion.external_interaction.ispyb.ispyb_store.ispyb",
                mock_ispyb,
            ):
                with patch.object(
                    fake_fgs_composite.sample_motors.omega, "set"
                ) as mock_set:
                    error = AssertionError("Test Exception")
                    mock_set.return_value = FailedStatus(error)

                    RE(flyscan_xray_centre(fake_fgs_composite, test_fgs_params))

        assert exc.value.args[0] is error
        ispyb_callback.ispyb.end_deposition.assert_called_once_with(  # pyright: ignore
            "fail", "Test Exception"
        )

    def test_read_hardware_for_ispyb_updates_from_ophyd_devices(
        self,
        fake_fgs_composite: FlyScanXRayCentreComposite,
        test_fgs_params: GridscanInternalParameters,
        RE: RunEngine,
        ispyb_plan,
    ):
        undulator_test_value = 1.234

        fake_fgs_composite.undulator.current_gap.sim_put(undulator_test_value)  # type: ignore

        synchrotron_test_value = "test"
        fake_fgs_composite.synchrotron.machine_status.synchrotron_mode.sim_put(  # type: ignore
            synchrotron_test_value
        )

        transmission_test_value = 0.01
        fake_fgs_composite.attenuator.actual_transmission.sim_put(  # type: ignore
            transmission_test_value
        )

        current_energy_kev_test_value = 12.05
        fake_fgs_composite.dcm.energy_in_kev.user_readback.sim_put(  # type: ignore
            current_energy_kev_test_value
        )

        xgap_test_value = 0.1234
        ygap_test_value = 0.2345
        fake_fgs_composite.s4_slit_gaps.xgap.user_readback.sim_put(xgap_test_value)  # type: ignore
        fake_fgs_composite.s4_slit_gaps.ygap.user_readback.sim_put(ygap_test_value)  # type: ignore
        flux_test_value = 10.0
        fake_fgs_composite.flux.flux_reading.sim_put(flux_test_value)  # type: ignore

        fake_fgs_composite.aperture_scatterguard.set(
            fake_fgs_composite.aperture_scatterguard.aperture_positions.LARGE  # type: ignore
        )
        set_sim_value(fake_fgs_composite.robot.barcode.bare_signal, ["BARCODE"])

        test_ispyb_callback = GridscanISPyBCallback()
        test_ispyb_callback.active = True
        test_ispyb_callback.ispyb = MagicMock(spec=Store3DGridscanInIspyb)
        test_ispyb_callback.ispyb.begin_deposition.return_value = IspybIds(
            data_collection_ids=(2, 3), data_collection_group_id=5, grid_ids=(7, 8, 9)
        )
        RE.subscribe(test_ispyb_callback)

        RE(
            ispyb_plan(
                fake_fgs_composite.undulator,
                fake_fgs_composite.synchrotron,
                fake_fgs_composite.s4_slit_gaps,
                fake_fgs_composite.robot,
                fake_fgs_composite.attenuator,
                fake_fgs_composite.flux,
                fake_fgs_composite.dcm,
                fake_fgs_composite.aperture_scatterguard,
            )
        )
        hyperion_params = test_ispyb_callback.params.hyperion_params

        assert hyperion_params.ispyb_params.undulator_gap == undulator_test_value  # type: ignore
        assert (
            hyperion_params.ispyb_params.synchrotron_mode  # type: ignore
            == synchrotron_test_value
        )
        assert hyperion_params.ispyb_params.slit_gap_size_x == xgap_test_value  # type: ignore
        assert hyperion_params.ispyb_params.slit_gap_size_y == ygap_test_value  # type: ignore
        assert (
            hyperion_params.ispyb_params.transmission_fraction  # type: ignore
            == transmission_test_value
        )
        assert hyperion_params.ispyb_params.flux == flux_test_value  # type: ignore
        assert (
            hyperion_params.ispyb_params.current_energy_ev
            == current_energy_kev_test_value * 1000
        )

        assert hyperion_params.ispyb_params.sample_barcode == "BARCODE"

    @patch(
        "dodal.devices.aperturescatterguard.ApertureScatterguard._safe_move_within_datacollection_range"
    )
    @patch(
        "hyperion.experiment_plans.flyscan_xray_centre_plan.run_gridscan", autospec=True
    )
    @patch(
        "hyperion.experiment_plans.flyscan_xray_centre_plan.move_x_y_z", autospec=True
    )
    @pytest.mark.asyncio
    def test_results_adjusted_and_passed_to_move_xyz(
        self,
        move_x_y_z: MagicMock,
        run_gridscan: MagicMock,
        move_aperture: MagicMock,
        fake_fgs_composite: FlyScanXRayCentreComposite,
        test_fgs_params: GridscanInternalParameters,
        RE_with_subs: tuple[RunEngine, XrayCentreCallbackCollection],
    ):
        RE, _ = RE_with_subs
        RE.subscribe(VerbosePlanExecutionLoggingCallback())

        mock_zocalo_trigger(fake_fgs_composite.zocalo, TEST_RESULT_LARGE)
        RE(
            run_gridscan_and_move(
                fake_fgs_composite,
                test_fgs_params,
            )
        )

        mock_zocalo_trigger(fake_fgs_composite.zocalo, TEST_RESULT_MEDIUM)
        RE(
            run_gridscan_and_move(
                fake_fgs_composite,
                test_fgs_params,
            )
        )

        mock_zocalo_trigger(fake_fgs_composite.zocalo, TEST_RESULT_SMALL)
        RE(
            run_gridscan_and_move(
                fake_fgs_composite,
                test_fgs_params,
            )
        )

        assert fake_fgs_composite.aperture_scatterguard.aperture_positions is not None
        ap_call_large = call(
            fake_fgs_composite.aperture_scatterguard.aperture_positions.LARGE.location
        )
        ap_call_medium = call(
            fake_fgs_composite.aperture_scatterguard.aperture_positions.MEDIUM.location
        )

        move_aperture.assert_has_calls(
            [ap_call_large, ap_call_large, ap_call_medium], any_order=True
        )

        mv_call_large = call(
            fake_fgs_composite.sample_motors, 0.05, pytest.approx(0.15), 0.25, wait=True
        )
        mv_call_medium = call(
            fake_fgs_composite.sample_motors, 0.05, pytest.approx(0.15), 0.25, wait=True
        )
        move_x_y_z.assert_has_calls(
            [mv_call_large, mv_call_large, mv_call_medium], any_order=True
        )

    @patch("bluesky.plan_stubs.abs_set", autospec=True)
    def test_results_passed_to_move_motors(
        self,
        bps_abs_set: MagicMock,
        test_fgs_params: GridscanInternalParameters,
        fake_fgs_composite: FlyScanXRayCentreComposite,
        RE: RunEngine,
    ):
        from hyperion.device_setup_plans.manipulate_sample import move_x_y_z

        motor_position = (
            test_fgs_params.experiment_params.grid_position_to_motor_position(
                np.array([1, 2, 3])
            )
        )
        RE(move_x_y_z(fake_fgs_composite.sample_motors, *motor_position))
        bps_abs_set.assert_has_calls(
            [
                call(
                    fake_fgs_composite.sample_motors.x,
                    motor_position[0],
                    group="move_x_y_z",
                ),
                call(
                    fake_fgs_composite.sample_motors.y,
                    motor_position[1],
                    group="move_x_y_z",
                ),
                call(
                    fake_fgs_composite.sample_motors.z,
                    motor_position[2],
                    group="move_x_y_z",
                ),
            ],
            any_order=True,
        )

    @patch(
        "dodal.devices.aperturescatterguard.ApertureScatterguard._safe_move_within_datacollection_range",
    )
    @patch(
        "hyperion.experiment_plans.flyscan_xray_centre_plan.run_gridscan", autospec=True
    )
    @patch(
        "hyperion.experiment_plans.flyscan_xray_centre_plan.move_x_y_z", autospec=True
    )
    @patch(
        "hyperion.external_interaction.callbacks.zocalo_callback.ZocaloTrigger",
        modified_interactor_mock,
    )
    def test_individual_plans_triggered_once_and_only_once_in_composite_run(
        self,
        move_xyz: MagicMock,
        run_gridscan: MagicMock,
        move_aperture: MagicMock,
        RE_with_subs: tuple[RunEngine, XrayCentreCallbackCollection],
        fake_fgs_composite: FlyScanXRayCentreComposite,
        test_fgs_params: GridscanInternalParameters,
    ):
        RE, mock_subscriptions = RE_with_subs

        run_generic_ispyb_handler_setup(
            mock_subscriptions.ispyb_handler, test_fgs_params
        )
        RE(
            run_gridscan_and_move(
                fake_fgs_composite,
                test_fgs_params,
            )
        )
        run_gridscan.assert_called_once()
        move_xyz.assert_called_once()

    @patch(
        "dodal.devices.aperturescatterguard.ApertureScatterguard.set",
        return_value=Status(done=True, success=True),
    )
    @patch(
        "hyperion.experiment_plans.flyscan_xray_centre_plan.run_gridscan", autospec=True
    )
    @patch(
        "hyperion.experiment_plans.flyscan_xray_centre_plan.move_x_y_z", autospec=True
    )
    def test_when_gridscan_finished_then_smargon_stub_offsets_are_set(
        self,
        move_xyz: MagicMock,
        run_gridscan: MagicMock,
        aperture_set: MagicMock,
        RE_with_subs: tuple[RunEngine, XrayCentreCallbackCollection],
        test_fgs_params: GridscanInternalParameters,
        fake_fgs_composite: FlyScanXRayCentreComposite,
    ):
        RE, mock_subscriptions = RE_with_subs
        run_generic_ispyb_handler_setup(
            mock_subscriptions.ispyb_handler, test_fgs_params
        )

        RE(
            run_gridscan_and_move(
                fake_fgs_composite,
                test_fgs_params,
            )
        )
        assert (
            fake_fgs_composite.smargon.stub_offsets.center_at_current_position.proc.get()
            == 1
        )

    @patch(
        "dodal.devices.aperturescatterguard.ApertureScatterguard.set",
        return_value=Status(done=True, success=True),
    )
    @patch(
        "hyperion.experiment_plans.flyscan_xray_centre_plan.run_gridscan", autospec=True
    )
    @patch(
        "hyperion.experiment_plans.flyscan_xray_centre_plan.move_x_y_z", autospec=True
    )
    def test_when_gridscan_succeeds_ispyb_comment_appended_to(
        self,
        move_xyz: MagicMock,
        run_gridscan: MagicMock,
        aperture_set: MagicMock,
        RE_with_subs: tuple[RunEngine, XrayCentreCallbackCollection],
        test_fgs_params: GridscanInternalParameters,
        fake_fgs_composite: FlyScanXRayCentreComposite,
    ):
        RE, mock_subscriptions = RE_with_subs
        run_generic_ispyb_handler_setup(
            mock_subscriptions.ispyb_handler, test_fgs_params
        )

        RE.subscribe(VerbosePlanExecutionLoggingCallback())

        RE(
            run_gridscan_and_move(
                fake_fgs_composite,
                test_fgs_params,
            )
        )
        app_to_comment: MagicMock = (
            mock_subscriptions.ispyb_handler.ispyb.append_to_comment
        )  # type:ignore
        app_to_comment.assert_called()
        call = app_to_comment.call_args_list[0]
        assert "Crystal 1: Strength 999999" in call.args[1]

    @patch(
        "hyperion.experiment_plans.flyscan_xray_centre_plan.run_gridscan", autospec=True
    )
    @patch(
        "hyperion.experiment_plans.flyscan_xray_centre_plan.move_x_y_z", autospec=True
    )
    def test_when_gridscan_fails_ispyb_comment_appended_to(
        self,
        move_xyz: MagicMock,
        run_gridscan: MagicMock,
        RE_with_subs: tuple[RunEngine, XrayCentreCallbackCollection],
        test_fgs_params: GridscanInternalParameters,
        fake_fgs_composite: FlyScanXRayCentreComposite,
    ):
        RE, mock_subscriptions = RE_with_subs
        run_generic_ispyb_handler_setup(
            mock_subscriptions.ispyb_handler, test_fgs_params
        )
        mock_zocalo_trigger(fake_fgs_composite.zocalo, [])
        RE(
            run_gridscan_and_move(
                fake_fgs_composite,
                test_fgs_params,
            )
        )
        app_to_comment: MagicMock = (
            mock_subscriptions.ispyb_handler.ispyb.append_to_comment
        )  # type:ignore
        app_to_comment.assert_called()
        call = app_to_comment.call_args_list[0]
        assert "Zocalo found no crystals in this gridscan" in call.args[1]

    @patch("hyperion.experiment_plans.flyscan_xray_centre_plan.bps.mv", autospec=True)
    @patch(
        "hyperion.experiment_plans.flyscan_xray_centre_plan.move_x_y_z", autospec=True
    )
    def test_GIVEN_no_results_from_zocalo_WHEN_communicator_wait_for_results_called_THEN_fallback_centre_used(
        self,
        move_xyz: MagicMock,
        mock_mv: MagicMock,
        RE_with_subs: tuple[RunEngine, XrayCentreCallbackCollection],
        test_fgs_params: GridscanInternalParameters,
        fake_fgs_composite: FlyScanXRayCentreComposite,
        done_status,
    ):
        RE, mock_subscriptions = RE_with_subs
        fake_fgs_composite.eiger.unstage = MagicMock(return_value=done_status)
        initial_x_y_z = np.array(
            [
                random.uniform(-0.5, 0.5),
                random.uniform(-0.5, 0.5),
                random.uniform(-0.5, 0.5),
            ]
        )
        fake_fgs_composite.smargon.x.user_readback.sim_put(initial_x_y_z[0])  # type: ignore
        fake_fgs_composite.smargon.y.user_readback.sim_put(initial_x_y_z[1])  # type: ignore
        fake_fgs_composite.smargon.z.user_readback.sim_put(initial_x_y_z[2])  # type: ignore
        run_generic_ispyb_handler_setup(
            mock_subscriptions.ispyb_handler, test_fgs_params
        )
        mock_zocalo_trigger(fake_fgs_composite.zocalo, [])
        RE(
            run_gridscan_and_move(
                fake_fgs_composite,
                test_fgs_params,
            )
        )
        assert np.all(move_xyz.call_args[0][1:] == initial_x_y_z)

    @patch(
        "hyperion.experiment_plans.flyscan_xray_centre_plan.run_gridscan", autospec=True
    )
    @patch(
        "hyperion.experiment_plans.flyscan_xray_centre_plan.move_x_y_z", autospec=True
    )
    def test_given_gridscan_fails_to_centre_then_stub_offsets_not_set(
        self,
        move_xyz: MagicMock,
        run_gridscan: MagicMock,
        RE: RunEngine,
        fake_fgs_composite: FlyScanXRayCentreComposite,
        test_fgs_params: GridscanInternalParameters,
    ):
        class MoveException(Exception):
            pass

        mock_zocalo_trigger(fake_fgs_composite.zocalo, [])
        move_xyz.side_effect = MoveException()

        with pytest.raises(MoveException):
            RE(run_gridscan_and_move(fake_fgs_composite, test_fgs_params))
        assert (
            fake_fgs_composite.smargon.stub_offsets.center_at_current_position.proc.get()
            == 0
        )

    @patch(
        "hyperion.experiment_plans.flyscan_xray_centre_plan.run_gridscan", autospec=True
    )
    @patch(
        "hyperion.experiment_plans.flyscan_xray_centre_plan.move_x_y_z", autospec=True
    )
    def test_given_setting_stub_offsets_disabled_then_stub_offsets_not_set(
        self,
        move_xyz: MagicMock,
        run_gridscan: MagicMock,
        fake_fgs_composite: FlyScanXRayCentreComposite,
        test_fgs_params: GridscanInternalParameters,
        RE_with_subs: tuple[RunEngine, XrayCentreCallbackCollection],
        done_status,
    ):
        RE, mock_subscriptions = RE_with_subs
        fake_fgs_composite.aperture_scatterguard.set = MagicMock(
            return_value=done_status
        )
        test_fgs_params.experiment_params.set_stub_offsets = False
        run_generic_ispyb_handler_setup(
            mock_subscriptions.ispyb_handler, test_fgs_params
        )

        RE.subscribe(VerbosePlanExecutionLoggingCallback())

        RE(
            run_gridscan_and_move(
                fake_fgs_composite,
                test_fgs_params,
            )
        )
        assert (
            fake_fgs_composite.smargon.stub_offsets.center_at_current_position.proc.get()
            == 0
        )

    @patch(
        "hyperion.experiment_plans.flyscan_xray_centre_plan.bps.sleep", autospec=True
    )
    def test_GIVEN_scan_already_valid_THEN_wait_for_GRIDSCAN_returns_immediately(
        self, patch_sleep: MagicMock, RE: RunEngine
    ):
        test_fgs: FastGridScan = make_fake_device(FastGridScan)(
            "prefix", name="fake_fgs"
        )

        test_fgs.scan_invalid.sim_put(False)  # type: ignore
        test_fgs.position_counter.sim_put(0)  # type: ignore

        RE(wait_for_gridscan_valid(test_fgs))

        patch_sleep.assert_not_called()

    @patch(
        "hyperion.experiment_plans.flyscan_xray_centre_plan.bps.sleep", autospec=True
    )
    def test_GIVEN_scan_not_valid_THEN_wait_for_GRIDSCAN_raises_and_sleeps_called(
        self, patch_sleep: MagicMock, RE: RunEngine
    ):
        test_fgs: FastGridScan = make_fake_device(FastGridScan)(
            "prefix", name="fake_fgs"
        )

        test_fgs.scan_invalid.sim_put(True)  # type: ignore
        test_fgs.position_counter.sim_put(0)  # type: ignore
        with pytest.raises(WarningException):
            RE(wait_for_gridscan_valid(test_fgs))

        patch_sleep.assert_called()

    @patch(
        "hyperion.experiment_plans.flyscan_xray_centre_plan.bps.abs_set", autospec=True
    )
    @patch(
        "hyperion.experiment_plans.flyscan_xray_centre_plan.bps.kickoff", autospec=True
    )
    @patch(
        "hyperion.experiment_plans.flyscan_xray_centre_plan.bps.complete", autospec=True
    )
    @patch("hyperion.experiment_plans.flyscan_xray_centre_plan.bps.mv", autospec=True)
    @patch(
        "hyperion.experiment_plans.flyscan_xray_centre_plan.wait_for_gridscan_valid",
        autospec=True,
    )
    @patch(
        "hyperion.external_interaction.nexus.write_nexus.NexusWriter",
        autospec=True,
        spec_set=True,
    )
    def test_when_grid_scan_ran_then_eiger_disarmed_before_zocalo_end(
        self,
        nexuswriter,
        wait_for_valid,
        mock_mv,
        mock_complete,
        mock_kickoff,
        mock_abs_set,
        fake_fgs_composite: FlyScanXRayCentreComposite,
        test_fgs_params: GridscanInternalParameters,
        RE_with_subs: tuple[RunEngine, XrayCentreCallbackCollection],
    ):
        RE, mock_subscriptions = RE_with_subs
        # Put both mocks in a parent to easily capture order
        mock_parent = MagicMock()
        fake_fgs_composite.eiger.disarm_detector = mock_parent.disarm

        fake_fgs_composite.eiger.filewriters_finished = Status(done=True, success=True)  # type: ignore
        fake_fgs_composite.eiger.odin.check_odin_state = MagicMock(return_value=True)
        fake_fgs_composite.eiger.odin.file_writer.num_captured.sim_put(1200)  # type: ignore
        fake_fgs_composite.eiger.stage = MagicMock(
            return_value=Status(None, None, 0, True, True)
        )
        fake_fgs_composite.xbpm_feedback.pos_stable.sim_put(1)  # type: ignore

        with patch(
            "hyperion.external_interaction.callbacks.xray_centre.nexus_callback.NexusWriter.create_nexus_file",
            autospec=True,
        ), patch(
            "hyperion.external_interaction.callbacks.zocalo_callback.ZocaloTrigger",
            lambda _: modified_interactor_mock(mock_parent.run_end),
        ):
            [RE.subscribe(cb) for cb in list(mock_subscriptions)]
            RE(flyscan_xray_centre(fake_fgs_composite, test_fgs_params))

        mock_parent.assert_has_calls([call.disarm(), call.run_end(0), call.run_end(0)])

    @patch("hyperion.experiment_plans.flyscan_xray_centre_plan.bps.wait", autospec=True)
    @patch(
        "hyperion.experiment_plans.flyscan_xray_centre_plan.bps.complete", autospec=True
    )
    def test_fgs_arms_eiger_without_grid_detect(
        self,
        mock_complete,
        mock_wait,
        fake_fgs_composite: FlyScanXRayCentreComposite,
        test_fgs_params: GridscanInternalParameters,
        RE: RunEngine,
    ):
        fake_fgs_composite.eiger.stage = MagicMock()
        fake_fgs_composite.eiger.unstage = MagicMock()

        RE(run_gridscan(fake_fgs_composite, test_fgs_params))
        fake_fgs_composite.eiger.stage.assert_called_once()
        fake_fgs_composite.eiger.unstage.assert_called_once()

    @patch("hyperion.experiment_plans.flyscan_xray_centre_plan.bps.wait", autospec=True)
    @patch(
        "hyperion.experiment_plans.flyscan_xray_centre_plan.bps.complete", autospec=True
    )
    def test_when_grid_scan_fails_then_detector_disarmed_and_correct_exception_returned(
        self,
        mock_complete,
        mock_wait,
        fake_fgs_composite: FlyScanXRayCentreComposite,
        test_fgs_params: GridscanInternalParameters,
        RE: RunEngine,
    ):
        class CompleteException(Exception):
            pass

        mock_complete.side_effect = CompleteException()

        fake_fgs_composite.eiger.stage = MagicMock(
            return_value=Status(None, None, 0, True, True)
        )

        fake_fgs_composite.eiger.odin.check_odin_state = MagicMock()

        fake_fgs_composite.eiger.disarm_detector = MagicMock()
        fake_fgs_composite.eiger.disable_roi_mode = MagicMock()

        # Without the complete finishing we will not get all the images
        fake_fgs_composite.eiger.ALL_FRAMES_TIMEOUT = 0.1  # type: ignore

        # Want to get the underlying completion error, not the one raised from unstage
        with pytest.raises(CompleteException):
            RE(run_gridscan(fake_fgs_composite, test_fgs_params))

        fake_fgs_composite.eiger.disable_roi_mode.assert_called()
        fake_fgs_composite.eiger.disarm_detector.assert_called()


@patch(
    "hyperion.external_interaction.callbacks.zocalo_callback.ZocaloTrigger",
    autospec=True,
)
def test_kickoff_and_complete_gridscan_triggers_zocalo(
    mock_zocalo_trigger_class: MagicMock,
    RE: RunEngine,
    fake_fgs_composite: FlyScanXRayCentreComposite,
):
    id_1, id_2 = 100, 200

    cbs = XrayCentreCallbackCollection()
    ispyb_cb = cbs.ispyb_handler
    ispyb_cb.active = True
    ispyb_cb.ispyb = MagicMock()
    ispyb_cb.params = MagicMock()
    ispyb_cb.ispyb_ids.data_collection_ids = (id_1, id_2)
    assert isinstance(zocalo_cb := ispyb_cb.emit_cb, ZocaloCallback)
    zocalo_env = "dev_env"

    zocalo_cb.start({CONST.TRIGGER.ZOCALO: CONST.PLAN.DO_FGS})  # type: ignore
    assert zocalo_cb.triggering_plan == CONST.PLAN.DO_FGS

    mock_zocalo_trigger_class.return_value = (mock_zocalo_trigger := MagicMock())

    fake_fgs_composite.eiger.unstage = MagicMock()
    fake_fgs_composite.eiger.odin.file_writer.id.sim_put("test/filename")  # type: ignore

    x_steps, y_steps, z_steps = 10, 20, 30

    RE.subscribe(ispyb_cb)
    RE(
        kickoff_and_complete_gridscan(
            fake_fgs_composite.fast_grid_scan,
            fake_fgs_composite.eiger,
            fake_fgs_composite.synchrotron,
            zocalo_env,
            scan_points=create_dummy_scan_spec(x_steps, y_steps, z_steps),
        )
    )

    mock_zocalo_trigger_class.assert_called_once_with(zocalo_env)

    expected_start_infos = [
        ZocaloStartInfo(id_1, "test/filename", 0, x_steps * y_steps),
        ZocaloStartInfo(id_2, "test/filename", x_steps * y_steps, x_steps * z_steps),
    ]

    expected_start_calls = [
        call(expected_start_infos[0]),
        call(expected_start_infos[1]),
    ]

    assert mock_zocalo_trigger.run_start.call_count == 2
    assert mock_zocalo_trigger.run_start.mock_calls == expected_start_calls

    assert mock_zocalo_trigger.run_end.call_count == 2
    assert mock_zocalo_trigger.run_end.mock_calls == [call(id_1), call(id_2)]<|MERGE_RESOLUTION|>--- conflicted
+++ resolved
@@ -7,13 +7,6 @@
 import pytest
 from bluesky.run_engine import RunEngine
 from bluesky.utils import FailedStatus
-<<<<<<< HEAD
-=======
-from dodal.devices.aperturescatterguard import (
-    ApertureFiveDimensionalLocation,
-    SingleAperturePosition,
-)
->>>>>>> 939aec4f
 from dodal.devices.detector.det_dim_constants import (
     EIGER2_X_4M_DIMENSION,
     EIGER_TYPE_EIGER2_X_4M,
