import random
import types
from unittest.mock import MagicMock, call, patch

import bluesky.preprocessors as bpp
import numpy as np
import pytest
from bluesky import FailedStatus
from bluesky.run_engine import RunEngine
from dodal.devices.aperturescatterguard import (
    ApertureFiveDimensionalLocation,
    SingleAperturePosition,
)
from dodal.devices.detector.det_dim_constants import (
    EIGER2_X_4M_DIMENSION,
    EIGER_TYPE_EIGER2_X_4M,
    EIGER_TYPE_EIGER2_X_16M,
)
from dodal.devices.eiger import EigerDetector
from dodal.devices.fast_grid_scan import FastGridScan
from ophyd.sim import make_fake_device
from ophyd.status import Status
from ophyd_async.core import set_sim_value

from hyperion.device_setup_plans.read_hardware_for_setup import (
    read_hardware_for_ispyb_during_collection,
    read_hardware_for_ispyb_pre_collection,
)
from hyperion.exceptions import WarningException
from hyperion.experiment_plans.flyscan_xray_centre_plan import (
    FlyScanXRayCentreComposite,
    flyscan_xray_centre,
    kickoff_and_complete_gridscan,
    run_gridscan,
    run_gridscan_and_move,
    wait_for_gridscan_valid,
)
from hyperion.external_interaction.callbacks.logging_callback import (
    VerbosePlanExecutionLoggingCallback,
)
from hyperion.external_interaction.callbacks.xray_centre.callback_collection import (
    XrayCentreCallbackCollection,
)
from hyperion.external_interaction.callbacks.xray_centre.ispyb_callback import (
    GridscanISPyBCallback,
)
from hyperion.external_interaction.callbacks.zocalo_callback import (
    ZocaloCallback,
)
from hyperion.external_interaction.ispyb.gridscan_ispyb_store_3d import (
    Store3DGridscanInIspyb,
)
from hyperion.external_interaction.ispyb.ispyb_store import (
    IspybIds,
)
from hyperion.parameters import external_parameters
<<<<<<< HEAD
from hyperion.parameters.constants import CONST
=======
from hyperion.parameters.constants import DO_FGS, GRIDSCAN_OUTER_PLAN, TRIGGER_ZOCALO_ON
>>>>>>> 8726c307
from hyperion.parameters.plan_specific.gridscan_internal_params import (
    GridscanInternalParameters,
)

from ...system_tests.external_interaction.conftest import (
    TEST_RESULT_LARGE,
    TEST_RESULT_MEDIUM,
    TEST_RESULT_SMALL,
)
from ..external_interaction.callbacks.xray_centre.conftest import TestData
from .conftest import (
    mock_zocalo_trigger,
    modified_interactor_mock,
    modified_store_grid_scan_mock,
    run_generic_ispyb_handler_setup,
)


@pytest.fixture
def ispyb_plan(test_fgs_params):
    @bpp.set_run_key_decorator(CONST.PLAN.GRIDSCAN_OUTER)
    @bpp.run_decorator(  # attach experiment metadata to the start document
        md={
            "subplan_name": CONST.PLAN.GRIDSCAN_OUTER,
            "hyperion_internal_parameters": test_fgs_params.json(),
        }
    )
    def standalone_read_hardware_for_ispyb(
        und, syn, slits, robot, attn, fl, dcm, ap_sg
    ):
        yield from read_hardware_for_ispyb_pre_collection(und, syn, slits, ap_sg, robot)
        yield from read_hardware_for_ispyb_during_collection(attn, fl, dcm)

    return standalone_read_hardware_for_ispyb


@pytest.fixture
def RE_with_subs(RE: RunEngine, mock_subscriptions):
    for cb in list(mock_subscriptions):
        RE.subscribe(cb)
    yield RE, mock_subscriptions


@pytest.fixture
def mock_ispyb():
    return MagicMock()


@patch(
    "hyperion.external_interaction.callbacks.xray_centre.ispyb_callback.Store3DGridscanInIspyb",
    modified_store_grid_scan_mock,
)
class TestFlyscanXrayCentrePlan:
    td: TestData = TestData()

    def test_given_full_parameters_dict_when_detector_name_used_and_converted_then_detector_constants_correct(
        self,
        test_fgs_params: GridscanInternalParameters,
    ):
        assert (
            test_fgs_params.hyperion_params.detector_params.detector_size_constants.det_type_string
            == EIGER_TYPE_EIGER2_X_16M
        )
        raw_params_dict = external_parameters.from_file()
        raw_params_dict["hyperion_params"]["detector_params"][
            "detector_size_constants"
        ] = EIGER_TYPE_EIGER2_X_4M
        params: GridscanInternalParameters = GridscanInternalParameters(
            **raw_params_dict
        )
        det_dimension = (
            params.hyperion_params.detector_params.detector_size_constants.det_dimension
        )
        assert det_dimension == EIGER2_X_4M_DIMENSION

    def test_when_run_gridscan_called_then_generator_returned(
        self,
    ):
        plan = run_gridscan(MagicMock(), MagicMock())
        assert isinstance(plan, types.GeneratorType)

    def test_when_run_gridscan_called_ispyb_deposition_made_and_records_errors(
        self,
        RE: RunEngine,
        fake_fgs_composite,
        test_fgs_params,
        mock_ispyb,
    ):
        ispyb_callback = GridscanISPyBCallback()
        RE.subscribe(ispyb_callback)

        error = None
        with pytest.raises(FailedStatus) as exc:
            with patch(
                "hyperion.external_interaction.ispyb.ispyb_store.ispyb",
                mock_ispyb,
            ):
                with patch.object(
                    fake_fgs_composite.sample_motors.omega, "set"
                ) as mock_set:
                    error = AssertionError("Test Exception")
                    mock_set.return_value = FailedStatus(error)

                    RE(flyscan_xray_centre(fake_fgs_composite, test_fgs_params))

        assert exc.value.args[0] is error
        ispyb_callback.ispyb.end_deposition.assert_called_once_with(  # pyright: ignore
            "fail", "Test Exception"
        )

    def test_read_hardware_for_ispyb_updates_from_ophyd_devices(
        self,
        fake_fgs_composite: FlyScanXRayCentreComposite,
        test_fgs_params: GridscanInternalParameters,
        RE: RunEngine,
        ispyb_plan,
    ):
        undulator_test_value = 1.234

        fake_fgs_composite.undulator.current_gap.sim_put(undulator_test_value)  # type: ignore

        synchrotron_test_value = "test"
        fake_fgs_composite.synchrotron.machine_status.synchrotron_mode.sim_put(  # type: ignore
            synchrotron_test_value
        )

        transmission_test_value = 0.01
        fake_fgs_composite.attenuator.actual_transmission.sim_put(  # type: ignore
            transmission_test_value
        )

        current_energy_kev_test_value = 12.05
        fake_fgs_composite.dcm.energy_in_kev.user_readback.sim_put(  # type: ignore
            current_energy_kev_test_value
        )

        xgap_test_value = 0.1234
        ygap_test_value = 0.2345
        fake_fgs_composite.s4_slit_gaps.xgap.user_readback.sim_put(xgap_test_value)  # type: ignore
        fake_fgs_composite.s4_slit_gaps.ygap.user_readback.sim_put(ygap_test_value)  # type: ignore
        flux_test_value = 10.0
        fake_fgs_composite.flux.flux_reading.sim_put(flux_test_value)  # type: ignore

        test_aperture = SingleAperturePosition(
            name="Large",
            radius_microns=100,
            location=ApertureFiveDimensionalLocation(
                aperture_x=0,
                aperture_y=1.0005,  # only here departs from the Large position described in conftest.py fixture
                aperture_z=2,
                scatterguard_x=3,
                scatterguard_y=4,
            ),
        )
        fake_fgs_composite.aperture_scatterguard.selected_aperture.put(
            test_aperture.location
        )
        set_sim_value(fake_fgs_composite.robot.barcode.bare_signal, ["BARCODE"])

        test_ispyb_callback = GridscanISPyBCallback()
        test_ispyb_callback.active = True
        test_ispyb_callback.ispyb = MagicMock(spec=Store3DGridscanInIspyb)
        test_ispyb_callback.ispyb.begin_deposition.return_value = IspybIds(
            data_collection_ids=(2, 3), data_collection_group_id=5, grid_ids=(7, 8, 9)
        )
        RE.subscribe(test_ispyb_callback)

        RE(
            ispyb_plan(
                fake_fgs_composite.undulator,
                fake_fgs_composite.synchrotron,
                fake_fgs_composite.s4_slit_gaps,
                fake_fgs_composite.robot,
                fake_fgs_composite.attenuator,
                fake_fgs_composite.flux,
                fake_fgs_composite.dcm,
                fake_fgs_composite.aperture_scatterguard,
            )
        )
        hyperion_params = test_ispyb_callback.params.hyperion_params

        assert hyperion_params.ispyb_params.undulator_gap == undulator_test_value  # type: ignore
        assert (
            hyperion_params.ispyb_params.synchrotron_mode  # type: ignore
            == synchrotron_test_value
        )
        assert hyperion_params.ispyb_params.slit_gap_size_x == xgap_test_value  # type: ignore
        assert hyperion_params.ispyb_params.slit_gap_size_y == ygap_test_value  # type: ignore
        assert (
            hyperion_params.ispyb_params.transmission_fraction  # type: ignore
            == transmission_test_value
        )
        assert hyperion_params.ispyb_params.flux == flux_test_value  # type: ignore
        assert (
            hyperion_params.ispyb_params.current_energy_ev
            == current_energy_kev_test_value * 1000
        )

        assert hyperion_params.ispyb_params.sample_barcode == "BARCODE"

    @patch(
        "dodal.devices.aperturescatterguard.ApertureScatterguard._safe_move_within_datacollection_range"
    )
    @patch(
        "hyperion.experiment_plans.flyscan_xray_centre_plan.run_gridscan", autospec=True
    )
    @patch(
        "hyperion.experiment_plans.flyscan_xray_centre_plan.move_x_y_z", autospec=True
    )
    @pytest.mark.asyncio
    def test_results_adjusted_and_passed_to_move_xyz(
        self,
        move_x_y_z: MagicMock,
        run_gridscan: MagicMock,
        move_aperture: MagicMock,
        fake_fgs_composite: FlyScanXRayCentreComposite,
        test_fgs_params: GridscanInternalParameters,
        RE_with_subs: tuple[RunEngine, XrayCentreCallbackCollection],
    ):
        RE, _ = RE_with_subs
        RE.subscribe(VerbosePlanExecutionLoggingCallback())

        mock_zocalo_trigger(fake_fgs_composite.zocalo, TEST_RESULT_LARGE)
        RE(
            run_gridscan_and_move(
                fake_fgs_composite,
                test_fgs_params,
            )
        )

        mock_zocalo_trigger(fake_fgs_composite.zocalo, TEST_RESULT_MEDIUM)
        RE(
            run_gridscan_and_move(
                fake_fgs_composite,
                test_fgs_params,
            )
        )

        mock_zocalo_trigger(fake_fgs_composite.zocalo, TEST_RESULT_SMALL)
        RE(
            run_gridscan_and_move(
                fake_fgs_composite,
                test_fgs_params,
            )
        )

        assert fake_fgs_composite.aperture_scatterguard.aperture_positions is not None
        ap_call_large = call(
            fake_fgs_composite.aperture_scatterguard.aperture_positions.LARGE.location
        )
        ap_call_medium = call(
            fake_fgs_composite.aperture_scatterguard.aperture_positions.MEDIUM.location
        )

        move_aperture.assert_has_calls(
            [ap_call_large, ap_call_large, ap_call_medium], any_order=True
        )

        mv_call_large = call(
            fake_fgs_composite.sample_motors, 0.05, pytest.approx(0.15), 0.25, wait=True
        )
        mv_call_medium = call(
            fake_fgs_composite.sample_motors, 0.05, pytest.approx(0.15), 0.25, wait=True
        )
        move_x_y_z.assert_has_calls(
            [mv_call_large, mv_call_large, mv_call_medium], any_order=True
        )

    @patch("bluesky.plan_stubs.abs_set", autospec=True)
    def test_results_passed_to_move_motors(
        self,
        bps_abs_set: MagicMock,
        test_fgs_params: GridscanInternalParameters,
        fake_fgs_composite: FlyScanXRayCentreComposite,
        RE: RunEngine,
    ):
        from hyperion.device_setup_plans.manipulate_sample import move_x_y_z

        motor_position = (
            test_fgs_params.experiment_params.grid_position_to_motor_position(
                np.array([1, 2, 3])
            )
        )
        RE(move_x_y_z(fake_fgs_composite.sample_motors, *motor_position))
        bps_abs_set.assert_has_calls(
            [
                call(
                    fake_fgs_composite.sample_motors.x,
                    motor_position[0],
                    group="move_x_y_z",
                ),
                call(
                    fake_fgs_composite.sample_motors.y,
                    motor_position[1],
                    group="move_x_y_z",
                ),
                call(
                    fake_fgs_composite.sample_motors.z,
                    motor_position[2],
                    group="move_x_y_z",
                ),
            ],
            any_order=True,
        )

    @patch(
        "dodal.devices.aperturescatterguard.ApertureScatterguard._safe_move_within_datacollection_range",
    )
    @patch(
        "hyperion.experiment_plans.flyscan_xray_centre_plan.run_gridscan", autospec=True
    )
    @patch(
        "hyperion.experiment_plans.flyscan_xray_centre_plan.move_x_y_z", autospec=True
    )
    @patch(
        "hyperion.external_interaction.callbacks.zocalo_callback.ZocaloTrigger",
        modified_interactor_mock,
    )
    def test_individual_plans_triggered_once_and_only_once_in_composite_run(
        self,
        move_xyz: MagicMock,
        run_gridscan: MagicMock,
        move_aperture: MagicMock,
        RE_with_subs: tuple[RunEngine, XrayCentreCallbackCollection],
        fake_fgs_composite: FlyScanXRayCentreComposite,
        test_fgs_params: GridscanInternalParameters,
    ):
        RE, mock_subscriptions = RE_with_subs

        run_generic_ispyb_handler_setup(
            mock_subscriptions.ispyb_handler, test_fgs_params
        )
        RE(
            run_gridscan_and_move(
                fake_fgs_composite,
                test_fgs_params,
            )
        )
        run_gridscan.assert_called_once()
        move_xyz.assert_called_once()

    @patch(
        "dodal.devices.aperturescatterguard.ApertureScatterguard.set",
        return_value=Status(done=True, success=True),
    )
    @patch(
        "hyperion.experiment_plans.flyscan_xray_centre_plan.run_gridscan", autospec=True
    )
    @patch(
        "hyperion.experiment_plans.flyscan_xray_centre_plan.move_x_y_z", autospec=True
    )
    def test_when_gridscan_finished_then_smargon_stub_offsets_are_set(
        self,
        move_xyz: MagicMock,
        run_gridscan: MagicMock,
        aperture_set: MagicMock,
        RE_with_subs: tuple[RunEngine, XrayCentreCallbackCollection],
        test_fgs_params: GridscanInternalParameters,
        fake_fgs_composite: FlyScanXRayCentreComposite,
    ):
        RE, mock_subscriptions = RE_with_subs
        run_generic_ispyb_handler_setup(
            mock_subscriptions.ispyb_handler, test_fgs_params
        )

        RE(
            run_gridscan_and_move(
                fake_fgs_composite,
                test_fgs_params,
            )
        )
        assert (
            fake_fgs_composite.smargon.stub_offsets.center_at_current_position.proc.get()
            == 1
        )

    @patch(
        "dodal.devices.aperturescatterguard.ApertureScatterguard.set",
        return_value=Status(done=True, success=True),
    )
    @patch(
        "hyperion.experiment_plans.flyscan_xray_centre_plan.run_gridscan", autospec=True
    )
    @patch(
        "hyperion.experiment_plans.flyscan_xray_centre_plan.move_x_y_z", autospec=True
    )
    def test_when_gridscan_succeeds_ispyb_comment_appended_to(
        self,
        move_xyz: MagicMock,
        run_gridscan: MagicMock,
        aperture_set: MagicMock,
        RE_with_subs: tuple[RunEngine, XrayCentreCallbackCollection],
        test_fgs_params: GridscanInternalParameters,
        fake_fgs_composite: FlyScanXRayCentreComposite,
    ):
        RE, mock_subscriptions = RE_with_subs
        run_generic_ispyb_handler_setup(
            mock_subscriptions.ispyb_handler, test_fgs_params
        )

        RE.subscribe(VerbosePlanExecutionLoggingCallback())

        RE(
            run_gridscan_and_move(
                fake_fgs_composite,
                test_fgs_params,
            )
        )
        app_to_comment: MagicMock = (
            mock_subscriptions.ispyb_handler.ispyb.append_to_comment
        )  # type:ignore
        app_to_comment.assert_called()
        call = app_to_comment.call_args_list[0]
        assert "Crystal 1: Strength 999999" in call.args[1]

    @patch(
        "hyperion.experiment_plans.flyscan_xray_centre_plan.run_gridscan", autospec=True
    )
    @patch(
        "hyperion.experiment_plans.flyscan_xray_centre_plan.move_x_y_z", autospec=True
    )
    def test_when_gridscan_fails_ispyb_comment_appended_to(
        self,
        move_xyz: MagicMock,
        run_gridscan: MagicMock,
        RE_with_subs: tuple[RunEngine, XrayCentreCallbackCollection],
        test_fgs_params: GridscanInternalParameters,
        fake_fgs_composite: FlyScanXRayCentreComposite,
    ):
        RE, mock_subscriptions = RE_with_subs
        run_generic_ispyb_handler_setup(
            mock_subscriptions.ispyb_handler, test_fgs_params
        )
        mock_zocalo_trigger(fake_fgs_composite.zocalo, [])
        RE(
            run_gridscan_and_move(
                fake_fgs_composite,
                test_fgs_params,
            )
        )
        app_to_comment: MagicMock = (
            mock_subscriptions.ispyb_handler.ispyb.append_to_comment
        )  # type:ignore
        app_to_comment.assert_called()
        call = app_to_comment.call_args_list[0]
        assert "Zocalo found no crystals in this gridscan" in call.args[1]

    @patch("hyperion.experiment_plans.flyscan_xray_centre_plan.bps.mv", autospec=True)
    @patch(
        "hyperion.experiment_plans.flyscan_xray_centre_plan.move_x_y_z", autospec=True
    )
    def test_GIVEN_no_results_from_zocalo_WHEN_communicator_wait_for_results_called_THEN_fallback_centre_used(
        self,
        move_xyz: MagicMock,
        mock_mv: MagicMock,
        RE_with_subs: tuple[RunEngine, XrayCentreCallbackCollection],
        test_fgs_params: GridscanInternalParameters,
        fake_fgs_composite: FlyScanXRayCentreComposite,
        done_status,
    ):
        RE, mock_subscriptions = RE_with_subs
        fake_fgs_composite.eiger.unstage = MagicMock(return_value=done_status)
        initial_x_y_z = np.array(
            [
                random.uniform(-0.5, 0.5),
                random.uniform(-0.5, 0.5),
                random.uniform(-0.5, 0.5),
            ]
        )
        fake_fgs_composite.smargon.x.user_readback.sim_put(initial_x_y_z[0])  # type: ignore
        fake_fgs_composite.smargon.y.user_readback.sim_put(initial_x_y_z[1])  # type: ignore
        fake_fgs_composite.smargon.z.user_readback.sim_put(initial_x_y_z[2])  # type: ignore
        run_generic_ispyb_handler_setup(
            mock_subscriptions.ispyb_handler, test_fgs_params
        )
        mock_zocalo_trigger(fake_fgs_composite.zocalo, [])
        RE(
            run_gridscan_and_move(
                fake_fgs_composite,
                test_fgs_params,
            )
        )
        assert np.all(move_xyz.call_args[0][1:] == initial_x_y_z)

    @patch(
        "hyperion.experiment_plans.flyscan_xray_centre_plan.run_gridscan", autospec=True
    )
    @patch(
        "hyperion.experiment_plans.flyscan_xray_centre_plan.move_x_y_z", autospec=True
    )
    def test_given_gridscan_fails_to_centre_then_stub_offsets_not_set(
        self,
        move_xyz: MagicMock,
        run_gridscan: MagicMock,
        RE: RunEngine,
        fake_fgs_composite: FlyScanXRayCentreComposite,
        test_fgs_params: GridscanInternalParameters,
    ):
        class MoveException(Exception):
            pass

        mock_zocalo_trigger(fake_fgs_composite.zocalo, [])
        move_xyz.side_effect = MoveException()

        with pytest.raises(MoveException):
            RE(run_gridscan_and_move(fake_fgs_composite, test_fgs_params))
        assert (
            fake_fgs_composite.smargon.stub_offsets.center_at_current_position.proc.get()
            == 0
        )

    @patch(
        "hyperion.experiment_plans.flyscan_xray_centre_plan.run_gridscan", autospec=True
    )
    @patch(
        "hyperion.experiment_plans.flyscan_xray_centre_plan.move_x_y_z", autospec=True
    )
    def test_given_setting_stub_offsets_disabled_then_stub_offsets_not_set(
        self,
        move_xyz: MagicMock,
        run_gridscan: MagicMock,
        fake_fgs_composite: FlyScanXRayCentreComposite,
        test_fgs_params: GridscanInternalParameters,
        RE_with_subs: tuple[RunEngine, XrayCentreCallbackCollection],
        done_status,
    ):
        RE, mock_subscriptions = RE_with_subs
        fake_fgs_composite.aperture_scatterguard.set = MagicMock(
            return_value=done_status
        )
        test_fgs_params.experiment_params.set_stub_offsets = False
        run_generic_ispyb_handler_setup(
            mock_subscriptions.ispyb_handler, test_fgs_params
        )

        RE.subscribe(VerbosePlanExecutionLoggingCallback())

        RE(
            run_gridscan_and_move(
                fake_fgs_composite,
                test_fgs_params,
            )
        )
        assert (
            fake_fgs_composite.smargon.stub_offsets.center_at_current_position.proc.get()
            == 0
        )

    @patch(
        "hyperion.experiment_plans.flyscan_xray_centre_plan.bps.sleep", autospec=True
    )
    def test_GIVEN_scan_already_valid_THEN_wait_for_GRIDSCAN_returns_immediately(
        self, patch_sleep: MagicMock, RE: RunEngine
    ):
        test_fgs: FastGridScan = make_fake_device(FastGridScan)(
            "prefix", name="fake_fgs"
        )

        test_fgs.scan_invalid.sim_put(False)  # type: ignore
        test_fgs.position_counter.sim_put(0)  # type: ignore

        RE(wait_for_gridscan_valid(test_fgs))

        patch_sleep.assert_not_called()

    @patch(
        "hyperion.experiment_plans.flyscan_xray_centre_plan.bps.sleep", autospec=True
    )
    def test_GIVEN_scan_not_valid_THEN_wait_for_GRIDSCAN_raises_and_sleeps_called(
        self, patch_sleep: MagicMock, RE: RunEngine
    ):
        test_fgs: FastGridScan = make_fake_device(FastGridScan)(
            "prefix", name="fake_fgs"
        )

        test_fgs.scan_invalid.sim_put(True)  # type: ignore
        test_fgs.position_counter.sim_put(0)  # type: ignore
        with pytest.raises(WarningException):
            RE(wait_for_gridscan_valid(test_fgs))

        patch_sleep.assert_called()

    @patch(
        "hyperion.experiment_plans.flyscan_xray_centre_plan.bps.abs_set", autospec=True
    )
    @patch(
        "hyperion.experiment_plans.flyscan_xray_centre_plan.bps.kickoff", autospec=True
    )
    @patch(
        "hyperion.experiment_plans.flyscan_xray_centre_plan.bps.complete", autospec=True
    )
    @patch("hyperion.experiment_plans.flyscan_xray_centre_plan.bps.mv", autospec=True)
    @patch(
        "hyperion.experiment_plans.flyscan_xray_centre_plan.wait_for_gridscan_valid",
        autospec=True,
    )
    @patch(
        "hyperion.external_interaction.nexus.write_nexus.NexusWriter",
        autospec=True,
        spec_set=True,
    )
    def test_when_grid_scan_ran_then_eiger_disarmed_before_zocalo_end(
        self,
        nexuswriter,
        wait_for_valid,
        mock_mv,
        mock_complete,
        mock_kickoff,
        mock_abs_set,
        fake_fgs_composite: FlyScanXRayCentreComposite,
        test_fgs_params: GridscanInternalParameters,
        RE_with_subs: tuple[RunEngine, XrayCentreCallbackCollection],
    ):
        RE, mock_subscriptions = RE_with_subs
        # Put both mocks in a parent to easily capture order
        mock_parent = MagicMock()
        fake_fgs_composite.eiger.disarm_detector = mock_parent.disarm

        fake_fgs_composite.eiger.filewriters_finished = Status(done=True, success=True)  # type: ignore
        fake_fgs_composite.eiger.odin.check_odin_state = MagicMock(return_value=True)
        fake_fgs_composite.eiger.odin.file_writer.num_captured.sim_put(1200)  # type: ignore
        fake_fgs_composite.eiger.stage = MagicMock(
            return_value=Status(None, None, 0, True, True)
        )
        fake_fgs_composite.xbpm_feedback.pos_stable.sim_put(1)  # type: ignore

        with patch(
            "hyperion.external_interaction.callbacks.xray_centre.nexus_callback.NexusWriter.create_nexus_file",
            autospec=True,
        ), patch(
            "hyperion.external_interaction.callbacks.zocalo_callback.ZocaloTrigger",
            lambda _: modified_interactor_mock(mock_parent.run_end),
        ):
            [RE.subscribe(cb) for cb in list(mock_subscriptions)]
            RE(flyscan_xray_centre(fake_fgs_composite, test_fgs_params))

        mock_parent.assert_has_calls([call.disarm(), call.run_end(0), call.run_end(0)])

    @patch("hyperion.experiment_plans.flyscan_xray_centre_plan.bps.wait", autospec=True)
    @patch(
        "hyperion.experiment_plans.flyscan_xray_centre_plan.bps.complete", autospec=True
    )
    def test_fgs_arms_eiger_without_grid_detect(
        self,
        mock_complete,
        mock_wait,
        fake_fgs_composite: FlyScanXRayCentreComposite,
        test_fgs_params: GridscanInternalParameters,
        RE: RunEngine,
    ):
        fake_fgs_composite.eiger.stage = MagicMock()
        fake_fgs_composite.eiger.unstage = MagicMock()

        RE(run_gridscan(fake_fgs_composite, test_fgs_params))
        fake_fgs_composite.eiger.stage.assert_called_once()
        fake_fgs_composite.eiger.unstage.assert_called_once()

    @patch("hyperion.experiment_plans.flyscan_xray_centre_plan.bps.wait", autospec=True)
    @patch(
        "hyperion.experiment_plans.flyscan_xray_centre_plan.bps.complete", autospec=True
    )
    def test_when_grid_scan_fails_then_detector_disarmed_and_correct_exception_returned(
        self,
        mock_complete,
        mock_wait,
        fake_fgs_composite: FlyScanXRayCentreComposite,
        test_fgs_params: GridscanInternalParameters,
        RE: RunEngine,
    ):
        class CompleteException(Exception):
            pass

        mock_complete.side_effect = CompleteException()

        fake_fgs_composite.eiger.stage = MagicMock(
            return_value=Status(None, None, 0, True, True)
        )

        fake_fgs_composite.eiger.odin.check_odin_state = MagicMock()

        fake_fgs_composite.eiger.disarm_detector = MagicMock()
        fake_fgs_composite.eiger.disable_roi_mode = MagicMock()

        # Without the complete finishing we will not get all the images
        fake_fgs_composite.eiger.ALL_FRAMES_TIMEOUT = 0.1  # type: ignore

        # Want to get the underlying completion error, not the one raised from unstage
        with pytest.raises(CompleteException):
            RE(run_gridscan(fake_fgs_composite, test_fgs_params))

        fake_fgs_composite.eiger.disable_roi_mode.assert_called()
        fake_fgs_composite.eiger.disarm_detector.assert_called()


@patch(
    "hyperion.external_interaction.callbacks.zocalo_callback.ZocaloTrigger",
    autospec=True,
)
def test_kickoff_and_complete_gridscan_triggers_zocalo(
    mock_zocalo_trigger_class: MagicMock,
    RE: RunEngine,
    fake_fgs_composite: FlyScanXRayCentreComposite,
):
    cbs = XrayCentreCallbackCollection()
    ispyb_cb = cbs.ispyb_handler
    ispyb_cb.active = True
    ispyb_cb.ispyb_ids.data_collection_ids = (1, 2)
    assert isinstance(zocalo_cb := ispyb_cb.emit_cb, ZocaloCallback)
    zocalo_env = "dev_env"
<<<<<<< HEAD
    zocalo_callback = ZocaloCallback(mock_ispyb_handler, CONST.PLAN.DO_FGS)
    zocalo_callback.active = True
=======

    zocalo_cb.start({TRIGGER_ZOCALO_ON: DO_FGS})  # type: ignore
    assert zocalo_cb.triggering_plan == DO_FGS

>>>>>>> 8726c307
    mock_zocalo_trigger_class.return_value = (mock_zocalo_trigger := MagicMock())
    RE.subscribe(ispyb_cb)
    RE(
        kickoff_and_complete_gridscan(
            fake_fgs_composite.fast_grid_scan,
            MagicMock(spec=EigerDetector),
            fake_fgs_composite.synchrotron,
            zocalo_env,
        )
    )

    mock_zocalo_trigger_class.assert_called_once_with(zocalo_env)
    assert mock_zocalo_trigger.run_start.call_count == 2
    assert mock_zocalo_trigger.run_end.call_count == 2<|MERGE_RESOLUTION|>--- conflicted
+++ resolved
@@ -5,8 +5,8 @@
 import bluesky.preprocessors as bpp
 import numpy as np
 import pytest
-from bluesky import FailedStatus
 from bluesky.run_engine import RunEngine
+from bluesky.utils import FailedStatus
 from dodal.devices.aperturescatterguard import (
     ApertureFiveDimensionalLocation,
     SingleAperturePosition,
@@ -54,11 +54,7 @@
     IspybIds,
 )
 from hyperion.parameters import external_parameters
-<<<<<<< HEAD
 from hyperion.parameters.constants import CONST
-=======
-from hyperion.parameters.constants import DO_FGS, GRIDSCAN_OUTER_PLAN, TRIGGER_ZOCALO_ON
->>>>>>> 8726c307
 from hyperion.parameters.plan_specific.gridscan_internal_params import (
     GridscanInternalParameters,
 )
@@ -768,15 +764,10 @@
     ispyb_cb.ispyb_ids.data_collection_ids = (1, 2)
     assert isinstance(zocalo_cb := ispyb_cb.emit_cb, ZocaloCallback)
     zocalo_env = "dev_env"
-<<<<<<< HEAD
-    zocalo_callback = ZocaloCallback(mock_ispyb_handler, CONST.PLAN.DO_FGS)
-    zocalo_callback.active = True
-=======
-
-    zocalo_cb.start({TRIGGER_ZOCALO_ON: DO_FGS})  # type: ignore
-    assert zocalo_cb.triggering_plan == DO_FGS
-
->>>>>>> 8726c307
+
+    zocalo_cb.start({CONST.TRIGGER.ZOCALO: CONST.PLAN.DO_FGS})  # type: ignore
+    assert zocalo_cb.triggering_plan == CONST.PLAN.DO_FGS
+
     mock_zocalo_trigger_class.return_value = (mock_zocalo_trigger := MagicMock())
     RE.subscribe(ispyb_cb)
     RE(
