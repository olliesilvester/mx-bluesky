import random
import types
from unittest.mock import MagicMock, call, patch

import bluesky.preprocessors as bpp
import numpy as np
import pytest
from bluesky import FailedStatus
from bluesky.run_engine import RunEngine
<<<<<<< HEAD
from dodal.devices.aperturescatterguard import (
    ApertureFiveDimensionalLocation,
    SingleAperturePosition,
)
from dodal.devices.det_dim_constants import (
=======
from dodal.devices.detector.det_dim_constants import (
>>>>>>> 33547018
    EIGER2_X_4M_DIMENSION,
    EIGER_TYPE_EIGER2_X_4M,
    EIGER_TYPE_EIGER2_X_16M,
)
from dodal.devices.eiger import EigerDetector
from dodal.devices.fast_grid_scan import FastGridScan
from ophyd.sim import make_fake_device
from ophyd.status import Status
from ophyd_async.core import set_sim_value

from hyperion.device_setup_plans.read_hardware_for_setup import (
    read_hardware_for_ispyb_during_collection,
    read_hardware_for_ispyb_pre_collection,
)
from hyperion.exceptions import WarningException
from hyperion.experiment_plans.flyscan_xray_centre_plan import (
    FlyScanXRayCentreComposite,
    flyscan_xray_centre,
    kickoff_and_complete_gridscan,
    run_gridscan,
    run_gridscan_and_move,
    wait_for_gridscan_valid,
)
from hyperion.external_interaction.callbacks.logging_callback import (
    VerbosePlanExecutionLoggingCallback,
)
from hyperion.external_interaction.callbacks.xray_centre.callback_collection import (
    XrayCentreCallbackCollection,
)
from hyperion.external_interaction.callbacks.xray_centre.ispyb_callback import (
    GridscanISPyBCallback,
)
from hyperion.external_interaction.callbacks.zocalo_callback import (
    ZocaloCallback,
)
from hyperion.external_interaction.ispyb.gridscan_ispyb_store_3d import (
    Store3DGridscanInIspyb,
)
from hyperion.external_interaction.ispyb.ispyb_store import (
    IspybIds,
)
from hyperion.parameters import external_parameters
from hyperion.parameters.constants import DO_FGS, GRIDSCAN_OUTER_PLAN, TRIGGER_ZOCALO_ON
from hyperion.parameters.plan_specific.gridscan_internal_params import (
    GridscanInternalParameters,
)

from ...system_tests.external_interaction.conftest import (
    TEST_RESULT_LARGE,
    TEST_RESULT_MEDIUM,
    TEST_RESULT_SMALL,
)
from ..external_interaction.callbacks.xray_centre.conftest import TestData
from .conftest import (
    mock_zocalo_trigger,
    modified_interactor_mock,
    modified_store_grid_scan_mock,
    run_generic_ispyb_handler_setup,
)


@pytest.fixture
def ispyb_plan(test_fgs_params):
    @bpp.set_run_key_decorator(GRIDSCAN_OUTER_PLAN)
    @bpp.run_decorator(  # attach experiment metadata to the start document
        md={
            "subplan_name": GRIDSCAN_OUTER_PLAN,
            "hyperion_internal_parameters": test_fgs_params.json(),
        }
    )
    def standalone_read_hardware_for_ispyb(
        und, syn, slits, robot, attn, fl, dcm, ap_sg
    ):
        yield from read_hardware_for_ispyb_pre_collection(und, syn, slits, ap_sg, robot)
        yield from read_hardware_for_ispyb_during_collection(attn, fl, dcm)

    return standalone_read_hardware_for_ispyb


@pytest.fixture
def RE_with_subs(RE: RunEngine, mock_subscriptions):
    for cb in list(mock_subscriptions):
        RE.subscribe(cb)
    yield RE, mock_subscriptions


@pytest.fixture
def mock_ispyb():
    return MagicMock()


@patch(
    "hyperion.external_interaction.callbacks.xray_centre.ispyb_callback.Store3DGridscanInIspyb",
    modified_store_grid_scan_mock,
)
class TestFlyscanXrayCentrePlan:
    td: TestData = TestData()

    def test_given_full_parameters_dict_when_detector_name_used_and_converted_then_detector_constants_correct(
        self,
        test_fgs_params: GridscanInternalParameters,
    ):
        assert (
            test_fgs_params.hyperion_params.detector_params.detector_size_constants.det_type_string
            == EIGER_TYPE_EIGER2_X_16M
        )
        raw_params_dict = external_parameters.from_file()
        raw_params_dict["hyperion_params"]["detector_params"][
            "detector_size_constants"
        ] = EIGER_TYPE_EIGER2_X_4M
        params: GridscanInternalParameters = GridscanInternalParameters(
            **raw_params_dict
        )
        det_dimension = (
            params.hyperion_params.detector_params.detector_size_constants.det_dimension
        )
        assert det_dimension == EIGER2_X_4M_DIMENSION

    def test_when_run_gridscan_called_then_generator_returned(
        self,
    ):
        plan = run_gridscan(MagicMock(), MagicMock())
        assert isinstance(plan, types.GeneratorType)

    def test_when_run_gridscan_called_ispyb_deposition_made_and_records_errors(
        self,
        RE: RunEngine,
        fake_fgs_composite,
        test_fgs_params,
        mock_ispyb,
    ):
        ispyb_callback = GridscanISPyBCallback()
        RE.subscribe(ispyb_callback)

        error = None
        with pytest.raises(FailedStatus) as exc:
            with patch(
                "hyperion.external_interaction.ispyb.ispyb_store.ispyb",
                mock_ispyb,
            ):
                with patch.object(
                    fake_fgs_composite.sample_motors.omega, "set"
                ) as mock_set:
                    error = AssertionError("Test Exception")
                    mock_set.return_value = FailedStatus(error)

                    RE(flyscan_xray_centre(fake_fgs_composite, test_fgs_params))

        assert exc.value.args[0] is error
        ispyb_callback.ispyb.end_deposition.assert_called_once_with(  # pyright: ignore
            "fail", "Test Exception"
        )

    def test_read_hardware_for_ispyb_updates_from_ophyd_devices(
        self,
        fake_fgs_composite: FlyScanXRayCentreComposite,
        test_fgs_params: GridscanInternalParameters,
        RE: RunEngine,
        ispyb_plan,
    ):
        undulator_test_value = 1.234

        fake_fgs_composite.undulator.current_gap.sim_put(undulator_test_value)  # type: ignore

        synchrotron_test_value = "test"
        fake_fgs_composite.synchrotron.machine_status.synchrotron_mode.sim_put(  # type: ignore
            synchrotron_test_value
        )

        transmission_test_value = 0.01
        fake_fgs_composite.attenuator.actual_transmission.sim_put(  # type: ignore
            transmission_test_value
        )

        current_energy_kev_test_value = 12.05
        fake_fgs_composite.dcm.energy_in_kev.user_readback.sim_put(  # type: ignore
            current_energy_kev_test_value
        )

        xgap_test_value = 0.1234
        ygap_test_value = 0.2345
        fake_fgs_composite.s4_slit_gaps.xgap.user_readback.sim_put(xgap_test_value)  # type: ignore
        fake_fgs_composite.s4_slit_gaps.ygap.user_readback.sim_put(ygap_test_value)  # type: ignore
        flux_test_value = 10.0
        fake_fgs_composite.flux.flux_reading.sim_put(flux_test_value)  # type: ignore

        test_aperture = SingleAperturePosition(
            name="Large",
            radius_microns=100,
            location=ApertureFiveDimensionalLocation(
                aperture_x=0,
                aperture_y=1.0005,  # only here departs from the Large position described in conftest.py fixture
                aperture_z=2,
                scatterguard_x=3,
                scatterguard_y=4,
            ),
        )
        fake_fgs_composite.aperture_scatterguard.selected_aperture.put(
            test_aperture.location
        )
        set_sim_value(fake_fgs_composite.robot.barcode.bare_signal, ["BARCODE"])

        test_ispyb_callback = GridscanISPyBCallback()
        test_ispyb_callback.active = True
        test_ispyb_callback.ispyb = MagicMock(spec=Store3DGridscanInIspyb)
        test_ispyb_callback.ispyb.begin_deposition.return_value = IspybIds(
            data_collection_ids=(2, 3), data_collection_group_id=5, grid_ids=(7, 8, 9)
        )
        RE.subscribe(test_ispyb_callback)

        RE(
            ispyb_plan(
                fake_fgs_composite.undulator,
                fake_fgs_composite.synchrotron,
                fake_fgs_composite.s4_slit_gaps,
                fake_fgs_composite.robot,
                fake_fgs_composite.attenuator,
                fake_fgs_composite.flux,
                fake_fgs_composite.dcm,
                fake_fgs_composite.aperture_scatterguard,
            )
        )
        hyperion_params = test_ispyb_callback.params.hyperion_params

        assert hyperion_params.ispyb_params.undulator_gap == undulator_test_value  # type: ignore
        assert (
            hyperion_params.ispyb_params.synchrotron_mode  # type: ignore
            == synchrotron_test_value
        )
        assert hyperion_params.ispyb_params.slit_gap_size_x == xgap_test_value  # type: ignore
        assert hyperion_params.ispyb_params.slit_gap_size_y == ygap_test_value  # type: ignore
        assert (
            hyperion_params.ispyb_params.transmission_fraction  # type: ignore
            == transmission_test_value
        )
        assert hyperion_params.ispyb_params.flux == flux_test_value  # type: ignore
        assert (
            hyperion_params.ispyb_params.current_energy_ev
            == current_energy_kev_test_value * 1000
        )

        assert hyperion_params.ispyb_params.sample_barcode == "BARCODE"

    @patch(
        "dodal.devices.aperturescatterguard.ApertureScatterguard._safe_move_within_datacollection_range"
    )
    @patch(
        "hyperion.experiment_plans.flyscan_xray_centre_plan.run_gridscan", autospec=True
    )
    @patch(
        "hyperion.experiment_plans.flyscan_xray_centre_plan.move_x_y_z", autospec=True
    )
    @pytest.mark.asyncio
    def test_results_adjusted_and_passed_to_move_xyz(
        self,
        move_x_y_z: MagicMock,
        run_gridscan: MagicMock,
        move_aperture: MagicMock,
        fake_fgs_composite: FlyScanXRayCentreComposite,
        test_fgs_params: GridscanInternalParameters,
        RE_with_subs: tuple[RunEngine, XrayCentreCallbackCollection],
    ):
        RE, _ = RE_with_subs
        RE.subscribe(VerbosePlanExecutionLoggingCallback())

        mock_zocalo_trigger(fake_fgs_composite.zocalo, TEST_RESULT_LARGE)
        RE(
            run_gridscan_and_move(
                fake_fgs_composite,
                test_fgs_params,
            )
        )

        mock_zocalo_trigger(fake_fgs_composite.zocalo, TEST_RESULT_MEDIUM)
        RE(
            run_gridscan_and_move(
                fake_fgs_composite,
                test_fgs_params,
            )
        )

        mock_zocalo_trigger(fake_fgs_composite.zocalo, TEST_RESULT_SMALL)
        RE(
            run_gridscan_and_move(
                fake_fgs_composite,
                test_fgs_params,
            )
        )

        assert fake_fgs_composite.aperture_scatterguard.aperture_positions is not None
        ap_call_large = call(
            fake_fgs_composite.aperture_scatterguard.aperture_positions.LARGE.location
        )
        ap_call_medium = call(
            fake_fgs_composite.aperture_scatterguard.aperture_positions.MEDIUM.location
        )

        move_aperture.assert_has_calls(
            [ap_call_large, ap_call_large, ap_call_medium], any_order=True
        )

        mv_call_large = call(
            fake_fgs_composite.sample_motors, 0.05, pytest.approx(0.15), 0.25, wait=True
        )
        mv_call_medium = call(
            fake_fgs_composite.sample_motors, 0.05, pytest.approx(0.15), 0.25, wait=True
        )
        move_x_y_z.assert_has_calls(
            [mv_call_large, mv_call_large, mv_call_medium], any_order=True
        )

    @patch("bluesky.plan_stubs.abs_set", autospec=True)
    def test_results_passed_to_move_motors(
        self,
        bps_abs_set: MagicMock,
        test_fgs_params: GridscanInternalParameters,
        fake_fgs_composite: FlyScanXRayCentreComposite,
        RE: RunEngine,
    ):
        from hyperion.device_setup_plans.manipulate_sample import move_x_y_z

        motor_position = (
            test_fgs_params.experiment_params.grid_position_to_motor_position(
                np.array([1, 2, 3])
            )
        )
        RE(move_x_y_z(fake_fgs_composite.sample_motors, *motor_position))
        bps_abs_set.assert_has_calls(
            [
                call(
                    fake_fgs_composite.sample_motors.x,
                    motor_position[0],
                    group="move_x_y_z",
                ),
                call(
                    fake_fgs_composite.sample_motors.y,
                    motor_position[1],
                    group="move_x_y_z",
                ),
                call(
                    fake_fgs_composite.sample_motors.z,
                    motor_position[2],
                    group="move_x_y_z",
                ),
            ],
            any_order=True,
        )

    @patch(
        "dodal.devices.aperturescatterguard.ApertureScatterguard._safe_move_within_datacollection_range",
    )
    @patch(
        "hyperion.experiment_plans.flyscan_xray_centre_plan.run_gridscan", autospec=True
    )
    @patch(
        "hyperion.experiment_plans.flyscan_xray_centre_plan.move_x_y_z", autospec=True
    )
    @patch(
        "hyperion.external_interaction.callbacks.zocalo_callback.ZocaloTrigger",
        modified_interactor_mock,
    )
    def test_individual_plans_triggered_once_and_only_once_in_composite_run(
        self,
        move_xyz: MagicMock,
        run_gridscan: MagicMock,
        move_aperture: MagicMock,
        RE_with_subs: tuple[RunEngine, XrayCentreCallbackCollection],
        fake_fgs_composite: FlyScanXRayCentreComposite,
        test_fgs_params: GridscanInternalParameters,
    ):
        RE, mock_subscriptions = RE_with_subs

        run_generic_ispyb_handler_setup(
            mock_subscriptions.ispyb_handler, test_fgs_params
        )
        RE(
            run_gridscan_and_move(
                fake_fgs_composite,
                test_fgs_params,
            )
        )
        run_gridscan.assert_called_once()
        move_xyz.assert_called_once()

    @patch(
        "dodal.devices.aperturescatterguard.ApertureScatterguard.set",
        return_value=Status(done=True, success=True),
    )
    @patch(
        "hyperion.experiment_plans.flyscan_xray_centre_plan.run_gridscan", autospec=True
    )
    @patch(
        "hyperion.experiment_plans.flyscan_xray_centre_plan.move_x_y_z", autospec=True
    )
    def test_when_gridscan_finished_then_smargon_stub_offsets_are_set(
        self,
        move_xyz: MagicMock,
        run_gridscan: MagicMock,
        aperture_set: MagicMock,
        RE_with_subs: tuple[RunEngine, XrayCentreCallbackCollection],
        test_fgs_params: GridscanInternalParameters,
        fake_fgs_composite: FlyScanXRayCentreComposite,
    ):
        RE, mock_subscriptions = RE_with_subs
        run_generic_ispyb_handler_setup(
            mock_subscriptions.ispyb_handler, test_fgs_params
        )

        RE(
            run_gridscan_and_move(
                fake_fgs_composite,
                test_fgs_params,
            )
        )
        assert (
            fake_fgs_composite.smargon.stub_offsets.center_at_current_position.proc.get()
            == 1
        )

    @patch(
        "dodal.devices.aperturescatterguard.ApertureScatterguard.set",
        return_value=Status(done=True, success=True),
    )
    @patch(
        "hyperion.experiment_plans.flyscan_xray_centre_plan.run_gridscan", autospec=True
    )
    @patch(
        "hyperion.experiment_plans.flyscan_xray_centre_plan.move_x_y_z", autospec=True
    )
    def test_when_gridscan_succeeds_ispyb_comment_appended_to(
        self,
        move_xyz: MagicMock,
        run_gridscan: MagicMock,
        aperture_set: MagicMock,
        RE_with_subs: tuple[RunEngine, XrayCentreCallbackCollection],
        test_fgs_params: GridscanInternalParameters,
        fake_fgs_composite: FlyScanXRayCentreComposite,
    ):
        RE, mock_subscriptions = RE_with_subs
        run_generic_ispyb_handler_setup(
            mock_subscriptions.ispyb_handler, test_fgs_params
        )

        RE.subscribe(VerbosePlanExecutionLoggingCallback())

        RE(
            run_gridscan_and_move(
                fake_fgs_composite,
                test_fgs_params,
            )
        )
        app_to_comment: MagicMock = (
            mock_subscriptions.ispyb_handler.ispyb.append_to_comment
        )  # type:ignore
        app_to_comment.assert_called()
        call = app_to_comment.call_args_list[0]
        assert "Crystal 1: Strength 999999" in call.args[1]

    @patch(
        "hyperion.experiment_plans.flyscan_xray_centre_plan.run_gridscan", autospec=True
    )
    @patch(
        "hyperion.experiment_plans.flyscan_xray_centre_plan.move_x_y_z", autospec=True
    )
    def test_when_gridscan_fails_ispyb_comment_appended_to(
        self,
        move_xyz: MagicMock,
        run_gridscan: MagicMock,
        RE_with_subs: tuple[RunEngine, XrayCentreCallbackCollection],
        test_fgs_params: GridscanInternalParameters,
        fake_fgs_composite: FlyScanXRayCentreComposite,
    ):
        RE, mock_subscriptions = RE_with_subs
        run_generic_ispyb_handler_setup(
            mock_subscriptions.ispyb_handler, test_fgs_params
        )
        mock_zocalo_trigger(fake_fgs_composite.zocalo, [])
        RE(
            run_gridscan_and_move(
                fake_fgs_composite,
                test_fgs_params,
            )
        )
        app_to_comment: MagicMock = (
            mock_subscriptions.ispyb_handler.ispyb.append_to_comment
        )  # type:ignore
        app_to_comment.assert_called()
        call = app_to_comment.call_args_list[0]
        assert "Zocalo found no crystals in this gridscan" in call.args[1]

    @patch("hyperion.experiment_plans.flyscan_xray_centre_plan.bps.mv", autospec=True)
    @patch(
        "hyperion.experiment_plans.flyscan_xray_centre_plan.move_x_y_z", autospec=True
    )
    def test_GIVEN_no_results_from_zocalo_WHEN_communicator_wait_for_results_called_THEN_fallback_centre_used(
        self,
        move_xyz: MagicMock,
        mock_mv: MagicMock,
        RE_with_subs: tuple[RunEngine, XrayCentreCallbackCollection],
        test_fgs_params: GridscanInternalParameters,
        fake_fgs_composite: FlyScanXRayCentreComposite,
        done_status,
    ):
        RE, mock_subscriptions = RE_with_subs
        fake_fgs_composite.eiger.unstage = MagicMock(return_value=done_status)
        initial_x_y_z = np.array(
            [
                random.uniform(-0.5, 0.5),
                random.uniform(-0.5, 0.5),
                random.uniform(-0.5, 0.5),
            ]
        )
        fake_fgs_composite.smargon.x.user_readback.sim_put(initial_x_y_z[0])  # type: ignore
        fake_fgs_composite.smargon.y.user_readback.sim_put(initial_x_y_z[1])  # type: ignore
        fake_fgs_composite.smargon.z.user_readback.sim_put(initial_x_y_z[2])  # type: ignore
        run_generic_ispyb_handler_setup(
            mock_subscriptions.ispyb_handler, test_fgs_params
        )
        mock_zocalo_trigger(fake_fgs_composite.zocalo, [])
        RE(
            run_gridscan_and_move(
                fake_fgs_composite,
                test_fgs_params,
            )
        )
        assert np.all(move_xyz.call_args[0][1:] == initial_x_y_z)

    @patch(
        "hyperion.experiment_plans.flyscan_xray_centre_plan.run_gridscan", autospec=True
    )
    @patch(
        "hyperion.experiment_plans.flyscan_xray_centre_plan.move_x_y_z", autospec=True
    )
    def test_given_gridscan_fails_to_centre_then_stub_offsets_not_set(
        self,
        move_xyz: MagicMock,
        run_gridscan: MagicMock,
        RE: RunEngine,
        fake_fgs_composite: FlyScanXRayCentreComposite,
        test_fgs_params: GridscanInternalParameters,
    ):
        class MoveException(Exception):
            pass

        mock_zocalo_trigger(fake_fgs_composite.zocalo, [])
        move_xyz.side_effect = MoveException()

        with pytest.raises(MoveException):
            RE(run_gridscan_and_move(fake_fgs_composite, test_fgs_params))
        assert (
            fake_fgs_composite.smargon.stub_offsets.center_at_current_position.proc.get()
            == 0
        )

    @patch(
        "hyperion.experiment_plans.flyscan_xray_centre_plan.run_gridscan", autospec=True
    )
    @patch(
        "hyperion.experiment_plans.flyscan_xray_centre_plan.move_x_y_z", autospec=True
    )
    def test_given_setting_stub_offsets_disabled_then_stub_offsets_not_set(
        self,
        move_xyz: MagicMock,
        run_gridscan: MagicMock,
        fake_fgs_composite: FlyScanXRayCentreComposite,
        test_fgs_params: GridscanInternalParameters,
        RE_with_subs: tuple[RunEngine, XrayCentreCallbackCollection],
        done_status,
    ):
        RE, mock_subscriptions = RE_with_subs
        fake_fgs_composite.aperture_scatterguard.set = MagicMock(
            return_value=done_status
        )
        test_fgs_params.experiment_params.set_stub_offsets = False
        run_generic_ispyb_handler_setup(
            mock_subscriptions.ispyb_handler, test_fgs_params
        )

        RE.subscribe(VerbosePlanExecutionLoggingCallback())

        RE(
            run_gridscan_and_move(
                fake_fgs_composite,
                test_fgs_params,
            )
        )
        assert (
            fake_fgs_composite.smargon.stub_offsets.center_at_current_position.proc.get()
            == 0
        )

    @patch(
        "hyperion.experiment_plans.flyscan_xray_centre_plan.bps.sleep", autospec=True
    )
    def test_GIVEN_scan_already_valid_THEN_wait_for_GRIDSCAN_returns_immediately(
        self, patch_sleep: MagicMock, RE: RunEngine
    ):
        test_fgs: FastGridScan = make_fake_device(FastGridScan)(
            "prefix", name="fake_fgs"
        )

        test_fgs.scan_invalid.sim_put(False)  # type: ignore
        test_fgs.position_counter.sim_put(0)  # type: ignore

        RE(wait_for_gridscan_valid(test_fgs))

        patch_sleep.assert_not_called()

    @patch(
        "hyperion.experiment_plans.flyscan_xray_centre_plan.bps.sleep", autospec=True
    )
    def test_GIVEN_scan_not_valid_THEN_wait_for_GRIDSCAN_raises_and_sleeps_called(
        self, patch_sleep: MagicMock, RE: RunEngine
    ):
        test_fgs: FastGridScan = make_fake_device(FastGridScan)(
            "prefix", name="fake_fgs"
        )

        test_fgs.scan_invalid.sim_put(True)  # type: ignore
        test_fgs.position_counter.sim_put(0)  # type: ignore
        with pytest.raises(WarningException):
            RE(wait_for_gridscan_valid(test_fgs))

        patch_sleep.assert_called()

    @patch(
        "hyperion.experiment_plans.flyscan_xray_centre_plan.bps.abs_set", autospec=True
    )
    @patch(
        "hyperion.experiment_plans.flyscan_xray_centre_plan.bps.kickoff", autospec=True
    )
    @patch(
        "hyperion.experiment_plans.flyscan_xray_centre_plan.bps.complete", autospec=True
    )
    @patch("hyperion.experiment_plans.flyscan_xray_centre_plan.bps.mv", autospec=True)
    @patch(
        "hyperion.experiment_plans.flyscan_xray_centre_plan.wait_for_gridscan_valid",
        autospec=True,
    )
    @patch(
        "hyperion.external_interaction.nexus.write_nexus.NexusWriter",
        autospec=True,
        spec_set=True,
    )
    def test_when_grid_scan_ran_then_eiger_disarmed_before_zocalo_end(
        self,
        nexuswriter,
        wait_for_valid,
        mock_mv,
        mock_complete,
        mock_kickoff,
        mock_abs_set,
        fake_fgs_composite: FlyScanXRayCentreComposite,
        test_fgs_params: GridscanInternalParameters,
        RE_with_subs: tuple[RunEngine, XrayCentreCallbackCollection],
    ):
        RE, mock_subscriptions = RE_with_subs
        # Put both mocks in a parent to easily capture order
        mock_parent = MagicMock()
        fake_fgs_composite.eiger.disarm_detector = mock_parent.disarm

        fake_fgs_composite.eiger.filewriters_finished = Status(done=True, success=True)  # type: ignore
        fake_fgs_composite.eiger.odin.check_odin_state = MagicMock(return_value=True)
        fake_fgs_composite.eiger.odin.file_writer.num_captured.sim_put(1200)  # type: ignore
        fake_fgs_composite.eiger.stage = MagicMock(
            return_value=Status(None, None, 0, True, True)
        )
        fake_fgs_composite.xbpm_feedback.pos_stable.sim_put(1)  # type: ignore

        with patch(
            "hyperion.external_interaction.callbacks.xray_centre.nexus_callback.NexusWriter.create_nexus_file",
            autospec=True,
        ), patch(
            "hyperion.external_interaction.callbacks.zocalo_callback.ZocaloTrigger",
            lambda _: modified_interactor_mock(mock_parent.run_end),
        ):
            [RE.subscribe(cb) for cb in list(mock_subscriptions)]
            RE(flyscan_xray_centre(fake_fgs_composite, test_fgs_params))

        mock_parent.assert_has_calls([call.disarm(), call.run_end(0), call.run_end(0)])

    @patch("hyperion.experiment_plans.flyscan_xray_centre_plan.bps.wait", autospec=True)
    @patch(
        "hyperion.experiment_plans.flyscan_xray_centre_plan.bps.complete", autospec=True
    )
    def test_fgs_arms_eiger_without_grid_detect(
        self,
        mock_complete,
        mock_wait,
        fake_fgs_composite: FlyScanXRayCentreComposite,
        test_fgs_params: GridscanInternalParameters,
        RE: RunEngine,
    ):
        fake_fgs_composite.eiger.stage = MagicMock()
        fake_fgs_composite.eiger.unstage = MagicMock()

        RE(run_gridscan(fake_fgs_composite, test_fgs_params))
        fake_fgs_composite.eiger.stage.assert_called_once()
        fake_fgs_composite.eiger.unstage.assert_called_once()

    @patch("hyperion.experiment_plans.flyscan_xray_centre_plan.bps.wait", autospec=True)
    @patch(
        "hyperion.experiment_plans.flyscan_xray_centre_plan.bps.complete", autospec=True
    )
    def test_when_grid_scan_fails_then_detector_disarmed_and_correct_exception_returned(
        self,
        mock_complete,
        mock_wait,
        fake_fgs_composite: FlyScanXRayCentreComposite,
        test_fgs_params: GridscanInternalParameters,
        RE: RunEngine,
    ):
        class CompleteException(Exception):
            pass

        mock_complete.side_effect = CompleteException()

        fake_fgs_composite.eiger.stage = MagicMock(
            return_value=Status(None, None, 0, True, True)
        )

        fake_fgs_composite.eiger.odin.check_odin_state = MagicMock()

        fake_fgs_composite.eiger.disarm_detector = MagicMock()
        fake_fgs_composite.eiger.disable_roi_mode = MagicMock()

        # Without the complete finishing we will not get all the images
        fake_fgs_composite.eiger.ALL_FRAMES_TIMEOUT = 0.1  # type: ignore

        # Want to get the underlying completion error, not the one raised from unstage
        with pytest.raises(CompleteException):
            RE(run_gridscan(fake_fgs_composite, test_fgs_params))

        fake_fgs_composite.eiger.disable_roi_mode.assert_called()
        fake_fgs_composite.eiger.disarm_detector.assert_called()


@patch(
    "hyperion.external_interaction.callbacks.zocalo_callback.ZocaloTrigger",
    autospec=True,
)
def test_kickoff_and_complete_gridscan_triggers_zocalo(
    mock_zocalo_trigger_class: MagicMock,
    RE: RunEngine,
    fake_fgs_composite: FlyScanXRayCentreComposite,
):
    cbs = XrayCentreCallbackCollection()
    ispyb_cb = cbs.ispyb_handler
    ispyb_cb.active = True
    ispyb_cb.ispyb_ids.data_collection_ids = (1, 2)
    assert isinstance(zocalo_cb := ispyb_cb.emit_cb, ZocaloCallback)
    zocalo_env = "dev_env"

    zocalo_cb.start({TRIGGER_ZOCALO_ON: DO_FGS})  # type: ignore
    assert zocalo_cb.triggering_plan == DO_FGS

    mock_zocalo_trigger_class.return_value = (mock_zocalo_trigger := MagicMock())
    RE.subscribe(ispyb_cb)
    RE(
        kickoff_and_complete_gridscan(
            fake_fgs_composite.fast_grid_scan,
            MagicMock(spec=EigerDetector),
            fake_fgs_composite.synchrotron,
            zocalo_env,
        )
    )

    mock_zocalo_trigger_class.assert_called_once_with(zocalo_env)
    assert mock_zocalo_trigger.run_start.call_count == 2
    assert mock_zocalo_trigger.run_end.call_count == 2<|MERGE_RESOLUTION|>--- conflicted
+++ resolved
@@ -7,15 +7,11 @@
 import pytest
 from bluesky import FailedStatus
 from bluesky.run_engine import RunEngine
-<<<<<<< HEAD
 from dodal.devices.aperturescatterguard import (
     ApertureFiveDimensionalLocation,
     SingleAperturePosition,
 )
-from dodal.devices.det_dim_constants import (
-=======
 from dodal.devices.detector.det_dim_constants import (
->>>>>>> 33547018
     EIGER2_X_4M_DIMENSION,
     EIGER_TYPE_EIGER2_X_4M,
     EIGER_TYPE_EIGER2_X_16M,
