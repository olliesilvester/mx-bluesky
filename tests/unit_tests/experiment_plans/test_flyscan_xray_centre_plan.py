--- conflicted
+++ resolved
@@ -41,7 +41,6 @@
     IspybIds,
     Store3DGridscanInIspyb,
 )
-from hyperion.external_interaction.zocalo.zocalo_interaction import ZocaloInteractor
 from hyperion.log import set_up_logging_handlers
 from hyperion.parameters import external_parameters
 from hyperion.parameters.constants import (
@@ -288,13 +287,8 @@
         "hyperion.experiment_plans.flyscan_xray_centre_plan.move_x_y_z", autospec=True
     )
     @patch(
-<<<<<<< HEAD
-        "hyperion.external_interaction.callbacks.xray_centre.zocalo_callback.ZocaloInteractor",
-        MagicMock(spec=ZocaloInteractor),
-=======
         "hyperion.external_interaction.callbacks.xray_centre.zocalo_callback.ZocaloTrigger",
         modified_interactor_mock,
->>>>>>> 6cc255db
     )
     def test_individual_plans_triggered_once_and_only_once_in_composite_run(
         self,
@@ -618,13 +612,8 @@
             "hyperion.external_interaction.callbacks.xray_centre.nexus_callback.NexusWriter.create_nexus_file",
             autospec=True,
         ), patch(
-<<<<<<< HEAD
-            "hyperion.external_interaction.callbacks.xray_centre.zocalo_callback.ZocaloInteractor",
-            lambda _, __: modified_interactor_mock(mock_parent.run_end),
-=======
             "hyperion.external_interaction.callbacks.xray_centre.zocalo_callback.ZocaloTrigger",
             lambda _: modified_interactor_mock(mock_parent.run_end),
->>>>>>> 6cc255db
         ):
             RE(flyscan_xray_centre(fake_fgs_composite, test_fgs_params))
 
