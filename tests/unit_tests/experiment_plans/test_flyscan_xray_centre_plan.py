--- conflicted
+++ resolved
@@ -759,34 +759,25 @@
     RE: RunEngine,
     fake_fgs_composite: FlyScanXRayCentreComposite,
 ):
-<<<<<<< HEAD
-    mock_ispyb_handler = MagicMock()
     id_1, id_2 = 100, 200
-    mock_ispyb_handler.ispyb_ids.data_collection_ids = (id_1, id_2)
-=======
     cbs = XrayCentreCallbackCollection()
     ispyb_cb = cbs.ispyb_handler
     ispyb_cb.active = True
-    ispyb_cb.ispyb_ids.data_collection_ids = (1, 2)
+    ispyb_cb.ispyb_ids.data_collection_ids = (id_1, id_2)
     assert isinstance(zocalo_cb := ispyb_cb.emit_cb, ZocaloCallback)
->>>>>>> 8726c307
     zocalo_env = "dev_env"
 
     zocalo_cb.start({TRIGGER_ZOCALO_ON: DO_FGS})  # type: ignore
     assert zocalo_cb.triggering_plan == DO_FGS
 
     mock_zocalo_trigger_class.return_value = (mock_zocalo_trigger := MagicMock())
-<<<<<<< HEAD
 
     fake_fgs_composite.eiger.unstage = MagicMock()
     fake_fgs_composite.eiger.odin.file_writer.id.sim_put("test/filename")  # type: ignore
 
     x_steps, y_steps, z_steps = 10, 20, 30
 
-    RE.subscribe(zocalo_callback)
-=======
     RE.subscribe(ispyb_cb)
->>>>>>> 8726c307
     RE(
         kickoff_and_complete_gridscan(
             fake_fgs_composite.fast_grid_scan,
