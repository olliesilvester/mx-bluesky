--- conflicted
+++ resolved
@@ -41,15 +41,7 @@
 from hyperion.external_interaction.ispyb.rotation_ispyb_store import (
     StoreRotationInIspyb,
 )
-<<<<<<< HEAD
 from hyperion.parameters.constants import CONST
-=======
-from hyperion.parameters.constants import (
-    ROTATION_OUTER_PLAN,
-    ROTATION_PLAN_MAIN,
-    TRIGGER_ZOCALO_ON,
-)
->>>>>>> 8726c307
 from hyperion.parameters.external_parameters import from_file
 from hyperion.parameters.plan_specific.rotation_scan_internal_params import (
     RotationInternalParameters,
@@ -105,7 +97,7 @@
         md={
             "subplan_name": CONST.PLAN.ROTATION_OUTER,
             "hyperion_internal_parameters": params.json(),
-            TRIGGER_ZOCALO_ON: ROTATION_PLAN_MAIN,
+            CONST.TRIGGER.ZOCALO: CONST.PLAN.ROTATION_MAIN,
         }
     )
     def plan():
@@ -160,13 +152,8 @@
     assert nexus_handler.activity_gated_start.call_count == 2  # type: ignore
     call_content_outer = nexus_handler.activity_gated_start.call_args_list[0].args[0]  # type: ignore
     assert call_content_outer["hyperion_internal_parameters"] == params.json()
-<<<<<<< HEAD
-    call_content_inner = cb.nexus_handler.activity_gated_start.call_args_list[1].args[0]
+    call_content_inner = nexus_handler.activity_gated_start.call_args_list[1].args[0]  # type: ignore
     assert call_content_inner["subplan_name"] == CONST.PLAN.ROTATION_MAIN
-=======
-    call_content_inner = nexus_handler.activity_gated_start.call_args_list[1].args[0]  # type: ignore
-    assert call_content_inner["subplan_name"] == ROTATION_PLAN_MAIN
->>>>>>> 8726c307
 
     assert nexus_handler.activity_gated_event.call_count == 2  # type: ignore
 
