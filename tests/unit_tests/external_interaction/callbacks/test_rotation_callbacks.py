import os
from typing import Callable, Sequence
from unittest.mock import MagicMock, patch

import bluesky.plan_stubs as bps
import bluesky.preprocessors as bpp
import pytest
from bluesky.run_engine import RunEngine
from dodal.beamlines import i03
from dodal.devices.attenuator import Attenuator
from dodal.devices.DCM import DCM
from dodal.devices.eiger import EigerDetector
from dodal.devices.flux import Flux
from event_model import RunStart
from ophyd.sim import make_fake_device

from hyperion.device_setup_plans.read_hardware_for_setup import (
    read_hardware_for_ispyb_during_collection,
    read_hardware_for_nexus_writer,
    read_hardware_for_zocalo,
)
from hyperion.external_interaction.callbacks.plan_reactive_callback import (
    PlanReactiveCallback,
)
from hyperion.external_interaction.callbacks.rotation.callback_collection import (
    RotationCallbackCollection,
)
from hyperion.external_interaction.callbacks.rotation.ispyb_callback import (
    RotationISPyBCallback,
)
from hyperion.external_interaction.callbacks.rotation.nexus_callback import (
    RotationNexusFileCallback,
)
from hyperion.external_interaction.callbacks.xray_centre.callback_collection import (
    XrayCentreCallbackCollection,
)
from hyperion.external_interaction.exceptions import ISPyBDepositionNotMade
from hyperion.external_interaction.ispyb.ispyb_store import (
    IspybIds,
    StoreInIspyb,
)
from hyperion.external_interaction.ispyb.rotation_ispyb_store import (
    StoreRotationInIspyb,
)
from hyperion.parameters.constants import (
    ROTATION_OUTER_PLAN,
    ROTATION_PLAN_MAIN,
    TRIGGER_ZOCALO_ON,
)
from hyperion.parameters.external_parameters import from_file
from hyperion.parameters.plan_specific.rotation_scan_internal_params import (
    RotationInternalParameters,
)


@pytest.fixture
def params():
    return RotationInternalParameters(
        **from_file(
            "tests/test_data/parameter_json_files/good_test_rotation_scan_parameters.json"
        )
    )


@pytest.fixture
def test_outer_start_doc(params: RotationInternalParameters):
    return {
        "subplan_name": ROTATION_OUTER_PLAN,
        "hyperion_internal_parameters": params.json(),
    }


@pytest.fixture
def test_main_start_doc():
    return {
        "subplan_name": ROTATION_PLAN_MAIN,
        "zocalo_environment": "dev_zocalo",
    }


def activate_callbacks(cbs: RotationCallbackCollection | XrayCentreCallbackCollection):
    cbs.ispyb_handler.active = True
    cbs.nexus_handler.active = True


def fake_rotation_scan(
    params: RotationInternalParameters,
    subscriptions: RotationCallbackCollection | Sequence[PlanReactiveCallback],
    after_open_do: Callable | None = None,
    after_main_do: Callable | None = None,
):
    attenuator = make_fake_device(Attenuator)(name="attenuator")
    flux = make_fake_device(Flux)(name="flux")
    dcm = make_fake_device(DCM)(
        name="dcm", daq_configuration_path=i03.DAQ_CONFIGURATION_PATH
    )
    eiger = make_fake_device(EigerDetector)(name="eiger")

    @bpp.subs_decorator(list(subscriptions))
    @bpp.set_run_key_decorator("rotation_scan_with_cleanup_and_subs")
    @bpp.run_decorator(  # attach experiment metadata to the start document
        md={
            "subplan_name": ROTATION_OUTER_PLAN,
            "hyperion_internal_parameters": params.json(),
            TRIGGER_ZOCALO_ON: ROTATION_PLAN_MAIN,
        }
    )
    def plan():
        if after_open_do:
            after_open_do(subscriptions)

        @bpp.set_run_key_decorator(ROTATION_PLAN_MAIN)
        @bpp.run_decorator(
            md={
                "subplan_name": ROTATION_PLAN_MAIN,
                "zocalo_environment": "dev_zocalo",
                "scan_points": [params.get_scan_points()],
            }
        )
        def fake_main_plan():
            yield from read_hardware_for_ispyb_during_collection(attenuator, flux, dcm)
            yield from read_hardware_for_nexus_writer(eiger)
            yield from read_hardware_for_zocalo(eiger)
            if after_main_do:
                after_main_do(subscriptions)
            yield from bps.sleep(0)

        yield from fake_main_plan()

    return plan()


@pytest.fixture
def activated_mocked_cbs():
    cb = RotationCallbackCollection()
    cb.ispyb_handler.emit_cb = MagicMock
    activate_callbacks(cb)
    cb.nexus_handler.activity_gated_event = MagicMock(autospec=True)
    cb.nexus_handler.activity_gated_start = MagicMock(autospec=True)
    return cb


@patch(
    "hyperion.external_interaction.callbacks.rotation.ispyb_callback.StoreRotationInIspyb",
    autospec=True,
)
def test_nexus_handler_gets_documents_in_mock_plan(
    ispyb,
    RE: RunEngine,
    params: RotationInternalParameters,
    activated_mocked_cbs: RotationCallbackCollection,
):
    nexus_handler = activated_mocked_cbs.nexus_handler
    RE(fake_rotation_scan(params, [nexus_handler]))

    params.hyperion_params.ispyb_params.transmission_fraction = 1.0
    params.hyperion_params.ispyb_params.flux = 10.0

    assert nexus_handler.activity_gated_start.call_count == 2  # type: ignore
    call_content_outer = nexus_handler.activity_gated_start.call_args_list[0].args[0]  # type: ignore
    assert call_content_outer["hyperion_internal_parameters"] == params.json()
    call_content_inner = nexus_handler.activity_gated_start.call_args_list[1].args[0]  # type: ignore
    assert call_content_inner["subplan_name"] == ROTATION_PLAN_MAIN

<<<<<<< HEAD
    assert cb.nexus_handler.activity_gated_event.call_count == 3
=======
    assert nexus_handler.activity_gated_event.call_count == 2  # type: ignore
>>>>>>> 8726c307


@patch(
    "hyperion.external_interaction.callbacks.rotation.nexus_callback.NexusWriter",
    autospec=True,
)
def test_nexus_handler_only_writes_once(
    nexus_writer: MagicMock,
    RE: RunEngine,
    params: RotationInternalParameters,
    test_outer_start_doc,
):
    nexus_writer.return_value.full_filename = "test_full_filename"
    cb = RotationNexusFileCallback()
    cb.active = True
    RE(fake_rotation_scan(params, [cb]))
    nexus_writer.assert_called_once()
    assert cb.writer is not None
    cb.writer.create_nexus_file.assert_called_once()  # type: ignore


def test_nexus_handler_triggers_write_file_when_told(
    RE: RunEngine, params: RotationInternalParameters
):
    if os.path.isfile("/tmp/file_name_0.nxs"):
        os.remove("/tmp/file_name_0.nxs")
    if os.path.isfile("/tmp/file_name_0_master.h5"):
        os.remove("/tmp/file_name_0_master.h5")

    cb = RotationNexusFileCallback()
    cb.active = True

    RE(fake_rotation_scan(params, [cb]))

    assert os.path.isfile("/tmp/file_name_0.nxs")
    assert os.path.isfile("/tmp/file_name_0_master.h5")
    os.remove("/tmp/file_name_0.nxs")
    os.remove("/tmp/file_name_0_master.h5")


@patch(
    "hyperion.external_interaction.callbacks.rotation.nexus_callback.NexusWriter",
    autospec=True,
)
@patch(
    "hyperion.external_interaction.callbacks.zocalo_callback.ZocaloTrigger",
    autospec=True,
)
@patch(
    "hyperion.external_interaction.callbacks.rotation.ispyb_callback.StoreRotationInIspyb",
    autospec=True,
)
def test_zocalo_start_and_end_not_triggered_if_ispyb_ids_not_present(
    ispyb_store,
    zocalo_trigger,
    nexus_writer,
    RE: RunEngine,
    params: RotationInternalParameters,
    test_outer_start_doc,
):
    nexus_writer.return_value.full_filename = "test_full_filename"
    cb = RotationCallbackCollection()
    activate_callbacks(cb)

    cb.ispyb_handler.ispyb = MagicMock(spec=StoreRotationInIspyb)
    cb.ispyb_handler.params = params
    with pytest.raises(ISPyBDepositionNotMade):
        RE(fake_rotation_scan(params, cb))
    cb.ispyb_handler.emit_cb.zocalo_interactor.run_start.assert_not_called()  # type: ignore


@patch(
    "hyperion.external_interaction.callbacks.rotation.nexus_callback.NexusWriter",
    autospec=True,
)
@patch(
    "hyperion.external_interaction.callbacks.zocalo_callback.ZocaloTrigger",
    autospec=True,
)
@patch(
    "hyperion.external_interaction.callbacks.rotation.ispyb_callback.StoreRotationInIspyb"
)
def test_ispyb_starts_on_opening_and_zocalo_on_main_so_ispyb_triggered_before_zocalo(
    ispyb_store,
    zocalo_trigger,
    nexus_writer,
    RE: RunEngine,
    params: RotationInternalParameters,
    test_outer_start_doc,
    test_main_start_doc,
):
    mock_store_in_ispyb_instance = MagicMock(spec=StoreInIspyb)
    returned_ids = IspybIds(data_collection_group_id=0, data_collection_ids=(0,))
    mock_store_in_ispyb_instance.begin_deposition.return_value = returned_ids
    mock_store_in_ispyb_instance.update_deposition.return_value = returned_ids

    ispyb_store.return_value = mock_store_in_ispyb_instance
    nexus_writer.return_value.full_filename = "test_full_filename"
    cb = RotationCallbackCollection()
    activate_callbacks(cb)
    cb.ispyb_handler.emit_cb.stop = MagicMock()  # type: ignore

    def after_open_do(callbacks: RotationCallbackCollection):
        callbacks.ispyb_handler.ispyb.begin_deposition.assert_called_once()  # pyright: ignore
        callbacks.ispyb_handler.ispyb.update_deposition.assert_not_called()  # pyright: ignore

    def after_main_do(callbacks: RotationCallbackCollection):
        callbacks.ispyb_handler.ispyb.update_deposition.assert_called_once()  # pyright: ignore
        cb.ispyb_handler.emit_cb.zocalo_interactor.run_start.assert_called_once()  # type: ignore

    RE(fake_rotation_scan(params, cb, after_open_do, after_main_do))

    cb.ispyb_handler.emit_cb.zocalo_interactor.run_start.assert_called_once()  # type: ignore


@patch(
    "hyperion.external_interaction.callbacks.zocalo_callback.ZocaloTrigger",
    autospec=True,
)
def test_ispyb_handler_grabs_uid_from_main_plan_and_not_first_start_doc(
    zocalo, RE: RunEngine, params: RotationInternalParameters, test_outer_start_doc
):
    cb = RotationCallbackCollection()
    cb.ispyb_handler.emit_cb = None
    activate_callbacks(cb)
    cb.nexus_handler.activity_gated_event = MagicMock(autospec=True)
    cb.nexus_handler.activity_gated_start = MagicMock(autospec=True)
    cb.ispyb_handler.activity_gated_start = MagicMock(
        autospec=True, side_effect=cb.ispyb_handler.activity_gated_start
    )

    def after_open_do(callbacks: RotationCallbackCollection):
        callbacks.ispyb_handler.activity_gated_start.assert_called_once()
        assert callbacks.ispyb_handler.uid_to_finalize_on is None

    def after_main_do(callbacks: RotationCallbackCollection):
        cb.ispyb_handler.ispyb_ids = IspybIds(
            data_collection_ids=(0,), data_collection_group_id=0
        )
        assert callbacks.ispyb_handler.activity_gated_start.call_count == 2
        assert callbacks.ispyb_handler.uid_to_finalize_on is not None

    with patch(
        "hyperion.external_interaction.callbacks.rotation.ispyb_callback.StoreRotationInIspyb",
        autospec=True,
    ):
        RE(fake_rotation_scan(params, cb, after_open_do, after_main_do))


ids = [
    IspybIds(data_collection_group_id=23, data_collection_ids=(45,), grid_ids=None),
    IspybIds(data_collection_group_id=24, data_collection_ids=(48,), grid_ids=None),
    IspybIds(data_collection_group_id=25, data_collection_ids=(51,), grid_ids=None),
    IspybIds(data_collection_group_id=26, data_collection_ids=(111,), grid_ids=None),
    IspybIds(data_collection_group_id=27, data_collection_ids=(238476,), grid_ids=None),
    IspybIds(data_collection_group_id=36, data_collection_ids=(189765,), grid_ids=None),
    IspybIds(data_collection_group_id=39, data_collection_ids=(0,), grid_ids=None),
    IspybIds(data_collection_group_id=43, data_collection_ids=(89,), grid_ids=None),
]


@pytest.mark.parametrize("ispyb_ids", ids)
@patch(
    "hyperion.external_interaction.callbacks.rotation.ispyb_callback.StoreRotationInIspyb",
    autospec=True,
)
def test_ispyb_reuses_dcgid_on_same_sampleID(
    rotation_ispyb: MagicMock,
    RE: RunEngine,
    params: RotationInternalParameters,
    ispyb_ids,
):
    cb = [RotationISPyBCallback()]
    cb[0].active = True
    ispyb_ids = IspybIds(
        data_collection_group_id=23, data_collection_ids=(45,), grid_ids=None
    )
    rotation_ispyb.return_value.begin_deposition.return_value = ispyb_ids

    test_cases = zip(
        ["abc", "abc", "abc", "def", "abc", "def", "def", "xyz", "hij", "hij", "hij"],
        [False, True, True, False, False, False, True, False, False, True, True],
    )

    last_dcgid = None

    for sample_id, same_dcgid in test_cases:
        params.hyperion_params.ispyb_params.sample_id = sample_id

        def after_open_do(callbacks: list[RotationISPyBCallback]):
            assert callbacks[0].uid_to_finalize_on is None

        def after_main_do(callbacks: list[RotationISPyBCallback]):
            assert callbacks[0].uid_to_finalize_on is not None

        RE(fake_rotation_scan(params, cb, after_open_do, after_main_do))

        if same_dcgid:
            assert rotation_ispyb.call_args.args[2] is not None
            assert rotation_ispyb.call_args.args[2] is last_dcgid
        else:
            assert rotation_ispyb.call_args.args[2] is None

        last_dcgid = cb[0].ispyb_ids.data_collection_group_id


@patch(
    "hyperion.external_interaction.callbacks.rotation.ispyb_callback.StoreRotationInIspyb",
    autospec=True,
)
def test_ispyb_specifies_experiment_type_if_supplied(
    rotation_ispyb: MagicMock,
    RE: RunEngine,
    params: RotationInternalParameters,
):
    cb = [RotationISPyBCallback()]
    cb[0].active = True
    params.hyperion_params.ispyb_params.ispyb_experiment_type = "Characterization"
    rotation_ispyb.return_value.begin_deposition.return_value = IspybIds(
        data_collection_group_id=23, data_collection_ids=(45,), grid_ids=None
    )

    params.hyperion_params.ispyb_params.sample_id = "abc"

    RE(fake_rotation_scan(params, cb))

    assert rotation_ispyb.call_args.args[3] == "Characterization"
    assert rotation_ispyb.call_args.args[2] is None


n_images_store_id = [
    (123, False),
    (3600, True),
    (1800, True),
    (150, False),
    (500, True),
    (201, True),
    (1, False),
    (2000, True),
    (2000, True),
    (2000, True),
    (123, False),
    (3600, True),
    (1800, True),
    (123, False),
    (1800, True),
]


@pytest.mark.parametrize("n_images,store_id", n_images_store_id)
@patch(
    "hyperion.external_interaction.callbacks.rotation.ispyb_callback.StoreRotationInIspyb",
    new=MagicMock(),
)
def test_ispyb_handler_stores_sampleid_for_full_collection_not_screening(
    n_images: int,
    store_id: bool,
    params: RotationInternalParameters,
):
    cb = RotationISPyBCallback()
    cb.active = True

    doc: RunStart = {
        "time": 0,
        "uid": "abc123",
    }

    params.hyperion_params.ispyb_params.sample_id = "SAMPLEID"
    params.experiment_params.rotation_angle = n_images / 10
    assert params.experiment_params.get_num_images() == n_images
    doc["subplan_name"] = ROTATION_OUTER_PLAN  # type: ignore
    doc["hyperion_internal_parameters"] = params.json()  # type: ignore

    cb.start(doc)
    assert (cb.last_sample_id == "SAMPLEID") is store_id<|MERGE_RESOLUTION|>--- conflicted
+++ resolved
@@ -162,11 +162,7 @@
     call_content_inner = nexus_handler.activity_gated_start.call_args_list[1].args[0]  # type: ignore
     assert call_content_inner["subplan_name"] == ROTATION_PLAN_MAIN
 
-<<<<<<< HEAD
-    assert cb.nexus_handler.activity_gated_event.call_count == 3
-=======
-    assert nexus_handler.activity_gated_event.call_count == 2  # type: ignore
->>>>>>> 8726c307
+    assert nexus_handler.activity_gated_event.call_count == 3  # type: ignore
 
 
 @patch(
