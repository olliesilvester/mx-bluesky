from unittest.mock import MagicMock, call, patch

import pytest
from graypy import GELFTCPHandler

from hyperion.external_interaction.callbacks.__main__ import setup_logging
from hyperion.external_interaction.callbacks.xray_centre.ispyb_callback import (
    GridscanISPyBCallback,
)
from hyperion.external_interaction.ispyb.gridscan_ispyb_store_3d import (
    Store3DGridscanInIspyb,
)
<<<<<<< HEAD
from hyperion.log import ISPYB_LOGGER
=======
from hyperion.external_interaction.ispyb.ispyb_store import (
    IspybIds,
)
from hyperion.log import (
    ISPYB_LOGGER,
    set_up_logging_handlers,
)
>>>>>>> 9213f2c0

from .conftest import TestData

DC_IDS = (1, 2)
DCG_ID = 4
td = TestData()


def mock_store_in_ispyb(config, params, *args, **kwargs) -> Store3DGridscanInIspyb:
    mock = Store3DGridscanInIspyb("", params)
    mock._store_grid_scan = MagicMock(return_value=[DC_IDS, None, DCG_ID])
    mock._update_scan_with_end_time_and_status = MagicMock(return_value=None)
    mock.begin_deposition = MagicMock(
        return_value=IspybIds(
            data_collection_group_id=DCG_ID, data_collection_ids=DC_IDS
        )
    )
    return mock


@patch(
    "hyperion.external_interaction.ispyb.ispyb_store.get_current_time_string",
    MagicMock(return_value=td.DUMMY_TIME_STRING),
)
@patch(
    "hyperion.external_interaction.callbacks.xray_centre.ispyb_callback.Store3DGridscanInIspyb",
    mock_store_in_ispyb,
)
class TestXrayCentreIspybHandler:
    def test_fgs_failing_results_in_bad_run_status_in_ispyb(
        self,
    ):
        ispyb_handler = GridscanISPyBCallback()
        ispyb_handler.activity_gated_start(td.test_start_document)
        ispyb_handler.activity_gated_descriptor(
            td.test_descriptor_document_pre_data_collection
        )
        ispyb_handler.activity_gated_event(td.test_event_document_pre_data_collection)
        ispyb_handler.activity_gated_descriptor(
            td.test_descriptor_document_during_data_collection
        )
        ispyb_handler.activity_gated_event(
            td.test_event_document_during_data_collection
        )
        ispyb_handler.activity_gated_stop(td.test_run_gridscan_failed_stop_document)

        ispyb_handler.ispyb._update_scan_with_end_time_and_status.assert_has_calls(
            [
                call(
                    td.DUMMY_TIME_STRING,
                    td.BAD_ISPYB_RUN_STATUS,
                    "could not connect to devices",
                    id,
                    DCG_ID,
                )
                for id in DC_IDS
            ]
        )
        assert (
            ispyb_handler.ispyb._update_scan_with_end_time_and_status.call_count
            == len(DC_IDS)
        )

    def test_fgs_raising_no_exception_results_in_good_run_status_in_ispyb(
        self,
    ):
        ispyb_handler = GridscanISPyBCallback()
        ispyb_handler.activity_gated_start(td.test_start_document)
        ispyb_handler.activity_gated_descriptor(
            td.test_descriptor_document_pre_data_collection
        )
        ispyb_handler.activity_gated_event(td.test_event_document_pre_data_collection)
        ispyb_handler.activity_gated_descriptor(
            td.test_descriptor_document_during_data_collection
        )
        ispyb_handler.activity_gated_event(
            td.test_event_document_during_data_collection
        )
        ispyb_handler.activity_gated_stop(td.test_do_fgs_gridscan_stop_document)

        ispyb_handler.ispyb._update_scan_with_end_time_and_status.assert_has_calls(
            [
                call(
                    td.DUMMY_TIME_STRING,
                    td.GOOD_ISPYB_RUN_STATUS,
                    "",
                    id,
                    DCG_ID,
                )
                for id in DC_IDS
            ]
        )
        assert (
            ispyb_handler.ispyb._update_scan_with_end_time_and_status.call_count
            == len(DC_IDS)
        )

    @pytest.mark.skip_log_setup
    def test_given_ispyb_callback_started_writing_to_ispyb_when_messages_logged_then_they_contain_dcgid(
        self,
    ):
        setup_logging(True)
        gelf_handler: MagicMock = next(
            filter(lambda h: isinstance(h, GELFTCPHandler), ISPYB_LOGGER.handlers)  # type: ignore
        )
        gelf_handler.emit = MagicMock()

        ispyb_handler = GridscanISPyBCallback()
        ispyb_handler.activity_gated_start(td.test_start_document)
        ispyb_handler.activity_gated_descriptor(
            td.test_descriptor_document_pre_data_collection
        )
        ispyb_handler.activity_gated_event(td.test_event_document_pre_data_collection)
        ispyb_handler.activity_gated_descriptor(
            td.test_descriptor_document_during_data_collection
        )
        ispyb_handler.activity_gated_event(
            td.test_event_document_during_data_collection
        )

        ISPYB_LOGGER.info("test")
        latest_record = gelf_handler.emit.call_args.args[-1]
        assert latest_record.dc_group_id == DCG_ID

    @pytest.mark.skip_log_setup
    def test_given_ispyb_callback_finished_writing_to_ispyb_when_messages_logged_then_they_do_not_contain_dcgid(
        self,
    ):
        setup_logging(True)
        gelf_handler: MagicMock = next(
            filter(lambda h: isinstance(h, GELFTCPHandler), ISPYB_LOGGER.handlers)  # type: ignore
        )
        gelf_handler.emit = MagicMock()

        ispyb_handler = GridscanISPyBCallback()
        ispyb_handler.activity_gated_start(td.test_start_document)
        ispyb_handler.activity_gated_descriptor(
            td.test_descriptor_document_pre_data_collection
        )
        ispyb_handler.activity_gated_event(td.test_event_document_pre_data_collection)
        ispyb_handler.activity_gated_descriptor(
            td.test_descriptor_document_during_data_collection
        )
        ispyb_handler.activity_gated_event(
            td.test_event_document_during_data_collection
        )
        ispyb_handler.activity_gated_stop(td.test_run_gridscan_failed_stop_document)

        ISPYB_LOGGER.info("test")
        latest_record = gelf_handler.emit.call_args.args[-1]
        assert not hasattr(latest_record, "dc_group_id")<|MERGE_RESOLUTION|>--- conflicted
+++ resolved
@@ -10,17 +10,10 @@
 from hyperion.external_interaction.ispyb.gridscan_ispyb_store_3d import (
     Store3DGridscanInIspyb,
 )
-<<<<<<< HEAD
-from hyperion.log import ISPYB_LOGGER
-=======
 from hyperion.external_interaction.ispyb.ispyb_store import (
     IspybIds,
 )
-from hyperion.log import (
-    ISPYB_LOGGER,
-    set_up_logging_handlers,
-)
->>>>>>> 9213f2c0
+from hyperion.log import ISPYB_LOGGER
 
 from .conftest import TestData
 
