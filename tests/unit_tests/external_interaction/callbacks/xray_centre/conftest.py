from unittest.mock import patch

import pytest
from dodal.devices.zocalo.zocalo_results import ZOCALO_READING_PLAN_NAME
from event_model.documents import Event, EventDescriptor, RunStart, RunStop

from hyperion.external_interaction.callbacks.xray_centre.ispyb_callback import (
    GridscanISPyBCallback,
)
<<<<<<< HEAD
from hyperion.parameters.constants import CONST
=======
from hyperion.parameters.constants import (
    DO_FGS,
    GRIDSCAN_AND_MOVE,
    GRIDSCAN_MAIN_PLAN,
    GRIDSCAN_OUTER_PLAN,
    ISPYB_HARDWARE_READ_PLAN,
    ISPYB_TRANSMISSION_FLUX_READ_PLAN,
    TRIGGER_ZOCALO_ON,
    ZOCALO_READ_HARDWARE_PLAN,
)
>>>>>>> b5ee53c8
from hyperion.parameters.external_parameters import from_file as default_raw_params
from hyperion.parameters.plan_specific.gridscan_internal_params import (
    GridscanInternalParameters,
)
from tests.conftest import create_dummy_scan_spec


@pytest.fixture
def nexus_writer():
    with patch(
        "hyperion.external_interaction.callbacks.xray_centre.nexus_callback.NexusWriter"
    ) as nw:
        yield nw


@pytest.fixture
def mock_ispyb_get_time():
    with patch(
        "hyperion.external_interaction.ispyb.ispyb_utils.get_current_time_string"
    ) as p:
        yield p


@pytest.fixture
def mock_ispyb_store_grid_scan():
    with patch(
        "hyperion.external_interaction.callbacks.xray_centre.ispyb_callback.Store3DGridscanInIspyb._store_grid_scan"
    ) as p:
        yield p


@pytest.fixture
def mock_ispyb_update_time_and_status():
    with patch(
        "hyperion.external_interaction.callbacks.xray_centre.ispyb_callback.Store3DGridscanInIspyb._update_scan_with_end_time_and_status"
    ) as p:
        yield p


@pytest.fixture
def mock_ispyb_begin_deposition():
    with patch(
        "hyperion.external_interaction.callbacks.xray_centre.ispyb_callback.Store3DGridscanInIspyb.begin_deposition"
    ) as p:
        yield p


@pytest.fixture
def mock_ispyb_end_deposition():
    with patch(
        "hyperion.external_interaction.callbacks.xray_centre.ispyb_callback.Store3DGridscanInIspyb.end_deposition"
    ) as p:
        yield p


@pytest.fixture
def ispyb_handler():
    return GridscanISPyBCallback()


def dummy_params():
    dummy_params = GridscanInternalParameters(**default_raw_params())
    return dummy_params


class TestData:
    DUMMY_TIME_STRING: str = "1970-01-01 00:00:00"
    GOOD_ISPYB_RUN_STATUS: str = "DataCollection Successful"
    BAD_ISPYB_RUN_STATUS: str = "DataCollection Unsuccessful"
    test_start_document: RunStart = {  # type: ignore
        "uid": "d8bee3ee-f614-4e7a-a516-25d6b9e87ef3",
        "time": 1666604299.6149616,
        "versions": {"ophyd": "1.6.4.post76+g0895f9f", "bluesky": "1.8.3"},
        "scan_id": 1,
        "plan_type": "generator",
        "plan_name": CONST.PLAN.GRIDSCAN_OUTER,
        "subplan_name": CONST.PLAN.GRIDSCAN_OUTER,
        CONST.TRIGGER.ZOCALO: CONST.PLAN.DO_FGS,
        "hyperion_internal_parameters": dummy_params().json(),
    }
    test_run_gridscan_start_document: RunStart = {  # type: ignore
        "uid": "d8bee3ee-f614-4e7a-a516-25d6b9e87ef3",
        "time": 1666604299.6149616,
        "versions": {"ophyd": "1.6.4.post76+g0895f9f", "bluesky": "1.8.3"},
        "scan_id": 1,
        "plan_type": "generator",
        "plan_name": CONST.PLAN.GRIDSCAN_AND_MOVE,
        "subplan_name": CONST.PLAN.GRIDSCAN_MAIN,
    }
    test_do_fgs_start_document: RunStart = {  # type: ignore
        "uid": "d8bee3ee-f614-4e7a-a516-25d6b9e87ef3",
        "time": 1666604299.6149616,
        "versions": {"ophyd": "1.6.4.post76+g0895f9f", "bluesky": "1.8.3"},
        "scan_id": 1,
        "plan_type": "generator",
        "plan_name": CONST.PLAN.GRIDSCAN_AND_MOVE,
        "subplan_name": CONST.PLAN.DO_FGS,
        "zocalo_environment": "dev_artemis",
        "scan_points": create_dummy_scan_spec(10, 20, 30),
    }
    test_descriptor_document_pre_data_collection: EventDescriptor = {
        "uid": "bd45c2e5-2b85-4280-95d7-a9a15800a78b",
        "run_start": "d8bee3ee-f614-4e7a-a516-25d6b9e87ef3",
        "name": CONST.PLAN.ISPYB_HARDWARE_READ,
    }  # type: ignore
    test_descriptor_document_during_data_collection: EventDescriptor = {
        "uid": "bd45c2e5-2b85-4280-95d7-a9a15800a78b",
        "run_start": "d8bee3ee-f614-4e7a-a516-25d6b9e87ef3",
        "name": CONST.PLAN.ISPYB_TRANSMISSION_FLUX_READ,
    }  # type: ignore
    test_descriptor_document_zocalo_hardware: EventDescriptor = {
        "uid": "f082901b-7453-4150-8ae5-c5f98bb34406",
        "run_start": "d8bee3ee-f614-4e7a-a516-25d6b9e87ef3",
        "name": ZOCALO_READ_HARDWARE_PLAN,
    }  # type: ignore
    test_event_document_pre_data_collection: Event = {
        "descriptor": "bd45c2e5-2b85-4280-95d7-a9a15800a78b",
        "time": 1666604299.828203,
        "data": {
            "s4_slit_gaps_xgap": 0.1234,
            "s4_slit_gaps_ygap": 0.2345,
            "synchrotron_machine_status_synchrotron_mode": "test",
            "undulator_current_gap": 1.234,
            "robot-barcode": "BARCODE",
        },
        "timestamps": {"det1": 1666604299.8220396, "det2": 1666604299.8235943},
        "seq_num": 1,
        "uid": "29033ecf-e052-43dd-98af-c7cdd62e8173",
        "filled": {},
    }
    test_event_document_during_data_collection: Event = {
        "descriptor": "bd45c2e5-2b85-4280-95d7-a9a15800a78b",
        "time": 2666604299.928203,
        "data": {
            "attenuator_actual_transmission": 1,
            "flux_flux_reading": 10,
            "dcm_energy_in_kev": 11.105,
        },
        "timestamps": {"det1": 1666604299.8220396, "det2": 1666604299.8235943},
        "seq_num": 1,
        "uid": "29033ecf-e052-43dd-98af-c7cdd62e8174",
        "filled": {},
    }
    test_event_document_zocalo_hardware: Event = {
        "uid": "29033ecf-e052-43dd-98af-c7cdd62e8175",
        "time": 1709654583.9770422,
        "data": {"eiger_odin_file_writer_id": "test_path"},
        "timestamps": {"eiger_odin_file_writer_id": 1666604299.8220396},
        "seq_num": 1,
        "filled": {},
        "descriptor": "f082901b-7453-4150-8ae5-c5f98bb34406",
    }
    test_stop_document: RunStop = {
        "run_start": "d8bee3ee-f614-4e7a-a516-25d6b9e87ef3",
        "time": 1666604300.0310638,
        "uid": "65b2bde5-5740-42d7-9047-e860e06fbe15",
        "exit_status": "success",
        "reason": "",
        "num_events": {"fake_ispyb_params": 1, "primary": 1},
    }
    test_run_gridscan_stop_document: RunStop = {
        "run_start": "d8bee3ee-f614-4e7a-a516-25d6b9e87ef3",
        "time": 1666604300.0310638,
        "uid": "65b2bde5-5740-42d7-9047-e860e06fbe15",
        "exit_status": "success",
        "reason": "",
        "num_events": {"fake_ispyb_params": 1, "primary": 1},
    }
    test_do_fgs_gridscan_stop_document: RunStop = {
        "run_start": "d8bee3ee-f614-4e7a-a516-25d6b9e87ef3",
        "time": 1666604300.0310638,
        "uid": "65b2bde5-5740-42d7-9047-e860e06fbe15",
        "exit_status": "success",
        "reason": "",
        "num_events": {"fake_ispyb_params": 1, "primary": 1},
    }
    test_failed_stop_document: RunStop = {
        "run_start": "d8bee3ee-f614-4e7a-a516-25d6b9e87ef3",
        "time": 1666604300.0310638,
        "uid": "65b2bde5-5740-42d7-9047-e860e06fbe15",
        "exit_status": "fail",
        "reason": "could not connect to devices",
        "num_events": {"fake_ispyb_params": 1, "primary": 1},
    }
    test_run_gridscan_failed_stop_document: RunStop = {
        "run_start": "d8bee3ee-f614-4e7a-a516-25d6b9e87ef3",
        "time": 1666604300.0310638,
        "uid": "65b2bde5-5740-42d7-9047-e860e06fbe15",
        "exit_status": "fail",
        "reason": "could not connect to devices",
        "num_events": {"fake_ispyb_params": 1, "primary": 1},
    }
    test_descriptor_document_zocalo_reading: EventDescriptor = {
        "uid": "unique_id_zocalo_reading",
        "run_start": "d8bee3ee-f614-4e7a-a516-25d6b9e87ef3",
        "name": ZOCALO_READING_PLAN_NAME,
    }  # type:ignore
    test_zocalo_reading_event: Event = {
        "descriptor": "unique_id_zocalo_reading",
        "data": {"zocalo-results": []},
    }  # type:ignore<|MERGE_RESOLUTION|>--- conflicted
+++ resolved
@@ -7,20 +7,7 @@
 from hyperion.external_interaction.callbacks.xray_centre.ispyb_callback import (
     GridscanISPyBCallback,
 )
-<<<<<<< HEAD
 from hyperion.parameters.constants import CONST
-=======
-from hyperion.parameters.constants import (
-    DO_FGS,
-    GRIDSCAN_AND_MOVE,
-    GRIDSCAN_MAIN_PLAN,
-    GRIDSCAN_OUTER_PLAN,
-    ISPYB_HARDWARE_READ_PLAN,
-    ISPYB_TRANSMISSION_FLUX_READ_PLAN,
-    TRIGGER_ZOCALO_ON,
-    ZOCALO_READ_HARDWARE_PLAN,
-)
->>>>>>> b5ee53c8
 from hyperion.parameters.external_parameters import from_file as default_raw_params
 from hyperion.parameters.plan_specific.gridscan_internal_params import (
     GridscanInternalParameters,
@@ -134,7 +121,7 @@
     test_descriptor_document_zocalo_hardware: EventDescriptor = {
         "uid": "f082901b-7453-4150-8ae5-c5f98bb34406",
         "run_start": "d8bee3ee-f614-4e7a-a516-25d6b9e87ef3",
-        "name": ZOCALO_READ_HARDWARE_PLAN,
+        "name": CONST.PLAN.ZOCALO_HW_READ,
     }  # type: ignore
     test_event_document_pre_data_collection: Event = {
         "descriptor": "bd45c2e5-2b85-4280-95d7-a9a15800a78b",
