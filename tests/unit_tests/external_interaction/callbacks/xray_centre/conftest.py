--- conflicted
+++ resolved
@@ -7,19 +7,7 @@
 from hyperion.external_interaction.callbacks.xray_centre.ispyb_callback import (
     GridscanISPyBCallback,
 )
-<<<<<<< HEAD
 from hyperion.parameters.constants import CONST
-=======
-from hyperion.parameters.constants import (
-    DO_FGS,
-    GRIDSCAN_AND_MOVE,
-    GRIDSCAN_MAIN_PLAN,
-    GRIDSCAN_OUTER_PLAN,
-    ISPYB_HARDWARE_READ_PLAN,
-    ISPYB_TRANSMISSION_FLUX_READ_PLAN,
-    TRIGGER_ZOCALO_ON,
-)
->>>>>>> 8726c307
 from hyperion.parameters.external_parameters import from_file as default_raw_params
 from hyperion.parameters.plan_specific.gridscan_internal_params import (
     GridscanInternalParameters,
@@ -94,14 +82,9 @@
         "versions": {"ophyd": "1.6.4.post76+g0895f9f", "bluesky": "1.8.3"},
         "scan_id": 1,
         "plan_type": "generator",
-<<<<<<< HEAD
         "plan_name": CONST.PLAN.GRIDSCAN_OUTER,
         "subplan_name": CONST.PLAN.GRIDSCAN_OUTER,
-=======
-        "plan_name": GRIDSCAN_OUTER_PLAN,
-        "subplan_name": GRIDSCAN_OUTER_PLAN,
-        TRIGGER_ZOCALO_ON: DO_FGS,
->>>>>>> 8726c307
+        CONST.TRIGGER.ZOCALO: CONST.PLAN.DO_FGS,
         "hyperion_internal_parameters": dummy_params().json(),
     }
     test_run_gridscan_start_document: RunStart = {  # type: ignore
@@ -119,13 +102,8 @@
         "versions": {"ophyd": "1.6.4.post76+g0895f9f", "bluesky": "1.8.3"},
         "scan_id": 1,
         "plan_type": "generator",
-<<<<<<< HEAD
         "plan_name": CONST.PLAN.GRIDSCAN_AND_MOVE,
-        "subplan_name": "do_fgs",
-=======
-        "plan_name": DO_FGS,
-        "subplan_name": DO_FGS,
->>>>>>> 8726c307
+        "subplan_name": CONST.PLAN.DO_FGS,
         "zocalo_environment": "dev_artemis",
     }
     test_descriptor_document_pre_data_collection: EventDescriptor = {
