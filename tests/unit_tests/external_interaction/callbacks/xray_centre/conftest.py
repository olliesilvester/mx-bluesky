--- conflicted
+++ resolved
@@ -14,11 +14,8 @@
     GRIDSCAN_OUTER_PLAN,
     ISPYB_HARDWARE_READ_PLAN,
     ISPYB_TRANSMISSION_FLUX_READ_PLAN,
-<<<<<<< HEAD
+    TRIGGER_ZOCALO_ON,
     ZOCALO_READ_HARDWARE_PLAN,
-=======
-    TRIGGER_ZOCALO_ON,
->>>>>>> 8726c307
 )
 from hyperion.parameters.external_parameters import from_file as default_raw_params
 from hyperion.parameters.plan_specific.gridscan_internal_params import (
