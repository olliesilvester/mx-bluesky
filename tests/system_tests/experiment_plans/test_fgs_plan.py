--- conflicted
+++ resolved
@@ -58,12 +58,9 @@
         eiger=i03.eiger(),
         fast_grid_scan=i03.fast_grid_scan(),
         flux=i03.flux(fake_with_ophyd_sim=True),
-<<<<<<< HEAD
         robot=i03.robot(fake_with_ophyd_sim=True),
-=======
         panda=i03.panda(fake_with_ophyd_sim=True),
         panda_fast_grid_scan=i03.panda_fast_grid_scan(fake_with_ophyd_sim=True),
->>>>>>> 96b5df2c
         s4_slit_gaps=i03.s4_slit_gaps(),
         smargon=i03.smargon(),
         undulator=i03.undulator(),
