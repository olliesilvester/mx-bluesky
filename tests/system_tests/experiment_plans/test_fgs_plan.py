--- conflicted
+++ resolved
@@ -142,12 +142,12 @@
     attenuator = fgs_composite.attenuator
     flux = fgs_composite.flux
     dcm = fgs_composite.dcm
-<<<<<<< HEAD
     aperture_scatterguard = fgs_composite.aperture_scatterguard
+    robot = fgs_composite.robot
 
     @bpp.run_decorator()
-    def read_run(u, s, g, a, f, dcm, ap_sg):
-        yield from read_hardware_for_ispyb_pre_collection(u, s, g, ap_sg)
+    def read_run(u, s, g, r, a, f, dcm, ap_sg):
+        yield from read_hardware_for_ispyb_pre_collection(u, s, g, r, ap_sg)
         yield from read_hardware_for_ispyb_during_collection(a, f, dcm)
 
     RE(
@@ -155,22 +155,13 @@
             undulator,
             synchrotron,
             slit_gaps,
+            robot,
             attenuator,
             flux,
             dcm,
             aperture_scatterguard,
         )
     )
-=======
-    robot = fgs_composite.robot
-
-    @bpp.run_decorator()
-    def read_run(u, s, g, r, a, f, dcm):
-        yield from read_hardware_for_ispyb_pre_collection(u, s, g, r)
-        yield from read_hardware_for_ispyb_during_collection(a, f, dcm)
-
-    RE(read_run(undulator, synchrotron, slit_gaps, robot, attenuator, flux, dcm))
->>>>>>> 49398e8c
 
 
 @pytest.mark.s03
