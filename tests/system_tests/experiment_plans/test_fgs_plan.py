import uuid
from typing import Callable, Tuple
from unittest.mock import MagicMock, patch

import bluesky.plan_stubs as bps
import bluesky.preprocessors as bpp
import pytest
import pytest_asyncio
from bluesky.run_engine import RunEngine
from dodal.beamlines import i03
from dodal.beamlines.beamline_parameters import (
    BEAMLINE_PARAMETER_PATHS,
    GDABeamlineParameters,
)
from dodal.devices.aperturescatterguard import AperturePositions
from dodal.devices.smargon import Smargon
from ophyd.status import Status

from hyperion.device_setup_plans.read_hardware_for_setup import (
    read_hardware_for_ispyb_during_collection,
    read_hardware_for_ispyb_pre_collection,
)
from hyperion.device_setup_plans.xbpm_feedback import (
    transmission_and_xbpm_feedback_for_collection_decorator,
)
from hyperion.exceptions import WarningException
from hyperion.experiment_plans.flyscan_xray_centre_plan import (
    FlyScanXRayCentreComposite,
    flyscan_xray_centre,
)
from hyperion.external_interaction.callbacks.common.callback_util import (
    create_gridscan_callbacks,
)
from hyperion.external_interaction.callbacks.xray_centre.ispyb_callback import (
    GridscanISPyBCallback,
)
from hyperion.external_interaction.callbacks.xray_centre.nexus_callback import (
    GridscanNexusFileCallback,
)
from hyperion.external_interaction.ispyb.ispyb_store import IspybIds
from hyperion.parameters.constants import CONST
from hyperion.parameters.gridscan import ThreeDGridScan

from ...conftest import default_raw_params
from ..external_interaction.conftest import (  # noqa
    fetch_comment,
    zocalo_env,
)


@pytest.fixture
def params():
    params = ThreeDGridScan(**default_raw_params())
    params.beamline = CONST.SIM.BEAMLINE
    params.zocalo_environment = "dev_artemis"
    yield params


@pytest.fixture()
def callbacks(params):
    with patch(
        "hyperion.external_interaction.callbacks.xray_centre.nexus_callback.NexusWriter"
    ):
        _, ispyb_cb = create_gridscan_callbacks()
        ispyb_cb.ispyb_config = CONST.SIM.DEV_ISPYB_DATABASE_CFG
    yield callbacks


def reset_positions(smargon: Smargon):
    yield from bps.mv(smargon.x, -1, smargon.y, -1, smargon.z, -1)


@pytest_asyncio.fixture
async def fxc_composite():
    with (
        patch("dodal.devices.zocalo.zocalo_results._get_zocalo_connection"),
        patch("dodal.devices.zocalo.zocalo_results.workflows.recipe"),
        patch("dodal.devices.zocalo.zocalo_results.workflows.recipe"),
    ):
        zocalo = i03.zocalo()

    composite = FlyScanXRayCentreComposite(
        attenuator=i03.attenuator(),
        aperture_scatterguard=i03.aperture_scatterguard(),
        backlight=i03.backlight(),
        dcm=i03.dcm(fake_with_ophyd_sim=True),
        eiger=i03.eiger(),
        fast_grid_scan=i03.fast_grid_scan(),
        flux=i03.flux(fake_with_ophyd_sim=True),
        robot=i03.robot(fake_with_ophyd_sim=True),
        panda=i03.panda(fake_with_ophyd_sim=True),
        panda_fast_grid_scan=i03.panda_fast_grid_scan(fake_with_ophyd_sim=True),
        s4_slit_gaps=i03.s4_slit_gaps(),
        smargon=i03.smargon(),
        undulator=i03.undulator(),
        synchrotron=i03.synchrotron(fake_with_ophyd_sim=True),
        xbpm_feedback=i03.xbpm_feedback(fake_with_ophyd_sim=True),
        zebra=i03.zebra(),
        zocalo=zocalo,
    )

<<<<<<< HEAD
    await composite.robot.barcode._backend.put(["ABCDEFGHIJ"])  # type: ignore
=======
    await composite.robot.barcode._backend.put("ABCDEFGHIJ")  # type: ignore
>>>>>>> bb12b349
    composite.dcm.energy_in_kev.user_readback.sim_put(12.345)  # type: ignore

    gda_beamline_parameters = GDABeamlineParameters.from_file(
        BEAMLINE_PARAMETER_PATHS["i03"]
    )

    aperture_positions = AperturePositions.from_gda_beamline_params(
        gda_beamline_parameters
    )
    composite.aperture_scatterguard.load_aperture_positions(aperture_positions)
    await composite.aperture_scatterguard._set_raw_unsafe(
        aperture_positions.LARGE.location
    )
    composite.eiger.cam.manual_trigger.put("Yes")
    composite.eiger.odin.check_odin_initialised = lambda: (True, "")
    composite.eiger.stage = MagicMock(return_value=Status(done=True, success=True))
    composite.eiger.unstage = MagicMock(return_value=Status(done=True, success=True))

    composite.xbpm_feedback.pos_ok.sim_put(1)  # type: ignore
    composite.xbpm_feedback.pos_stable.sim_put(1)  # type: ignore

    return composite


@pytest.mark.asyncio
@pytest.mark.s03
def test_s03_devices_connect(fxc_composite: FlyScanXRayCentreComposite):
    assert fxc_composite.aperture_scatterguard
    assert fxc_composite.backlight


@pytest.mark.asyncio
@pytest.mark.s03
def test_read_hardware_for_ispyb_pre_collection(
    RE: RunEngine,
    fxc_composite: FlyScanXRayCentreComposite,
):
    undulator = fxc_composite.undulator
    synchrotron = fxc_composite.synchrotron
    slit_gaps = fxc_composite.s4_slit_gaps
    attenuator = fxc_composite.attenuator
    flux = fxc_composite.flux
    dcm = fxc_composite.dcm
    aperture_scatterguard = fxc_composite.aperture_scatterguard
    robot = fxc_composite.robot

    @bpp.run_decorator()
    def read_run(u, s, g, r, a, f, dcm, ap_sg):
        yield from read_hardware_for_ispyb_pre_collection(
            undulator=u,
            synchrotron=s,
            s4_slit_gaps=g,
            aperture_scatterguard=ap_sg,
            robot=r,
        )
        yield from read_hardware_for_ispyb_during_collection(a, f, dcm)

    RE(
        read_run(
            undulator,
            synchrotron,
            slit_gaps,
            robot,
            attenuator,
            flux,
            dcm,
            aperture_scatterguard,
        )
    )


@pytest.mark.asyncio
@pytest.mark.s03
def test_xbpm_feedback_decorator(
    RE: RunEngine,
    fxc_composite: FlyScanXRayCentreComposite,
    params: ThreeDGridScan,
    callbacks: Tuple[GridscanNexusFileCallback, GridscanISPyBCallback],
):
    # This test is currently kind of more a unit test since we are faking XBPM feedback
    # with ophyd.sim, but it should continue to pass when we replace it with something
    # in S03

    @transmission_and_xbpm_feedback_for_collection_decorator(
        fxc_composite.xbpm_feedback,
        fxc_composite.attenuator,
        params.transmission_frac,
    )
    def decorated_plan():
        yield from bps.sleep(0.1)

    RE(decorated_plan())
    assert fxc_composite.xbpm_feedback.pos_stable.get() == 1


@pytest.mark.asyncio
@pytest.mark.s03
@patch("bluesky.plan_stubs.wait", autospec=True)
@patch("bluesky.plan_stubs.kickoff", autospec=True)
@patch("bluesky.plan_stubs.complete", autospec=True)
@patch(
    "hyperion.experiment_plans.flyscan_xray_centre_plan.run_gridscan_and_move",
    autospec=True,
)
@patch(
    "hyperion.experiment_plans.flyscan_xray_centre_plan.set_zebra_shutter_to_manual",
    autospec=True,
)
def test_full_plan_tidies_at_end(
    set_shutter_to_manual: MagicMock,
    run_gridscan_and_move: MagicMock,
    complete: MagicMock,
    kickoff: MagicMock,
    wait: MagicMock,
    fxc_composite: FlyScanXRayCentreComposite,
    params: ThreeDGridScan,
    RE: RunEngine,
    callbacks: Tuple[GridscanNexusFileCallback, GridscanISPyBCallback],
):
    RE(reset_positions(fxc_composite.smargon))
    nexus_cb, ispyb_cb = callbacks
    nexus_cb.nexus_writer_1 = MagicMock()
    nexus_cb.nexus_writer_2 = MagicMock()
    ispyb_cb.ispyb_ids = IspybIds(
        data_collection_ids=(0, 0), data_collection_group_id=0, grid_ids=(0,)
    )
    [RE.subscribe(cb) for cb in callbacks]
    RE(flyscan_xray_centre(fxc_composite, params))
    set_shutter_to_manual.assert_called_once()


@pytest.mark.asyncio
@pytest.mark.s03
@patch("bluesky.plan_stubs.wait", autospec=True)
@patch("bluesky.plan_stubs.kickoff", autospec=True)
@patch("bluesky.plan_stubs.complete", autospec=True)
@patch(
    "hyperion.experiment_plans.flyscan_xray_centre_plan.run_gridscan_and_move",
    autospec=True,
)
@patch(
    "hyperion.experiment_plans.flyscan_xray_centre_plan.set_zebra_shutter_to_manual",
    autospec=True,
)
def test_full_plan_tidies_at_end_when_plan_fails(
    set_shutter_to_manual: MagicMock,
    run_gridscan_and_move: MagicMock,
    complete: MagicMock,
    kickoff: MagicMock,
    wait: MagicMock,
    fxc_composite: FlyScanXRayCentreComposite,
    params: ThreeDGridScan,
    RE: RunEngine,
):
    run_gridscan_and_move.side_effect = Exception()
    with pytest.raises(Exception):
        RE(flyscan_xray_centre(fxc_composite, params))
    set_shutter_to_manual.assert_called_once()


@patch("hyperion.external_interaction.callbacks.zocalo_callback.ZocaloTrigger")
@pytest.mark.asyncio
@pytest.mark.s03
def test_GIVEN_scan_invalid_WHEN_plan_run_THEN_ispyb_entry_made_but_no_zocalo_entry(
    zocalo_trigger: MagicMock,
    RE: RunEngine,
    fxc_composite: FlyScanXRayCentreComposite,
    fetch_comment: Callable,
    params: ThreeDGridScan,
    callbacks: Tuple[GridscanNexusFileCallback, GridscanISPyBCallback],
):
    _, ispyb_cb = callbacks
    params.storage_directory = "./tmp"
    params.file_name = str(uuid.uuid1())

    # Currently s03 calls anything with z_steps > 1 invalid
    params.z_steps = 100
    RE(reset_positions(fxc_composite.smargon))

    [RE.subscribe(cb) for cb in callbacks]
    with pytest.raises(WarningException):
        RE(flyscan_xray_centre(fxc_composite, params))

    ids = ispyb_cb.ispyb_ids
    assert ids.data_collection_group_id is not None
    dcid_used = ispyb_cb.ispyb_ids.data_collection_ids[0]

    comment = fetch_comment(dcid_used)

    assert "too long/short/bent" in comment
    zocalo_trigger.run_start.assert_not_called()


@pytest.mark.asyncio
@pytest.mark.s03
def test_complete_xray_centre_plan_with_no_callbacks_falls_back_to_centre(
    RE: RunEngine,
    fxc_composite: FlyScanXRayCentreComposite,
    zocalo_env: None,
    params: ThreeDGridScan,
    callbacks,
    done_status,
):
    fxc_composite.fast_grid_scan.kickoff = MagicMock(return_value=done_status)
    fxc_composite.fast_grid_scan.complete = MagicMock(return_value=done_status)

    params.storage_directory = "./tmp"
    params.file_name = str(uuid.uuid1())

    params.set_stub_offsets = False

    # Currently s03 calls anything with z_steps > 1 invalid
    params.z_steps = 1

    RE(reset_positions(fxc_composite.smargon))

    def zocalo_trigger():
        fxc_composite.zocalo._raw_results_received.put({"results": []})
        return done_status

    # [RE.subscribe(cb) for cb in callbacks]
    fxc_composite.zocalo.trigger = MagicMock(side_effect=zocalo_trigger)
    RE(flyscan_xray_centre(fxc_composite, params))

    # The following numbers are derived from the centre returned in fake_zocalo
    assert fxc_composite.sample_motors.x.user_readback.get() == pytest.approx(-1)
    assert fxc_composite.sample_motors.y.user_readback.get() == pytest.approx(-1)
    assert fxc_composite.sample_motors.z.user_readback.get() == pytest.approx(-1)


@pytest.mark.asyncio
@pytest.mark.s03
def test_complete_xray_centre_plan_with_callbacks_moves_to_centre(
    RE: RunEngine,
    fxc_composite: FlyScanXRayCentreComposite,
    zocalo_env: None,
    params: ThreeDGridScan,
    callbacks,
    done_status,
):
    fxc_composite.fast_grid_scan.kickoff = MagicMock(return_value=done_status)
    fxc_composite.fast_grid_scan.complete = MagicMock(return_value=done_status)

    params.storage_directory = "./tmp"
    params.file_name = str(uuid.uuid1())

    params.set_stub_offsets = False

    # Currently s03 calls anything with z_steps > 1 invalid
    params.z_steps = 1

    RE(reset_positions(fxc_composite.smargon))

    [RE.subscribe(cb) for cb in callbacks]
    RE(flyscan_xray_centre(fxc_composite, params))

    # The following numbers are derived from the centre returned in fake_zocalo
    assert fxc_composite.sample_motors.x.user_readback.get() == pytest.approx(0.05)
    assert fxc_composite.sample_motors.y.user_readback.get() == pytest.approx(0.15)
    assert fxc_composite.sample_motors.z.user_readback.get() == pytest.approx(0.25)<|MERGE_RESOLUTION|>--- conflicted
+++ resolved
@@ -99,11 +99,7 @@
         zocalo=zocalo,
     )
 
-<<<<<<< HEAD
-    await composite.robot.barcode._backend.put(["ABCDEFGHIJ"])  # type: ignore
-=======
     await composite.robot.barcode._backend.put("ABCDEFGHIJ")  # type: ignore
->>>>>>> bb12b349
     composite.dcm.energy_in_kev.user_readback.sim_put(12.345)  # type: ignore
 
     gda_beamline_parameters = GDABeamlineParameters.from_file(
