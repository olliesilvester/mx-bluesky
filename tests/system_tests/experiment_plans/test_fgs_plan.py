--- conflicted
+++ resolved
@@ -30,13 +30,8 @@
 from hyperion.external_interaction.callbacks.xray_centre.callback_collection import (
     XrayCentreCallbackCollection,
 )
-<<<<<<< HEAD
-from hyperion.external_interaction.ispyb.store_datacollection_in_ispyb import IspybIds
-from hyperion.parameters.constants import SIM_BEAMLINE
-=======
 from hyperion.external_interaction.ispyb.ispyb_store import IspybIds
 from hyperion.parameters.constants import CONST
->>>>>>> 27a95734
 from hyperion.parameters.external_parameters import from_file as default_raw_params
 from hyperion.parameters.plan_specific.gridscan_internal_params import (
     GridscanInternalParameters,
@@ -51,16 +46,10 @@
 @pytest.fixture
 def params():
     params = GridscanInternalParameters(**default_raw_params())
-<<<<<<< HEAD
-    params.hyperion_params.beamline = SIM_BEAMLINE
+    params.hyperion_params.beamline = CONST.SIM.BEAMLINE
     params.hyperion_params.ispyb_params.current_energy_ev = 10000
     params.hyperion_params.zocalo_environment = "dev_artemis"
     yield params
-
-
-@pytest.fixture
-def RE():
-    yield RunEngine({})
 
 
 @pytest.fixture()
@@ -68,16 +57,13 @@
     with patch(
         "hyperion.external_interaction.callbacks.xray_centre.nexus_callback.NexusWriter"
     ):
-        callbacks = XrayCentreCallbackCollection.setup()
+        callbacks = XrayCentreCallbackCollection()
+        callbacks.ispyb_handler.ispyb_config = CONST.SIM.DEV_ISPYB_DATABASE_CFG
     yield callbacks
 
 
 def reset_positions(smargon: Smargon):
     yield from bps.mv(smargon.x, -1, smargon.y, -1, smargon.z, -1)
-=======
-    params.hyperion_params.beamline = CONST.SIM.BEAMLINE
-    return params
->>>>>>> 27a95734
 
 
 @pytest.fixture
@@ -143,23 +129,14 @@
     RE: RunEngine,
     fxc_composite: FlyScanXRayCentreComposite,
 ):
-<<<<<<< HEAD
     undulator = fxc_composite.undulator
     synchrotron = fxc_composite.synchrotron
     slit_gaps = fxc_composite.s4_slit_gaps
     attenuator = fxc_composite.attenuator
     flux = fxc_composite.flux
     dcm = fxc_composite.dcm
-=======
-    undulator = fgs_composite.undulator
-    synchrotron = fgs_composite.synchrotron
-    slit_gaps = fgs_composite.s4_slit_gaps
-    attenuator = fgs_composite.attenuator
-    flux = fgs_composite.flux
-    dcm = fgs_composite.dcm
-    aperture_scatterguard = fgs_composite.aperture_scatterguard
-    robot = fgs_composite.robot
->>>>>>> 27a95734
+    aperture_scatterguard = fxc_composite.aperture_scatterguard
+    robot = fxc_composite.robot
 
     @bpp.run_decorator()
     def read_run(u, s, g, r, a, f, dcm, ap_sg):
@@ -226,14 +203,10 @@
     RE: RunEngine,
     callbacks: XrayCentreCallbackCollection,
 ):
-<<<<<<< HEAD
     RE(reset_positions(fxc_composite.smargon))
 
-=======
-    callbacks = XrayCentreCallbackCollection()
     callbacks.nexus_handler.nexus_writer_1 = MagicMock()
     callbacks.nexus_handler.nexus_writer_2 = MagicMock()
->>>>>>> 27a95734
     callbacks.ispyb_handler.ispyb_ids = IspybIds(
         data_collection_ids=(0, 0), data_collection_group_id=0, grid_ids=(0,)
     )
@@ -289,24 +262,19 @@
     # Currently s03 calls anything with z_steps > 1 invalid
     params.experiment_params.z_steps = 100
     RE(reset_positions(fxc_composite.smargon))
-
-<<<<<<< HEAD
+    mock_start_zocalo = MagicMock()
+
+    callbacks.ispyb_handler.emit_cb.zocalo_interactor.run_start = mock_start_zocalo  # type: ignore
+
     [RE.subscribe(cb) for cb in callbacks]
-=======
-    callbacks = XrayCentreCallbackCollection()
-    callbacks.ispyb_handler.ispyb.ISPYB_CONFIG_PATH = CONST.SIM.DEV_ISPYB_DATABASE_CFG
-    mock_start_zocalo = MagicMock()
-    callbacks.ispyb_handler.emit_cb.zocalo_interactor.run_start = mock_start_zocalo  # type: ignore
-
->>>>>>> 27a95734
     with pytest.raises(WarningException):
         RE(flyscan_xray_centre(fxc_composite, params))
 
     dcid_used = callbacks.ispyb_handler.ispyb_ids = IspybIds(
         data_collection_ids=(0, 0), data_collection_group_id=0, grid_ids=(0,)
     )
-    assert callbacks.ispyb_handler.ispyb.data_collection_ids is not None
-    dcid_used = callbacks.ispyb_handler.ispyb.data_collection_ids[0]
+    assert callbacks.ispyb_handler.ispyb_ids.data_collection_ids is not None
+    dcid_used = callbacks.ispyb_handler.ispyb_ids.data_collection_ids[0]
 
     comment = fetch_comment(dcid_used)
 
@@ -372,12 +340,7 @@
     # Currently s03 calls anything with z_steps > 1 invalid
     params.experiment_params.z_steps = 1
 
-<<<<<<< HEAD
     RE(reset_positions(fxc_composite.smargon))
-=======
-    callbacks = XrayCentreCallbackCollection()
-    callbacks.ispyb_handler.ispyb.ISPYB_CONFIG_PATH = CONST.SIM.DEV_ISPYB_DATABASE_CFG
->>>>>>> 27a95734
 
     [RE.subscribe(cb) for cb in callbacks]
     RE(flyscan_xray_centre(fxc_composite, params))
