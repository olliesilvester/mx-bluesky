--- conflicted
+++ resolved
@@ -241,15 +241,10 @@
     # Currently s03 calls anything with z_steps > 1 invalid
     params.experiment_params.z_steps = 100
 
-<<<<<<< HEAD
-    callbacks = XrayCentreCallbackCollection.setup()
+    callbacks = XrayCentreCallbackCollection()
     callbacks.ispyb_handler.ispyb.ISPYB_CONFIG_PATH = CONST.SIM.DEV_ISPYB_DATABASE_CFG
-=======
-    callbacks = XrayCentreCallbackCollection()
-    callbacks.ispyb_handler.ispyb.ISPYB_CONFIG_PATH = ISPYB_CONFIG
->>>>>>> 8726c307
     mock_start_zocalo = MagicMock()
-    callbacks.zocalo_handler.zocalo_interactor.run_start = mock_start_zocalo
+    callbacks.ispyb_handler.emit_cb.zocalo_interactor.run_start = mock_start_zocalo  # type: ignore
 
     with pytest.raises(WarningException):
         RE(flyscan_xray_centre(fgs_composite, params))
@@ -288,13 +283,8 @@
     fgs_composite.eiger.stage = MagicMock()
     fgs_composite.eiger.unstage = MagicMock()
 
-<<<<<<< HEAD
-    callbacks = XrayCentreCallbackCollection.setup()
+    callbacks = XrayCentreCallbackCollection()
     callbacks.ispyb_handler.ispyb.ISPYB_CONFIG_PATH = CONST.SIM.DEV_ISPYB_DATABASE_CFG
-=======
-    callbacks = XrayCentreCallbackCollection()
-    callbacks.ispyb_handler.ispyb.ISPYB_CONFIG_PATH = ISPYB_CONFIG
->>>>>>> 8726c307
 
     RE(flyscan_xray_centre(fgs_composite, params))
 
