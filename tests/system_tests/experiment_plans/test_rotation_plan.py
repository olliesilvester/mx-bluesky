--- conflicted
+++ resolved
@@ -34,11 +34,8 @@
         synchrotron=i03.synchrotron(fake_with_ophyd_sim=True),
         s4_slit_gaps=i03.s4_slit_gaps(),
         zebra=i03.zebra(),
-<<<<<<< HEAD
         aperture_scatterguard=i03.aperture_scatterguard(),
-=======
         robot=i03.robot(fake_with_ophyd_sim=True),
->>>>>>> 49398e8c
     )
 
 
