--- conflicted
+++ resolved
@@ -11,13 +11,8 @@
 from hyperion.external_interaction.callbacks.xray_centre.callback_collection import (
     XrayCentreCallbackCollection,
 )
-<<<<<<< HEAD
-from hyperion.external_interaction.ispyb.ispyb_store import IspybIds
+from hyperion.external_interaction.callbacks.zocalo_callback import ZocaloCallback
 from hyperion.parameters.constants import CONST
-=======
-from hyperion.external_interaction.callbacks.zocalo_callback import ZocaloCallback
-from hyperion.parameters.constants import GRIDSCAN_OUTER_PLAN
->>>>>>> 8726c307
 from hyperion.parameters.plan_specific.gridscan_internal_params import (
     GridscanInternalParameters,
 )
@@ -55,15 +50,12 @@
 async def test_when_running_start_stop_then_get_expected_returned_results(
     dummy_params, zocalo_env, zocalo_device: ZocaloResults, RE: RunEngine
 ):
-<<<<<<< HEAD
     start_doc = {
         "subplan_name": CONST.PLAN.GRIDSCAN_OUTER,
         "hyperion_internal_parameters": dummy_params.json(),
     }
-    zc = XrayCentreCallbackCollection.setup().zocalo_handler
-    zc.activity_gated_start(start_doc)
-=======
->>>>>>> 8726c307
+    zc: ZocaloCallback = XrayCentreCallbackCollection().ispyb_handler.emit_cb  # type: ignore
+    zc.start(start_doc)  # type: ignore
     dcids = (1, 2)
     zc = ZocaloCallback()
     zc.triggering_plan = "test"
