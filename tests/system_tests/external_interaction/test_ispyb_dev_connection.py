from __future__ import annotations

import os
import re
from copy import deepcopy
from decimal import Decimal
from typing import Any, Callable, Literal, Sequence
from unittest.mock import MagicMock, patch

import numpy
import pytest
from bluesky.run_engine import RunEngine
from dodal.devices.attenuator import Attenuator
from dodal.devices.flux import Flux
from dodal.devices.s4_slit_gaps import S4SlitGaps
from dodal.devices.synchrotron import Synchrotron, SynchrotronMode
from dodal.devices.undulator import Undulator
from ophyd.status import Status
from ophyd_async.core import set_mock_value

from hyperion.experiment_plans import oav_grid_detection_plan
from hyperion.experiment_plans.grid_detect_then_xray_centre_plan import (
    GridDetectThenXRayCentreComposite,
    grid_detect_then_xray_centre,
)
from hyperion.experiment_plans.rotation_scan_plan import (
    RotationScanComposite,
    rotation_scan,
)
from hyperion.external_interaction.callbacks.common.ispyb_mapping import (
    populate_data_collection_group,
    populate_data_collection_position_info,
    populate_remaining_data_collection_info,
)
from hyperion.external_interaction.callbacks.rotation.ispyb_callback import (
    RotationISPyBCallback,
)
from hyperion.external_interaction.callbacks.xray_centre.ispyb_callback import (
    GridscanISPyBCallback,
)
from hyperion.external_interaction.callbacks.xray_centre.ispyb_mapping import (
    construct_comment_for_gridscan,
    populate_xy_data_collection_info,
    populate_xz_data_collection_info,
)
from hyperion.external_interaction.ispyb.data_model import (
    DataCollectionGridInfo,
    ScanDataInfo,
)
from hyperion.external_interaction.ispyb.ispyb_dataclass import Orientation
from hyperion.external_interaction.ispyb.ispyb_store import (
    IspybIds,
    StoreInIspyb,
)
from hyperion.parameters.components import IspybExperimentType
from hyperion.parameters.constants import CONST
from hyperion.parameters.gridscan import GridScanWithEdgeDetect
from hyperion.parameters.rotation import RotationScan
from hyperion.utils.utils import convert_angstrom_to_eV

from ...conftest import fake_read
from .conftest import raw_params_from_file

# Map all the case-sensitive column names from their normalised versions
DATA_COLLECTION_COLUMN_MAP = {
    s.lower(): s
    for s in [
        "dataCollectionId",
        "BLSAMPLEID",
        "SESSIONID",
        "experimenttype",
        "dataCollectionNumber",
        "startTime",
        "endTime",
        "runStatus",
        "axisStart",
        "axisEnd",
        "axisRange",
        "overlap",
        "numberOfImages",
        "startImageNumber",
        "numberOfPasses",
        "exposureTime",
        "imageDirectory",
        "imagePrefix",
        "imageSuffix",
        "imageContainerSubPath",
        "fileTemplate",
        "wavelength",
        "resolution",
        "detectorDistance",
        "xBeam",
        "yBeam",
        "comments",
        "printableForReport",
        "CRYSTALCLASS",
        "slitGapVertical",
        "slitGapHorizontal",
        "transmission",
        "synchrotronMode",
        "xtalSnapshotFullPath1",
        "xtalSnapshotFullPath2",
        "xtalSnapshotFullPath3",
        "xtalSnapshotFullPath4",
        "rotationAxis",
        "phiStart",
        "kappaStart",
        "omegaStart",
        "chiStart",
        "resolutionAtCorner",
        "detector2Theta",
        "DETECTORMODE",
        "undulatorGap1",
        "undulatorGap2",
        "undulatorGap3",
        "beamSizeAtSampleX",
        "beamSizeAtSampleY",
        "centeringMethod",
        "averageTemperature",
        "ACTUALSAMPLEBARCODE",
        "ACTUALSAMPLESLOTINCONTAINER",
        "ACTUALCONTAINERBARCODE",
        "ACTUALCONTAINERSLOTINSC",
        "actualCenteringPosition",
        "beamShape",
        "dataCollectionGroupId",
        "POSITIONID",
        "detectorId",
        "FOCALSPOTSIZEATSAMPLEX",
        "POLARISATION",
        "FOCALSPOTSIZEATSAMPLEY",
        "APERTUREID",
        "screeningOrigId",
        "flux",
        "strategySubWedgeOrigId",
        "blSubSampleId",
        "processedDataFile",
        "datFullPath",
        "magnification",
        "totalAbsorbedDose",
        "binning",
        "particleDiameter",
        "boxSize",
        "minResolution",
        "minDefocus",
        "maxDefocus",
        "defocusStepSize",
        "amountAstigmatism",
        "extractSize",
        "bgRadius",
        "voltage",
        "objAperture",
        "c1aperture",
        "c2aperture",
        "c3aperture",
        "c1lens",
        "c2lens",
        "c3lens",
        "startPositionId",
        "endPositionId",
        "flux",
        "bestWilsonPlotPath",
        "totalExposedDose",
        "nominalMagnification",
        "nominalDefocus",
        "imageSizeX",
        "imageSizeY",
        "pixelSizeOnImage",
        "phasePlate",
        "dataCollectionPlanId",
    ]
}

GRID_INFO_COLUMN_MAP = {
    s.lower(): s
    for s in [
        "gridInfoId",
        "dataCollectionGroupId",
        "xOffset",
        "yOffset",
        "dx_mm",
        "dy_mm",
        "steps_x",
        "steps_y",
        "meshAngle",
        "pixelsPerMicronX",
        "pixelsPerMicronY",
        "snapshot_offsetXPixel",
        "snapshot_offsetYPixel",
        "recordTimeStamp",
        "orientation",
        "workflowMeshId",
        "snaked",
        "dataCollectionId",
        "patchesX",
        "patchesY",
        "micronsPerPixelX",
        "micronsPerPixelY",
    ]
}


@pytest.fixture
def dummy_data_collection_group_info(dummy_params):
    return populate_data_collection_group(
        IspybExperimentType.GRIDSCAN_2D.value,
        dummy_params.hyperion_params.detector_params,
        dummy_params.hyperion_params.ispyb_params,
    )


@pytest.fixture
def dummy_scan_data_info_for_begin(dummy_params):
    info = populate_xy_data_collection_info(
        dummy_params.hyperion_params.detector_params,
    )
    info = populate_remaining_data_collection_info(
        None,
        None,
        info,
        dummy_params.hyperion_params.detector_params,
        dummy_params.hyperion_params.ispyb_params,
    )
    return ScanDataInfo(
        data_collection_info=info,
    )


@pytest.fixture
def grid_detect_then_xray_centre_parameters():
    json_dict = raw_params_from_file(
        "tests/test_data/new_parameter_json_files/ispyb_gridscan_system_test_parameters.json"
    )
    return GridScanWithEdgeDetect(**json_dict)


# noinspection PyUnreachableCode
@pytest.fixture
def grid_detect_then_xray_centre_composite(
    fast_grid_scan,
    backlight,
    smargon,
    undulator,
    synchrotron,
    s4_slit_gaps,
    attenuator,
    xbpm_feedback,
    detector_motion,
    zocalo,
    aperture_scatterguard,
    zebra,
    eiger,
    robot,
    oav,
    dcm,
    flux,
    ophyd_pin_tip_detection,
):
    composite = GridDetectThenXRayCentreComposite(
        fast_grid_scan=fast_grid_scan,
        pin_tip_detection=ophyd_pin_tip_detection,
        backlight=backlight,
        panda_fast_grid_scan=None,  # type: ignore
        smargon=smargon,
        undulator=undulator,
        synchrotron=synchrotron,
        s4_slit_gaps=s4_slit_gaps,
        attenuator=attenuator,
        xbpm_feedback=xbpm_feedback,
        detector_motion=detector_motion,
        zocalo=zocalo,
        aperture_scatterguard=aperture_scatterguard,
        zebra=zebra,
        eiger=eiger,
        panda=None,  # type: ignore
        robot=robot,
        oav=oav,
        dcm=dcm,
        flux=flux,
    )
    eiger.odin.fan.consumers_connected.sim_put(True)
    eiger.odin.fan.on.sim_put(True)
    eiger.odin.meta.initialised.sim_put(True)
    oav.zoom_controller.zrst.set("1.0x")
    oav.cam.array_size.array_size_x.sim_put(1024)
    oav.cam.array_size.array_size_y.sim_put(768)
    oav.grid_snapshot.x_size.sim_put(1024)
    oav.grid_snapshot.y_size.sim_put(768)
    oav.grid_snapshot.top_left_x.set(50)
    oav.grid_snapshot.top_left_y.set(100)
    oav.grid_snapshot.box_width.set(0.1 * 1000 / 1.25)  # size in pixels
    set_mock_value(undulator.current_gap, 1.11)

    unpatched_method = oav.parameters.load_microns_per_pixel
    eiger.stale_params.sim_put(0)
    eiger.odin.meta.ready.sim_put(1)
    eiger.odin.meta.active.sim_put(1)
    eiger.odin.fan.ready.sim_put(1)

    unpatched_snapshot_trigger = oav.grid_snapshot.trigger

    def mock_snapshot_trigger():
        oav.grid_snapshot.last_path_full_overlay.set("test_1_y")
        oav.grid_snapshot.last_path_outer.set("test_2_y")
        oav.grid_snapshot.last_saved_path.set("test_3_y")
        return unpatched_snapshot_trigger()

    def patch_lmpp(zoom, xsize, ysize):
        unpatched_method(zoom, 1024, 768)

    def mock_pin_tip_detect(_):
        tip_x_px = 100
        tip_y_px = 200
        microns_per_pixel = 2.87  # from zoom levels .xml
        grid_width_px = int(400 / microns_per_pixel)
        target_grid_height_px = 70
        top_edge_data = ([0] * tip_x_px) + (
            [(tip_y_px - target_grid_height_px // 2)] * grid_width_px
        )
        bottom_edge_data = [0] * tip_x_px + [
            (tip_y_px + target_grid_height_px // 2)
        ] * grid_width_px
        set_mock_value(
            ophyd_pin_tip_detection.triggered_top_edge,
            numpy.array(top_edge_data, dtype=numpy.uint32),
        )

        set_mock_value(
            ophyd_pin_tip_detection.triggered_bottom_edge,
            numpy.array(bottom_edge_data, dtype=numpy.uint32),
        )
        (
            set_mock_value(
                zocalo.bbox_sizes, numpy.array([[10, 10, 10]], dtype=numpy.uint64)
            ),
        )

        yield from []
        return tip_x_px, tip_y_px

    def mock_set_file_name(val, timeout):
        eiger.odin.meta.file_name.sim_put(val)  # type: ignore
        eiger.odin.file_writer.id.sim_put(val)  # type: ignore
        return Status(success=True, done=True)

    unpatched_complete = fast_grid_scan.complete

    def mock_complete_status():
        status = unpatched_complete()
        status.set_finished()
        return status

    with (
        patch.object(eiger.odin.nodes, "get_init_state", return_value=True),
        patch.object(eiger, "wait_on_arming_if_started"),
        # xsize, ysize will always be wrong since computed as 0 before we get here
        # patch up load_microns_per_pixel connect to receive non-zero values
        patch.object(
            oav.parameters,
            "load_microns_per_pixel",
            new=MagicMock(side_effect=patch_lmpp),
        ),
        patch.object(
            oav_grid_detection_plan,
            "wait_for_tip_to_be_found",
            side_effect=mock_pin_tip_detect,
        ),
        patch("dodal.devices.areadetector.plugins.MJPG.requests.get"),
        patch("dodal.devices.areadetector.plugins.MJPG.Image.open"),
        patch.object(oav.grid_snapshot, "post_processing"),
        patch.object(oav.grid_snapshot, "trigger", side_effect=mock_snapshot_trigger),
        patch.object(
            eiger.odin.file_writer.file_name,
            "set",
            side_effect=mock_set_file_name,
        ),
        patch.object(
            fast_grid_scan, "kickoff", return_value=Status(success=True, done=True)
        ),
        patch.object(fast_grid_scan, "complete", side_effect=mock_complete_status),
        patch.object(zocalo, "trigger", return_value=Status(success=True, done=True)),
    ):
        yield composite


def scan_xy_data_info_for_update(
    data_collection_group_id, dummy_params, scan_data_info_for_begin
):
    scan_data_info_for_update = deepcopy(scan_data_info_for_begin)
    scan_data_info_for_update.data_collection_info.parent_id = data_collection_group_id
    assert dummy_params is not None
    scan_data_info_for_update.data_collection_grid_info = DataCollectionGridInfo(
        dx_in_mm=dummy_params.experiment_params.x_step_size,
        dy_in_mm=dummy_params.experiment_params.y_step_size,
        steps_x=dummy_params.experiment_params.x_steps,
        steps_y=dummy_params.experiment_params.y_steps,
        microns_per_pixel_x=1.25,
        microns_per_pixel_y=1.25,
        # cast coordinates from numpy int64 to avoid mysql type conversion issues
        snapshot_offset_x_pixel=100,
        snapshot_offset_y_pixel=100,
        orientation=Orientation.HORIZONTAL,
        snaked=True,
    )
    scan_data_info_for_update.data_collection_info.comments = (
        construct_comment_for_gridscan(
            scan_data_info_for_update.data_collection_grid_info,
        )
    )
    scan_data_info_for_update.data_collection_position_info = (
        populate_data_collection_position_info(
            dummy_params.hyperion_params.ispyb_params
        )
    )
    return scan_data_info_for_update


def scan_data_infos_for_update_3d(
    ispyb_ids, scan_xy_data_info_for_update, dummy_params
):
    xz_data_collection_info = populate_xz_data_collection_info(
        dummy_params.hyperion_params.detector_params
    )

    assert dummy_params.hyperion_params.ispyb_params is not None
    assert dummy_params is not None
    data_collection_grid_info = DataCollectionGridInfo(
        dx_in_mm=dummy_params.experiment_params.x_step_size,
        dy_in_mm=dummy_params.experiment_params.z_step_size,
        steps_x=dummy_params.experiment_params.x_steps,
        steps_y=dummy_params.experiment_params.z_steps,
        microns_per_pixel_x=1.25,
        microns_per_pixel_y=1.25,
        # cast coordinates from numpy int64 to avoid mysql type conversion issues
        snapshot_offset_x_pixel=100,
        snapshot_offset_y_pixel=50,
        orientation=Orientation.HORIZONTAL,
        snaked=True,
    )
    xz_data_collection_info = populate_remaining_data_collection_info(
        construct_comment_for_gridscan(data_collection_grid_info),
        ispyb_ids.data_collection_group_id,
        xz_data_collection_info,
        dummy_params.hyperion_params.detector_params,
        dummy_params.hyperion_params.ispyb_params,
    )
    xz_data_collection_info.parent_id = ispyb_ids.data_collection_group_id

    scan_xz_data_info_for_update = ScanDataInfo(
        data_collection_info=xz_data_collection_info,
        data_collection_grid_info=(data_collection_grid_info),
        data_collection_position_info=(
            populate_data_collection_position_info(
                dummy_params.hyperion_params.ispyb_params
            )
        ),
    )
    return [scan_xy_data_info_for_update, scan_xz_data_info_for_update]


@pytest.mark.s03
def test_ispyb_get_comment_from_collection_correctly(fetch_comment: Callable[..., Any]):
    expected_comment_contents = (
        "Xray centring - "
        "Diffraction grid scan of 1 by 41 images, "
        "Top left [454,-4], Bottom right [455,772]"
    )

    assert fetch_comment(8292317) == expected_comment_contents

    assert fetch_comment(2) == ""


@pytest.mark.s03
def test_ispyb_deposition_comment_correct_on_failure(
    dummy_ispyb: StoreInIspyb,
    fetch_comment: Callable[..., Any],
    dummy_params,
    dummy_data_collection_group_info,
    dummy_scan_data_info_for_begin,
):
    ispyb_ids = dummy_ispyb.begin_deposition(
        dummy_data_collection_group_info, [dummy_scan_data_info_for_begin]
    )
    dummy_ispyb.end_deposition(ispyb_ids, "fail", "could not connect to devices")
    assert (
        fetch_comment(ispyb_ids.data_collection_ids[0])  # type: ignore
        == "DataCollection Unsuccessful reason: could not connect to devices"
    )


@pytest.mark.s03
def test_ispyb_deposition_comment_correct_for_3D_on_failure(
    dummy_ispyb_3d: StoreInIspyb,
    fetch_comment: Callable[..., Any],
    dummy_params,
    dummy_data_collection_group_info,
    dummy_scan_data_info_for_begin,
):
    ispyb_ids = dummy_ispyb_3d.begin_deposition(
        dummy_data_collection_group_info, [dummy_scan_data_info_for_begin]
    )
    scan_data_infos = generate_scan_data_infos(
        dummy_params,
        dummy_scan_data_info_for_begin,
        IspybExperimentType.GRIDSCAN_3D,
        ispyb_ids,
    )
    ispyb_ids = dummy_ispyb_3d.update_deposition(ispyb_ids, scan_data_infos)
    dcid1 = ispyb_ids.data_collection_ids[0]  # type: ignore
    dcid2 = ispyb_ids.data_collection_ids[1]  # type: ignore
    dummy_ispyb_3d.end_deposition(ispyb_ids, "fail", "could not connect to devices")
    assert (
        fetch_comment(dcid1)
        == "Hyperion: Xray centring - Diffraction grid scan of 40 by 20 images in 100.0 um by 100.0 um steps. Top left (px): [100,100], bottom right (px): [3300,1700]. DataCollection Unsuccessful reason: could not connect to devices"
    )
    assert (
        fetch_comment(dcid2)
        == "Hyperion: Xray centring - Diffraction grid scan of 40 by 10 images in 100.0 um by 100.0 um steps. Top left (px): [100,50], bottom right (px): [3300,850]. DataCollection Unsuccessful reason: could not connect to devices"
    )


@pytest.mark.s03
@pytest.mark.parametrize(
    "experiment_type, exp_num_of_grids, success",
    [
        (IspybExperimentType.GRIDSCAN_2D, 1, False),
        (IspybExperimentType.GRIDSCAN_2D, 1, True),
        (IspybExperimentType.GRIDSCAN_3D, 2, False),
        (IspybExperimentType.GRIDSCAN_3D, 2, True),
    ],
)
def test_can_store_2D_ispyb_data_correctly_when_in_error(
    experiment_type,
    exp_num_of_grids: Literal[1, 2],
    success: bool,
    fetch_comment: Callable[..., Any],
    dummy_params,
    dummy_data_collection_group_info,
    dummy_scan_data_info_for_begin,
):
    ispyb: StoreInIspyb = StoreInIspyb(
        CONST.SIM.DEV_ISPYB_DATABASE_CFG, experiment_type
    )
    ispyb_ids: IspybIds = ispyb.begin_deposition(
        dummy_data_collection_group_info, [dummy_scan_data_info_for_begin]
    )
    scan_data_infos = generate_scan_data_infos(
        dummy_params, dummy_scan_data_info_for_begin, experiment_type, ispyb_ids
    )

    ispyb_ids = ispyb.update_deposition(ispyb_ids, scan_data_infos)
    assert len(ispyb_ids.data_collection_ids) == exp_num_of_grids  # type: ignore
    assert len(ispyb_ids.grid_ids) == exp_num_of_grids  # type: ignore
    assert isinstance(ispyb_ids.data_collection_group_id, int)

    expected_comments = [
        (
            "Hyperion: Xray centring - Diffraction grid scan of 40 by 20 "
            "images in 100.0 um by 100.0 um steps. Top left (px): [100,100], bottom right (px): [3300,1700]."
        ),
        (
            "Hyperion: Xray centring - Diffraction grid scan of 40 by 10 "
            "images in 100.0 um by 100.0 um steps. Top left (px): [100,50], bottom right (px): [3300,850]."
        ),
    ]

    if success:
        ispyb.end_deposition(ispyb_ids, "success", "")
    else:
        ispyb.end_deposition(ispyb_ids, "fail", "In error")
        expected_comments = [
            e + " DataCollection Unsuccessful reason: In error"
            for e in expected_comments
        ]

    assert (
        not isinstance(ispyb_ids.data_collection_ids, int)
        and ispyb_ids.data_collection_ids is not None
    )
    for grid_no, dc_id in enumerate(ispyb_ids.data_collection_ids):
        assert fetch_comment(dc_id) == expected_comments[grid_no]


def generate_scan_data_infos(
    dummy_params,
    dummy_scan_data_info_for_begin: ScanDataInfo,
    experiment_type: IspybExperimentType,
    ispyb_ids: IspybIds,
) -> Sequence[ScanDataInfo]:
    xy_scan_data_info = scan_xy_data_info_for_update(
        ispyb_ids.data_collection_group_id, dummy_params, dummy_scan_data_info_for_begin
    )
    xy_scan_data_info.data_collection_id = ispyb_ids.data_collection_ids[0]
    if experiment_type == IspybExperimentType.GRIDSCAN_3D:
        scan_data_infos = scan_data_infos_for_update_3d(
            ispyb_ids, xy_scan_data_info, dummy_params
        )
    else:
        scan_data_infos = [xy_scan_data_info]
    return scan_data_infos


@pytest.mark.s03
def test_ispyb_deposition_in_gridscan(
    RE: RunEngine,
    grid_detect_then_xray_centre_composite: GridDetectThenXRayCentreComposite,
    grid_detect_then_xray_centre_parameters: GridScanWithEdgeDetect,
    fetch_datacollection_attribute: Callable[..., Any],
    fetch_datacollection_grid_attribute: Callable[..., Any],
    fetch_datacollection_position_attribute: Callable[..., Any],
):
    os.environ["ISPYB_CONFIG_PATH"] = CONST.SIM.DEV_ISPYB_DATABASE_CFG
    grid_detect_then_xray_centre_composite.s4_slit_gaps.xgap.user_readback.sim_put(0.1)  # type: ignore
    grid_detect_then_xray_centre_composite.s4_slit_gaps.ygap.user_readback.sim_put(0.1)  # type: ignore
    ispyb_callback = GridscanISPyBCallback()
    RE.subscribe(ispyb_callback)
    RE(
        grid_detect_then_xray_centre(
            grid_detect_then_xray_centre_composite,
            grid_detect_then_xray_centre_parameters,
        )
    )

    ispyb_ids = ispyb_callback.ispyb_ids
    expected_values = {
        "detectorid": 78,
        "axisstart": 0.0,
        "axisrange": 0,
        "axisend": 0,
        "focalspotsizeatsamplex": 1.0,
        "focalspotsizeatsampley": 1.0,
        "slitgapvertical": 0.1,
        "slitgaphorizontal": 0.1,
        "beamsizeatsamplex": 1,
        "beamsizeatsampley": 1,
        "transmission": 49.118,
        "datacollectionnumber": 1,
        "detectordistance": 100.0,
        "exposuretime": 0.12,
        "imagedirectory": "/tmp/",
        "imageprefix": "file_name",
        "imagesuffix": "h5",
        "numberofpasses": 1,
        "overlap": 0,
        "omegastart": 0,
        "startimagenumber": 1,
        "wavelength": 0.976254,
        "xbeam": 150.0,
        "ybeam": 160.0,
        "xtalsnapshotfullpath1": "test_1_y",
        "xtalsnapshotfullpath2": "test_2_y",
        "xtalsnapshotfullpath3": "test_3_y",
        "synchrotronmode": "User",
        "undulatorgap1": 1.11,
        "filetemplate": "file_name_1_master.h5",
        "numberofimages": 20 * 12,
    }
    compare_comment(
        fetch_datacollection_attribute,
        ispyb_ids.data_collection_ids[0],
        "Hyperion: Xray centring - Diffraction grid scan of 20 by 12 "
        "images in 20.0 um by 20.0 um steps. Top left (px): [100,161], "
        "bottom right (px): [239,244].",
    )
    compare_actual_and_expected(
        ispyb_ids.data_collection_ids[0],
        expected_values,
        fetch_datacollection_attribute,
        DATA_COLLECTION_COLUMN_MAP,
    )
    expected_values = {
        "gridInfoId": ispyb_ids.grid_ids[0],
        "dx_mm": 0.02,
        "dy_mm": 0.02,
        "steps_x": 20,
        "steps_y": 12,
        "snapshot_offsetXPixel": 100,
        "snapshot_offsetYPixel": 161,
        "orientation": "horizontal",
        "snaked": True,
        "dataCollectionId": ispyb_ids.data_collection_ids[0],
        "micronsPerPixelX": 2.87,
        "micronsPerPixelY": 2.87,
    }

    compare_actual_and_expected(
        ispyb_ids.grid_ids[0],
        expected_values,
        fetch_datacollection_grid_attribute,
        GRID_INFO_COLUMN_MAP,
    )
    position_id = fetch_datacollection_attribute(
        ispyb_ids.data_collection_ids[0], DATA_COLLECTION_COLUMN_MAP["positionid"]
    )
    expected_values = {"posX": 10.0, "posY": 20.0, "posZ": 30.0}
    compare_actual_and_expected(
        position_id, expected_values, fetch_datacollection_position_attribute
    )
    expected_values = {
        "detectorid": 78,
        "axisstart": 90.0,
        "axisrange": 0,
        "axisend": 90,
        "focalspotsizeatsamplex": 1.0,
        "focalspotsizeatsampley": 1.0,
        "slitgapvertical": 0.1,
        "slitgaphorizontal": 0.1,
        "beamsizeatsamplex": 1,
        "beamsizeatsampley": 1,
        "transmission": 49.118,
        "datacollectionnumber": 2,
        "detectordistance": 100.0,
        "exposuretime": 0.12,
        "imagedirectory": "/tmp/",
        "imageprefix": "file_name",
        "imagesuffix": "h5",
        "numberofpasses": 1,
        "overlap": 0,
        "omegastart": 90,
        "startimagenumber": 1,
        "wavelength": 0.976254,
        "xbeam": 150.0,
        "ybeam": 160.0,
        "xtalsnapshotfullpath1": "test_1_y",
        "xtalsnapshotfullpath2": "test_2_y",
        "xtalsnapshotfullpath3": "test_3_y",
        "synchrotronmode": "User",
        "undulatorgap1": 1.11,
        "filetemplate": "file_name_2_master.h5",
        "numberofimages": 20 * 11,
    }
    compare_actual_and_expected(
        ispyb_ids.data_collection_ids[1],
        expected_values,
        fetch_datacollection_attribute,
        DATA_COLLECTION_COLUMN_MAP,
    )
    compare_comment(
        fetch_datacollection_attribute,
        ispyb_ids.data_collection_ids[1],
        "Hyperion: Xray centring - Diffraction grid scan of 20 by 11 "
        "images in 20.0 um by 20.0 um steps. Top left (px): [100,165], "
        "bottom right (px): [239,241].",
    )
    position_id = fetch_datacollection_attribute(
        ispyb_ids.data_collection_ids[1], DATA_COLLECTION_COLUMN_MAP["positionid"]
    )
    expected_values = {"posX": 10.0, "posY": 20.0, "posZ": 30.0}
    compare_actual_and_expected(
        position_id, expected_values, fetch_datacollection_position_attribute
    )
    expected_values = {
        "gridInfoId": ispyb_ids.grid_ids[1],
        "dx_mm": 0.02,
        "dy_mm": 0.02,
        "steps_x": 20,
        "steps_y": 11,
        "snapshot_offsetXPixel": 100,
        "snapshot_offsetYPixel": 165,
        "orientation": "horizontal",
        "snaked": True,
        "dataCollectionId": ispyb_ids.data_collection_ids[1],
        "micronsPerPixelX": 2.87,
        "micronsPerPixelY": 2.87,
    }
    compare_actual_and_expected(
        ispyb_ids.grid_ids[1],
        expected_values,
        fetch_datacollection_grid_attribute,
        GRID_INFO_COLUMN_MAP,
    )


def compare_comment(
    fetch_datacollection_attribute, data_collection_id, expected_comment
):
    actual_comment = fetch_datacollection_attribute(
        data_collection_id, DATA_COLLECTION_COLUMN_MAP["comments"]
    )
    match = re.search(" Zocalo processing took", actual_comment)
    truncated_comment = actual_comment[: match.start()] if match else actual_comment
    assert truncated_comment == expected_comment


def compare_actual_and_expected(
    id, expected_values, fetch_datacollection_attribute, column_map: dict | None = None
):
    for k, v in expected_values.items():
        actual = fetch_datacollection_attribute(
            id, column_map[k.lower()] if column_map else k
        )
        if isinstance(actual, Decimal):
            actual = float(actual)
        if isinstance(v, float):
            actual_v = actual == pytest.approx(v)
        else:
            actual_v = actual == v  # if this is inlined, I don't get a nice message :/
        assert actual_v, f"expected {k} {v} == {actual}"


@pytest.mark.s03
@patch("bluesky.plan_stubs.wait")
def test_ispyb_deposition_in_rotation_plan(
    bps_wait,
    fake_create_rotation_devices: RotationScanComposite,
    RE: RunEngine,
    test_rotation_params: RotationScan,
    fetch_comment: Callable[..., Any],
    fetch_datacollection_attribute: Callable[..., Any],
    fetch_datacollectiongroup_attribute: Callable[..., Any],
    undulator: Undulator,
    attenuator: Attenuator,
    synchrotron: Synchrotron,
    s4_slit_gaps: S4SlitGaps,
    flux: Flux,
    robot,
    fake_create_devices: dict[str, Any],
):
    test_wl = 0.71
    test_bs_x = 0.023
    test_bs_y = 0.047
    test_exp_time = 0.023
    test_img_wid = 0.27
    test_undulator_current_gap = 1.12
    test_synchrotron_mode = SynchrotronMode.USER
    test_slit_gap_horiz = 0.123
    test_slit_gap_vert = 0.234

<<<<<<< HEAD
    test_rotation_params.experiment_params.image_width = test_img_wid
    test_rotation_params.hyperion_params.detector_params.exposure_time = test_exp_time
=======
    test_rotation_params.rotation_increment_deg = test_img_wid
    test_rotation_params.ispyb_extras.beam_size_x = test_bs_x
    test_rotation_params.ispyb_extras.beam_size_y = test_bs_y
    test_rotation_params.exposure_time_s = test_exp_time
>>>>>>> 6f11e4c7
    energy_ev = convert_angstrom_to_eV(test_wl)
    set_mock_value(
        fake_create_rotation_devices.dcm.energy_in_kev.user_readback,
        energy_ev / 1000,  # pyright: ignore
    )
    set_mock_value(
        fake_create_rotation_devices.undulator.current_gap, 1.12
    )  # pyright: ignore
    set_mock_value(
        fake_create_rotation_devices.synchrotron.synchrotron_mode,
        test_synchrotron_mode,
    )
    set_mock_value(
        fake_create_rotation_devices.synchrotron.topup_start_countdown,  # pyright: ignore
        -1,
    )
    fake_create_rotation_devices.s4_slit_gaps.xgap.user_readback.sim_put(  # pyright: ignore
        test_slit_gap_horiz
    )
    fake_create_rotation_devices.s4_slit_gaps.ygap.user_readback.sim_put(  # pyright: ignore
        test_slit_gap_vert
    )
    test_rotation_params.detector_params.expected_energy_ev = energy_ev

    os.environ["ISPYB_CONFIG_PATH"] = CONST.SIM.DEV_ISPYB_DATABASE_CFG
    ispyb_cb = RotationISPyBCallback()
    RE.subscribe(ispyb_cb)

    composite = RotationScanComposite(
        attenuator=attenuator,
        backlight=fake_create_devices["backlight"],
        dcm=fake_create_rotation_devices.dcm,
        detector_motion=fake_create_devices["detector_motion"],
        eiger=fake_create_devices["eiger"],
        flux=flux,
        smargon=fake_create_devices["smargon"],
        undulator=undulator,
        synchrotron=synchrotron,
        s4_slit_gaps=s4_slit_gaps,
        zebra=fake_create_devices["zebra"],
        aperture_scatterguard=fake_create_devices["ap_sg"],
        robot=robot,
    )

    with patch("bluesky.preprocessors.__read_and_stash_a_motor", fake_read):
        RE(
            rotation_scan(
                composite,
                test_rotation_params,
            )
        )

    dcid = ispyb_cb.ispyb_ids.data_collection_ids[0]
    assert dcid is not None
    assert fetch_comment(dcid) == "Hyperion rotation scan"
    assert fetch_datacollection_attribute(dcid, "wavelength") == test_wl
    assert fetch_datacollection_attribute(dcid, "beamSizeAtSampleX") == test_bs_x
    assert fetch_datacollection_attribute(dcid, "beamSizeAtSampleY") == test_bs_y
    assert fetch_datacollection_attribute(dcid, "exposureTime") == test_exp_time
    assert (
        fetch_datacollection_attribute(dcid, "undulatorGap1")
        == test_undulator_current_gap
    )
    assert (
        fetch_datacollection_attribute(dcid, "synchrotronMode")
        == test_synchrotron_mode.value
    )
    assert (
        fetch_datacollection_attribute(dcid, "slitGapHorizontal") == test_slit_gap_horiz
    )
    assert fetch_datacollection_attribute(dcid, "slitGapVertical") == test_slit_gap_vert<|MERGE_RESOLUTION|>--- conflicted
+++ resolved
@@ -827,15 +827,8 @@
     test_slit_gap_horiz = 0.123
     test_slit_gap_vert = 0.234
 
-<<<<<<< HEAD
-    test_rotation_params.experiment_params.image_width = test_img_wid
-    test_rotation_params.hyperion_params.detector_params.exposure_time = test_exp_time
-=======
     test_rotation_params.rotation_increment_deg = test_img_wid
-    test_rotation_params.ispyb_extras.beam_size_x = test_bs_x
-    test_rotation_params.ispyb_extras.beam_size_y = test_bs_y
     test_rotation_params.exposure_time_s = test_exp_time
->>>>>>> 6f11e4c7
     energy_ev = convert_angstrom_to_eV(test_wl)
     set_mock_value(
         fake_create_rotation_devices.dcm.energy_in_kev.user_readback,
