from __future__ import annotations

import os
from typing import Any, Callable, Literal
from unittest.mock import patch

import pytest
from bluesky.run_engine import RunEngine
from dodal.devices.attenuator import Attenuator
from dodal.devices.flux import Flux
from dodal.devices.s4_slit_gaps import S4SlitGaps
from dodal.devices.synchrotron import Synchrotron
from dodal.devices.undulator import Undulator

from hyperion.experiment_plans.rotation_scan_plan import (
    RotationScanComposite,
    rotation_scan,
)
from hyperion.external_interaction.callbacks.rotation.callback_collection import (
    RotationCallbackCollection,
)
from hyperion.external_interaction.ispyb.gridscan_ispyb_store import (
    StoreGridscanInIspyb,
)
from hyperion.external_interaction.ispyb.gridscan_ispyb_store_2d import (
    Store2DGridscanInIspyb,
)
from hyperion.external_interaction.ispyb.gridscan_ispyb_store_3d import (
    Store3DGridscanInIspyb,
)
from hyperion.external_interaction.ispyb.ispyb_store import (
    IspybIds,
)
from hyperion.parameters.constants import DEV_ISPYB_DATABASE_CFG
from hyperion.parameters.external_parameters import from_file as default_raw_params
from hyperion.parameters.plan_specific.gridscan_internal_params import (
    GridscanInternalParameters,
)
from hyperion.parameters.plan_specific.rotation_scan_internal_params import (
    RotationInternalParameters,
)
from hyperion.utils.utils import convert_angstrom_to_eV

from ...conftest import fake_read


@pytest.mark.s03
def test_ispyb_get_comment_from_collection_correctly(fetch_comment: Callable[..., Any]):
    expected_comment_contents = (
        "Xray centring - "
        "Diffraction grid scan of 1 by 41 images, "
        "Top left [454,-4], Bottom right [455,772]"
    )

    assert fetch_comment(8292317) == expected_comment_contents

    assert fetch_comment(2) == ""


@pytest.mark.s03
def test_ispyb_deposition_comment_correct_on_failure(
    dummy_ispyb: Store2DGridscanInIspyb, fetch_comment: Callable[..., Any]
):
    dcid = dummy_ispyb.begin_deposition()
    dummy_ispyb.end_deposition("fail", "could not connect to devices")
    assert (
        fetch_comment(dcid.data_collection_ids[0])  # type: ignore
        == "Hyperion: Xray centring - Diffraction grid scan of 40 by 20 images in 100.0 um by 100.0 um steps. Top left (px): [100,100], bottom right (px): [3300,1700]. DataCollection Unsuccessful reason: could not connect to devices"
    )


@pytest.mark.s03
def test_ispyb_deposition_comment_correct_for_3D_on_failure(
    dummy_ispyb_3d: Store3DGridscanInIspyb, fetch_comment: Callable[..., Any]
):
    dcid = dummy_ispyb_3d.begin_deposition()
    dcid1 = dcid.data_collection_ids[0]  # type: ignore
    dcid2 = dcid.data_collection_ids[1]  # type: ignore
    dummy_ispyb_3d.end_deposition("fail", "could not connect to devices")
    assert (
        fetch_comment(dcid1)
        == "Hyperion: Xray centring - Diffraction grid scan of 40 by 20 images in 100.0 um by 100.0 um steps. Top left (px): [100,100], bottom right (px): [3300,1700]. DataCollection Unsuccessful reason: could not connect to devices"
    )
    assert (
        fetch_comment(dcid2)
        == "Hyperion: Xray centring - Diffraction grid scan of 40 by 10 images in 100.0 um by 100.0 um steps. Top left (px): [100,50], bottom right (px): [3300,850]. DataCollection Unsuccessful reason: could not connect to devices"
    )


@pytest.mark.s03
@pytest.mark.parametrize(
    "StoreClass, exp_num_of_grids, success",
    [
        (Store2DGridscanInIspyb, 1, False),
        (Store2DGridscanInIspyb, 1, True),
        (Store3DGridscanInIspyb, 2, False),
        (Store3DGridscanInIspyb, 2, True),
    ],
)
def test_can_store_2D_ispyb_data_correctly_when_in_error(
    StoreClass: type[Store2DGridscanInIspyb] | type[Store3DGridscanInIspyb],
    exp_num_of_grids: Literal[1, 2],
    success: bool,
    fetch_comment: Callable[..., Any],
):
    test_params = GridscanInternalParameters(**default_raw_params())
    test_params.hyperion_params.ispyb_params.visit_path = "/tmp/cm31105-4/"
    ispyb: StoreGridscanInIspyb = StoreClass(DEV_ISPYB_DATABASE_CFG, test_params)
    ispyb_ids: IspybIds = ispyb.begin_deposition()

    assert len(ispyb_ids.data_collection_ids) == exp_num_of_grids  # type: ignore
    assert len(ispyb_ids.grid_ids) == exp_num_of_grids  # type: ignore
    assert isinstance(ispyb_ids.data_collection_group_id, int)

    expected_comments = [
        (
            "Hyperion: Xray centring - Diffraction grid scan of 40 by 20 "
            "images in 100.0 um by 100.0 um steps. Top left (px): [0,0], bottom right (px): [0,0]."
        ),
        (
            "Hyperion: Xray centring - Diffraction grid scan of 40 by 10 "
            "images in 100.0 um by 100.0 um steps. Top left (px): [0,0], bottom right (px): [0,0]."
        ),
    ]

    if success:
        ispyb.end_deposition("success", "")
    else:
        ispyb.end_deposition("fail", "In error")
        expected_comments = [
            e + " DataCollection Unsuccessful reason: In error"
            for e in expected_comments
        ]

    assert (
        not isinstance(ispyb_ids.data_collection_ids, int)
        and ispyb_ids.data_collection_ids is not None
    )
    for grid_no, dc_id in enumerate(ispyb_ids.data_collection_ids):
        assert fetch_comment(dc_id) == expected_comments[grid_no]


@pytest.mark.s03
@patch("bluesky.plan_stubs.wait")
@patch("hyperion.external_interaction.callbacks.rotation.nexus_callback.NexusWriter")
@patch(
    "hyperion.external_interaction.callbacks.rotation.callback_collection.RotationZocaloCallback"
)
def test_ispyb_deposition_in_rotation_plan(
    bps_wait,
    nexus_writer,
    zocalo_callback,
    fake_create_rotation_devices: RotationScanComposite,
    RE: RunEngine,
    test_rotation_params: RotationInternalParameters,
<<<<<<< HEAD
    fetch_comment: Callable[..., Any],
    fetch_datacollection_attribute: Callable[..., Any],
    undulator: Undulator,
    attenuator: Attenuator,
    synchrotron: Synchrotron,
    s4_slit_gaps: S4SlitGaps,
    flux: Flux,
    fake_create_devices: dict[str, Any],
=======
    fetch_comment,
    fetch_datacollection_attribute,
    undulator,
    attenuator,
    synchrotron,
    s4_slit_gaps,
    flux,
    robot,
    fake_create_devices,
>>>>>>> 49398e8c
):
    test_wl = 0.71
    test_bs_x = 0.023
    test_bs_y = 0.047
    test_exp_time = 0.023
    test_img_wid = 0.27

    test_rotation_params.experiment_params.image_width = test_img_wid
    test_rotation_params.hyperion_params.ispyb_params.beam_size_x = test_bs_x
    test_rotation_params.hyperion_params.ispyb_params.beam_size_y = test_bs_y
    test_rotation_params.hyperion_params.detector_params.exposure_time = test_exp_time
    test_rotation_params.hyperion_params.ispyb_params.current_energy_ev = (
        convert_angstrom_to_eV(test_wl)
    )
    test_rotation_params.hyperion_params.detector_params.expected_energy_ev = (
        convert_angstrom_to_eV(test_wl)
    )

    os.environ["ISPYB_CONFIG_PATH"] = DEV_ISPYB_DATABASE_CFG
    callbacks = RotationCallbackCollection.setup()
    for cb in list(callbacks):
        RE.subscribe(cb)

    composite = RotationScanComposite(
        attenuator=attenuator,
        backlight=fake_create_devices["backlight"],
        dcm=fake_create_devices["dcm"],
        detector_motion=fake_create_devices["detector_motion"],
        eiger=fake_create_devices["eiger"],
        flux=flux,
        smargon=fake_create_devices["smargon"],
        undulator=undulator,
        synchrotron=synchrotron,
        s4_slit_gaps=s4_slit_gaps,
        zebra=fake_create_devices["zebra"],
<<<<<<< HEAD
        aperture_scatterguard=fake_create_devices["ap_sg"],
        # todo fix this
=======
        robot=robot,
>>>>>>> 49398e8c
    )

    with patch("bluesky.preprocessors.__read_and_stash_a_motor", fake_read):
        RE(
            rotation_scan(
                composite,
                test_rotation_params,
            )
        )

    dcid = callbacks.ispyb_handler.ispyb_ids.data_collection_ids
    assert dcid is not None
    comment = fetch_comment(dcid)
    assert comment == "Hyperion rotation scan"
    wavelength = fetch_datacollection_attribute(dcid, "wavelength")
    beamsize_x = fetch_datacollection_attribute(dcid, "beamSizeAtSampleX")
    beamsize_y = fetch_datacollection_attribute(dcid, "beamSizeAtSampleY")
    exposure = fetch_datacollection_attribute(dcid, "exposureTime")

    assert wavelength == test_wl
    assert beamsize_x == test_bs_x
    assert beamsize_y == test_bs_y
    assert exposure == test_exp_time<|MERGE_RESOLUTION|>--- conflicted
+++ resolved
@@ -153,7 +153,6 @@
     fake_create_rotation_devices: RotationScanComposite,
     RE: RunEngine,
     test_rotation_params: RotationInternalParameters,
-<<<<<<< HEAD
     fetch_comment: Callable[..., Any],
     fetch_datacollection_attribute: Callable[..., Any],
     undulator: Undulator,
@@ -161,18 +160,8 @@
     synchrotron: Synchrotron,
     s4_slit_gaps: S4SlitGaps,
     flux: Flux,
+    robot,
     fake_create_devices: dict[str, Any],
-=======
-    fetch_comment,
-    fetch_datacollection_attribute,
-    undulator,
-    attenuator,
-    synchrotron,
-    s4_slit_gaps,
-    flux,
-    robot,
-    fake_create_devices,
->>>>>>> 49398e8c
 ):
     test_wl = 0.71
     test_bs_x = 0.023
@@ -208,12 +197,8 @@
         synchrotron=synchrotron,
         s4_slit_gaps=s4_slit_gaps,
         zebra=fake_create_devices["zebra"],
-<<<<<<< HEAD
         aperture_scatterguard=fake_create_devices["ap_sg"],
-        # todo fix this
-=======
         robot=robot,
->>>>>>> 49398e8c
     )
 
     with patch("bluesky.preprocessors.__read_and_stash_a_motor", fake_read):
