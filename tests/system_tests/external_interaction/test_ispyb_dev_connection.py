from __future__ import annotations

import os
import re
from copy import deepcopy
from decimal import Decimal
from typing import Any, Callable, Literal, Sequence
from unittest.mock import MagicMock, patch

import numpy
import pytest
from bluesky.run_engine import RunEngine
from dodal.devices.attenuator import Attenuator
from dodal.devices.flux import Flux
from dodal.devices.s4_slit_gaps import S4SlitGaps
from dodal.devices.synchrotron import Synchrotron, SynchrotronMode
from dodal.devices.undulator import Undulator
from ophyd.status import Status
from ophyd_async.core import set_mock_value

from hyperion.experiment_plans import oav_grid_detection_plan
from hyperion.experiment_plans.grid_detect_then_xray_centre_plan import (
    GridDetectThenXRayCentreComposite,
    grid_detect_then_xray_centre,
)
from hyperion.experiment_plans.rotation_scan_plan import (
    RotationScanComposite,
    rotation_scan,
)
from hyperion.external_interaction.callbacks.common.ispyb_mapping import (
    populate_data_collection_group,
    populate_data_collection_position_info,
    populate_remaining_data_collection_info,
)
from hyperion.external_interaction.callbacks.rotation.ispyb_callback import (
    RotationISPyBCallback,
)
from hyperion.external_interaction.callbacks.xray_centre.ispyb_callback import (
    GridscanISPyBCallback,
)
from hyperion.external_interaction.callbacks.xray_centre.ispyb_mapping import (
    construct_comment_for_gridscan,
    populate_xy_data_collection_info,
    populate_xz_data_collection_info,
)
from hyperion.external_interaction.ispyb.data_model import (
    DataCollectionGridInfo,
    ScanDataInfo,
)
from hyperion.external_interaction.ispyb.ispyb_dataclass import Orientation
from hyperion.external_interaction.ispyb.ispyb_store import (
    IspybIds,
    StoreInIspyb,
)
from hyperion.parameters.components import IspybExperimentType
from hyperion.parameters.constants import CONST
from hyperion.parameters.gridscan import GridScanWithEdgeDetect
from hyperion.parameters.rotation import RotationScan
from hyperion.utils.utils import convert_angstrom_to_eV

from ...conftest import fake_read
from .conftest import raw_params_from_file

# Map all the case-sensitive column names from their normalised versions
DATA_COLLECTION_COLUMN_MAP = {
    s.lower(): s
    for s in [
        "dataCollectionId",
        "BLSAMPLEID",
        "SESSIONID",
        "experimenttype",
        "dataCollectionNumber",
        "startTime",
        "endTime",
        "runStatus",
        "axisStart",
        "axisEnd",
        "axisRange",
        "overlap",
        "numberOfImages",
        "startImageNumber",
        "numberOfPasses",
        "exposureTime",
        "imageDirectory",
        "imagePrefix",
        "imageSuffix",
        "imageContainerSubPath",
        "fileTemplate",
        "wavelength",
        "resolution",
        "detectorDistance",
        "xBeam",
        "yBeam",
        "comments",
        "printableForReport",
        "CRYSTALCLASS",
        "slitGapVertical",
        "slitGapHorizontal",
        "transmission",
        "synchrotronMode",
        "xtalSnapshotFullPath1",
        "xtalSnapshotFullPath2",
        "xtalSnapshotFullPath3",
        "xtalSnapshotFullPath4",
        "rotationAxis",
        "phiStart",
        "kappaStart",
        "omegaStart",
        "chiStart",
        "resolutionAtCorner",
        "detector2Theta",
        "DETECTORMODE",
        "undulatorGap1",
        "undulatorGap2",
        "undulatorGap3",
        "beamSizeAtSampleX",
        "beamSizeAtSampleY",
        "centeringMethod",
        "averageTemperature",
        "ACTUALSAMPLEBARCODE",
        "ACTUALSAMPLESLOTINCONTAINER",
        "ACTUALCONTAINERBARCODE",
        "ACTUALCONTAINERSLOTINSC",
        "actualCenteringPosition",
        "beamShape",
        "dataCollectionGroupId",
        "POSITIONID",
        "detectorId",
        "FOCALSPOTSIZEATSAMPLEX",
        "POLARISATION",
        "FOCALSPOTSIZEATSAMPLEY",
        "APERTUREID",
        "screeningOrigId",
        "flux",
        "strategySubWedgeOrigId",
        "blSubSampleId",
        "processedDataFile",
        "datFullPath",
        "magnification",
        "totalAbsorbedDose",
        "binning",
        "particleDiameter",
        "boxSize",
        "minResolution",
        "minDefocus",
        "maxDefocus",
        "defocusStepSize",
        "amountAstigmatism",
        "extractSize",
        "bgRadius",
        "voltage",
        "objAperture",
        "c1aperture",
        "c2aperture",
        "c3aperture",
        "c1lens",
        "c2lens",
        "c3lens",
        "startPositionId",
        "endPositionId",
        "flux",
        "bestWilsonPlotPath",
        "totalExposedDose",
        "nominalMagnification",
        "nominalDefocus",
        "imageSizeX",
        "imageSizeY",
        "pixelSizeOnImage",
        "phasePlate",
        "dataCollectionPlanId",
    ]
}

GRID_INFO_COLUMN_MAP = {
    s.lower(): s
    for s in [
        "gridInfoId",
        "dataCollectionGroupId",
        "xOffset",
        "yOffset",
        "dx_mm",
        "dy_mm",
        "steps_x",
        "steps_y",
        "meshAngle",
        "pixelsPerMicronX",
        "pixelsPerMicronY",
        "snapshot_offsetXPixel",
        "snapshot_offsetYPixel",
        "recordTimeStamp",
        "orientation",
        "workflowMeshId",
        "snaked",
        "dataCollectionId",
        "patchesX",
        "patchesY",
        "micronsPerPixelX",
        "micronsPerPixelY",
    ]
}


@pytest.fixture
def dummy_data_collection_group_info(dummy_params):
    return populate_data_collection_group(
        IspybExperimentType.GRIDSCAN_2D.value,
        dummy_params.detector_params,
        dummy_params.ispyb_params,
    )


@pytest.fixture
def dummy_scan_data_info_for_begin(dummy_params):
    info = populate_xy_data_collection_info(
        dummy_params.detector_params,
    )
    info = populate_remaining_data_collection_info(
        None,
        None,
        info,
        dummy_params.detector_params,
        dummy_params.ispyb_params,
    )
    return ScanDataInfo(
        data_collection_info=info,
    )


@pytest.fixture
def grid_detect_then_xray_centre_parameters():
    json_dict = raw_params_from_file(
        "tests/test_data/parameter_json_files/ispyb_gridscan_system_test_parameters.json"
    )
    return GridScanWithEdgeDetect(**json_dict)


# noinspection PyUnreachableCode
@pytest.fixture
def grid_detect_then_xray_centre_composite(
    fast_grid_scan,
    backlight,
    smargon,
    undulator,
    synchrotron,
    s4_slit_gaps,
    attenuator,
    xbpm_feedback,
    detector_motion,
    zocalo,
    aperture_scatterguard,
    zebra,
    eiger,
    robot,
    oav,
    dcm,
    flux,
    ophyd_pin_tip_detection,
):
    composite = GridDetectThenXRayCentreComposite(
        fast_grid_scan=fast_grid_scan,
        pin_tip_detection=ophyd_pin_tip_detection,
        backlight=backlight,
        panda_fast_grid_scan=None,  # type: ignore
        smargon=smargon,
        undulator=undulator,
        synchrotron=synchrotron,
        s4_slit_gaps=s4_slit_gaps,
        attenuator=attenuator,
        xbpm_feedback=xbpm_feedback,
        detector_motion=detector_motion,
        zocalo=zocalo,
        aperture_scatterguard=aperture_scatterguard,
        zebra=zebra,
        eiger=eiger,
        panda=None,  # type: ignore
        robot=robot,
        oav=oav,
        dcm=dcm,
        flux=flux,
    )
    eiger.odin.fan.consumers_connected.sim_put(True)
    eiger.odin.fan.on.sim_put(True)
    eiger.odin.meta.initialised.sim_put(True)
    oav.zoom_controller.zrst.set("1.0x")
    oav.cam.array_size.array_size_x.sim_put(1024)
    oav.cam.array_size.array_size_y.sim_put(768)
    oav.grid_snapshot.x_size.sim_put(1024)
    oav.grid_snapshot.y_size.sim_put(768)
    oav.grid_snapshot.top_left_x.set(50)
    oav.grid_snapshot.top_left_y.set(100)
    oav.grid_snapshot.box_width.set(0.1 * 1000 / 1.25)  # size in pixels
    set_mock_value(undulator.current_gap, 1.11)

    unpatched_method = oav.parameters.load_microns_per_pixel
    eiger.stale_params.sim_put(0)
    eiger.odin.meta.ready.sim_put(1)
    eiger.odin.meta.active.sim_put(1)
    eiger.odin.fan.ready.sim_put(1)

    unpatched_snapshot_trigger = oav.grid_snapshot.trigger

    def mock_snapshot_trigger():
        oav.grid_snapshot.last_path_full_overlay.set("test_1_y")
        oav.grid_snapshot.last_path_outer.set("test_2_y")
        oav.grid_snapshot.last_saved_path.set("test_3_y")
        return unpatched_snapshot_trigger()

    def patch_lmpp(zoom, xsize, ysize):
        unpatched_method(zoom, 1024, 768)

    def mock_pin_tip_detect(_):
        tip_x_px = 100
        tip_y_px = 200
        microns_per_pixel = 2.87  # from zoom levels .xml
        grid_width_px = int(400 / microns_per_pixel)
        target_grid_height_px = 70
        top_edge_data = ([0] * tip_x_px) + (
            [(tip_y_px - target_grid_height_px // 2)] * grid_width_px
        )
        bottom_edge_data = [0] * tip_x_px + [
            (tip_y_px + target_grid_height_px // 2)
        ] * grid_width_px
        set_mock_value(
            ophyd_pin_tip_detection.triggered_top_edge,
            numpy.array(top_edge_data, dtype=numpy.uint32),
        )

        set_mock_value(
            ophyd_pin_tip_detection.triggered_bottom_edge,
            numpy.array(bottom_edge_data, dtype=numpy.uint32),
        )
        (
            set_mock_value(
                zocalo.bbox_sizes, numpy.array([[10, 10, 10]], dtype=numpy.uint64)
            ),
        )

        yield from []
        return tip_x_px, tip_y_px

    def mock_set_file_name(val, timeout):
        eiger.odin.meta.file_name.sim_put(val)  # type: ignore
        eiger.odin.file_writer.id.sim_put(val)  # type: ignore
        return Status(success=True, done=True)

    unpatched_complete = fast_grid_scan.complete

    def mock_complete_status():
        status = unpatched_complete()
        status.set_finished()
        return status

    with (
        patch.object(eiger.odin.nodes, "get_init_state", return_value=True),
        patch.object(eiger, "wait_on_arming_if_started"),
        # xsize, ysize will always be wrong since computed as 0 before we get here
        # patch up load_microns_per_pixel connect to receive non-zero values
        patch.object(
            oav.parameters,
            "load_microns_per_pixel",
            new=MagicMock(side_effect=patch_lmpp),
        ),
        patch.object(
            oav_grid_detection_plan,
            "wait_for_tip_to_be_found",
            side_effect=mock_pin_tip_detect,
        ),
        patch("dodal.devices.areadetector.plugins.MJPG.requests.get"),
        patch("dodal.devices.areadetector.plugins.MJPG.Image.open"),
        patch.object(oav.grid_snapshot, "post_processing"),
        patch.object(oav.grid_snapshot, "trigger", side_effect=mock_snapshot_trigger),
        patch.object(
            eiger.odin.file_writer.file_name,
            "set",
            side_effect=mock_set_file_name,
        ),
        patch.object(
            fast_grid_scan, "kickoff", return_value=Status(success=True, done=True)
        ),
        patch.object(fast_grid_scan, "complete", side_effect=mock_complete_status),
        patch.object(zocalo, "trigger", return_value=Status(success=True, done=True)),
    ):
        yield composite


def scan_xy_data_info_for_update(
    data_collection_group_id, dummy_params, scan_data_info_for_begin
):
    scan_data_info_for_update = deepcopy(scan_data_info_for_begin)
    scan_data_info_for_update.data_collection_info.parent_id = data_collection_group_id
    assert dummy_params is not None
    scan_data_info_for_update.data_collection_grid_info = DataCollectionGridInfo(
        dx_in_mm=dummy_params.experiment_params.x_step_size,
        dy_in_mm=dummy_params.experiment_params.y_step_size,
        steps_x=dummy_params.x_steps,
        steps_y=dummy_params.y_steps,
        microns_per_pixel_x=1.25,
        microns_per_pixel_y=1.25,
        # cast coordinates from numpy int64 to avoid mysql type conversion issues
        snapshot_offset_x_pixel=100,
        snapshot_offset_y_pixel=100,
        orientation=Orientation.HORIZONTAL,
        snaked=True,
    )
    scan_data_info_for_update.data_collection_info.comments = (
        construct_comment_for_gridscan(
            scan_data_info_for_update.data_collection_grid_info,
        )
    )
    scan_data_info_for_update.data_collection_position_info = (
        populate_data_collection_position_info(dummy_params.ispyb_params)
    )
    return scan_data_info_for_update


def scan_data_infos_for_update_3d(
    ispyb_ids, scan_xy_data_info_for_update, dummy_params
):
    xz_data_collection_info = populate_xz_data_collection_info(
        dummy_params.detector_params
    )

    assert dummy_params.ispyb_params is not None
    assert dummy_params is not None
    data_collection_grid_info = DataCollectionGridInfo(
        dx_in_mm=dummy_params.experiment_params.x_step_size,
        dy_in_mm=dummy_params.experiment_params.z_step_size,
        steps_x=dummy_params.x_steps,
        steps_y=dummy_params.z_steps,
        microns_per_pixel_x=1.25,
        microns_per_pixel_y=1.25,
        # cast coordinates from numpy int64 to avoid mysql type conversion issues
        snapshot_offset_x_pixel=100,
        snapshot_offset_y_pixel=50,
        orientation=Orientation.HORIZONTAL,
        snaked=True,
    )
    xz_data_collection_info = populate_remaining_data_collection_info(
        construct_comment_for_gridscan(data_collection_grid_info),
        ispyb_ids.data_collection_group_id,
        xz_data_collection_info,
        dummy_params.detector_params,
        dummy_params.ispyb_params,
    )
    xz_data_collection_info.parent_id = ispyb_ids.data_collection_group_id

    scan_xz_data_info_for_update = ScanDataInfo(
        data_collection_info=xz_data_collection_info,
        data_collection_grid_info=(data_collection_grid_info),
        data_collection_position_info=(
            populate_data_collection_position_info(dummy_params.ispyb_params)
        ),
    )
    return [scan_xy_data_info_for_update, scan_xz_data_info_for_update]


@pytest.mark.s03
def test_ispyb_get_comment_from_collection_correctly(fetch_comment: Callable[..., Any]):
    expected_comment_contents = (
        "Xray centring - "
        "Diffraction grid scan of 1 by 41 images, "
        "Top left [454,-4], Bottom right [455,772]"
    )

    assert fetch_comment(8292317) == expected_comment_contents

    assert fetch_comment(2) == ""


@pytest.mark.s03
def test_ispyb_deposition_comment_correct_on_failure(
    dummy_ispyb: StoreInIspyb,
    fetch_comment: Callable[..., Any],
    dummy_params,
    dummy_data_collection_group_info,
    dummy_scan_data_info_for_begin,
):
    ispyb_ids = dummy_ispyb.begin_deposition(
        dummy_data_collection_group_info, [dummy_scan_data_info_for_begin]
    )
    dummy_ispyb.end_deposition(ispyb_ids, "fail", "could not connect to devices")
    assert (
        fetch_comment(ispyb_ids.data_collection_ids[0])  # type: ignore
        == "DataCollection Unsuccessful reason: could not connect to devices"
    )


@pytest.mark.s03
def test_ispyb_deposition_comment_correct_for_3D_on_failure(
    dummy_ispyb_3d: StoreInIspyb,
    fetch_comment: Callable[..., Any],
    dummy_params,
    dummy_data_collection_group_info,
    dummy_scan_data_info_for_begin,
):
    ispyb_ids = dummy_ispyb_3d.begin_deposition(
        dummy_data_collection_group_info, [dummy_scan_data_info_for_begin]
    )
    scan_data_infos = generate_scan_data_infos(
        dummy_params,
        dummy_scan_data_info_for_begin,
        IspybExperimentType.GRIDSCAN_3D,
        ispyb_ids,
    )
    ispyb_ids = dummy_ispyb_3d.update_deposition(ispyb_ids, scan_data_infos)
    dcid1 = ispyb_ids.data_collection_ids[0]  # type: ignore
    dcid2 = ispyb_ids.data_collection_ids[1]  # type: ignore
    dummy_ispyb_3d.end_deposition(ispyb_ids, "fail", "could not connect to devices")
    assert (
        fetch_comment(dcid1)
        == "Hyperion: Xray centring - Diffraction grid scan of 40 by 20 images in 100.0 um by 100.0 um steps. Top left (px): [100,100], bottom right (px): [3300,1700]. DataCollection Unsuccessful reason: could not connect to devices"
    )
    assert (
        fetch_comment(dcid2)
        == "Hyperion: Xray centring - Diffraction grid scan of 40 by 10 images in 100.0 um by 100.0 um steps. Top left (px): [100,50], bottom right (px): [3300,850]. DataCollection Unsuccessful reason: could not connect to devices"
    )


@pytest.mark.s03
@pytest.mark.parametrize(
    "experiment_type, exp_num_of_grids, success",
    [
        (IspybExperimentType.GRIDSCAN_2D, 1, False),
        (IspybExperimentType.GRIDSCAN_2D, 1, True),
        (IspybExperimentType.GRIDSCAN_3D, 2, False),
        (IspybExperimentType.GRIDSCAN_3D, 2, True),
    ],
)
def test_can_store_2D_ispyb_data_correctly_when_in_error(
    experiment_type,
    exp_num_of_grids: Literal[1, 2],
    success: bool,
    fetch_comment: Callable[..., Any],
    dummy_params,
    dummy_data_collection_group_info,
    dummy_scan_data_info_for_begin,
):
    ispyb: StoreInIspyb = StoreInIspyb(
        CONST.SIM.DEV_ISPYB_DATABASE_CFG, experiment_type
    )
    ispyb_ids: IspybIds = ispyb.begin_deposition(
        dummy_data_collection_group_info, [dummy_scan_data_info_for_begin]
    )
    scan_data_infos = generate_scan_data_infos(
        dummy_params, dummy_scan_data_info_for_begin, experiment_type, ispyb_ids
    )

    ispyb_ids = ispyb.update_deposition(ispyb_ids, scan_data_infos)
    assert len(ispyb_ids.data_collection_ids) == exp_num_of_grids  # type: ignore
    assert len(ispyb_ids.grid_ids) == exp_num_of_grids  # type: ignore
    assert isinstance(ispyb_ids.data_collection_group_id, int)

    expected_comments = [
        (
            "Hyperion: Xray centring - Diffraction grid scan of 40 by 20 "
            "images in 100.0 um by 100.0 um steps. Top left (px): [100,100], bottom right (px): [3300,1700]."
        ),
        (
            "Hyperion: Xray centring - Diffraction grid scan of 40 by 10 "
            "images in 100.0 um by 100.0 um steps. Top left (px): [100,50], bottom right (px): [3300,850]."
        ),
    ]

    if success:
        ispyb.end_deposition(ispyb_ids, "success", "")
    else:
        ispyb.end_deposition(ispyb_ids, "fail", "In error")
        expected_comments = [
            e + " DataCollection Unsuccessful reason: In error"
            for e in expected_comments
        ]

    assert (
        not isinstance(ispyb_ids.data_collection_ids, int)
        and ispyb_ids.data_collection_ids is not None
    )
    for grid_no, dc_id in enumerate(ispyb_ids.data_collection_ids):
        assert fetch_comment(dc_id) == expected_comments[grid_no]


def generate_scan_data_infos(
    dummy_params,
    dummy_scan_data_info_for_begin: ScanDataInfo,
    experiment_type: IspybExperimentType,
    ispyb_ids: IspybIds,
) -> Sequence[ScanDataInfo]:
    xy_scan_data_info = scan_xy_data_info_for_update(
        ispyb_ids.data_collection_group_id, dummy_params, dummy_scan_data_info_for_begin
    )
    xy_scan_data_info.data_collection_id = ispyb_ids.data_collection_ids[0]
    if experiment_type == IspybExperimentType.GRIDSCAN_3D:
        scan_data_infos = scan_data_infos_for_update_3d(
            ispyb_ids, xy_scan_data_info, dummy_params
        )
    else:
        scan_data_infos = [xy_scan_data_info]
    return scan_data_infos


@pytest.mark.s03
def test_ispyb_deposition_in_gridscan(
    RE: RunEngine,
    grid_detect_then_xray_centre_composite: GridDetectThenXRayCentreComposite,
    grid_detect_then_xray_centre_parameters: GridScanWithEdgeDetect,
    fetch_datacollection_attribute: Callable[..., Any],
    fetch_datacollection_grid_attribute: Callable[..., Any],
    fetch_datacollection_position_attribute: Callable[..., Any],
):
    os.environ["ISPYB_CONFIG_PATH"] = CONST.SIM.DEV_ISPYB_DATABASE_CFG
    grid_detect_then_xray_centre_composite.s4_slit_gaps.xgap.user_readback.sim_put(0.1)  # type: ignore
    grid_detect_then_xray_centre_composite.s4_slit_gaps.ygap.user_readback.sim_put(0.1)  # type: ignore
    ispyb_callback = GridscanISPyBCallback()
    RE.subscribe(ispyb_callback)
    RE(
        grid_detect_then_xray_centre(
            grid_detect_then_xray_centre_composite,
            grid_detect_then_xray_centre_parameters,
        )
    )

    ispyb_ids = ispyb_callback.ispyb_ids
    expected_values = {
        "detectorid": 78,
        "axisstart": 0.0,
        "axisrange": 0,
        "axisend": 0,
        "focalspotsizeatsamplex": 1.0,
        "focalspotsizeatsampley": 1.0,
        "slitgapvertical": 0.1,
        "slitgaphorizontal": 0.1,
        "beamsizeatsamplex": 1,
        "beamsizeatsampley": 1,
        "transmission": 49.118,
        "datacollectionnumber": 1,
        "detectordistance": 100.0,
        "exposuretime": 0.12,
        "imagedirectory": "/tmp/",
        "imageprefix": "file_name",
        "imagesuffix": "h5",
        "numberofpasses": 1,
        "overlap": 0,
        "omegastart": 0,
        "startimagenumber": 1,
        "wavelength": 0.976254,
        "xbeam": 150.0,
        "ybeam": 160.0,
        "xtalsnapshotfullpath1": "test_1_y",
        "xtalsnapshotfullpath2": "test_2_y",
        "xtalsnapshotfullpath3": "test_3_y",
        "synchrotronmode": "User",
        "undulatorgap1": 1.11,
        "filetemplate": "file_name_1_master.h5",
        "numberofimages": 20 * 12,
    }
    compare_comment(
        fetch_datacollection_attribute,
        ispyb_ids.data_collection_ids[0],
        "Hyperion: Xray centring - Diffraction grid scan of 20 by 12 "
        "images in 20.0 um by 20.0 um steps. Top left (px): [100,161], "
        "bottom right (px): [239,244].",
    )
    compare_actual_and_expected(
        ispyb_ids.data_collection_ids[0],
        expected_values,
        fetch_datacollection_attribute,
        DATA_COLLECTION_COLUMN_MAP,
    )
    expected_values = {
        "gridInfoId": ispyb_ids.grid_ids[0],
        "dx_mm": 0.02,
        "dy_mm": 0.02,
        "steps_x": 20,
        "steps_y": 12,
        "snapshot_offsetXPixel": 100,
        "snapshot_offsetYPixel": 161,
        "orientation": "horizontal",
        "snaked": True,
        "dataCollectionId": ispyb_ids.data_collection_ids[0],
        "micronsPerPixelX": 2.87,
        "micronsPerPixelY": 2.87,
    }

    compare_actual_and_expected(
        ispyb_ids.grid_ids[0],
        expected_values,
        fetch_datacollection_grid_attribute,
        GRID_INFO_COLUMN_MAP,
    )
    position_id = fetch_datacollection_attribute(
        ispyb_ids.data_collection_ids[0], DATA_COLLECTION_COLUMN_MAP["positionid"]
    )
    expected_values = {"posX": 10.0, "posY": 20.0, "posZ": 30.0}
    compare_actual_and_expected(
        position_id, expected_values, fetch_datacollection_position_attribute
    )
    expected_values = {
        "detectorid": 78,
        "axisstart": 90.0,
        "axisrange": 0,
        "axisend": 90,
        "focalspotsizeatsamplex": 1.0,
        "focalspotsizeatsampley": 1.0,
        "slitgapvertical": 0.1,
        "slitgaphorizontal": 0.1,
        "beamsizeatsamplex": 1,
        "beamsizeatsampley": 1,
        "transmission": 49.118,
        "datacollectionnumber": 2,
        "detectordistance": 100.0,
        "exposuretime": 0.12,
        "imagedirectory": "/tmp/",
        "imageprefix": "file_name",
        "imagesuffix": "h5",
        "numberofpasses": 1,
        "overlap": 0,
        "omegastart": 90,
        "startimagenumber": 1,
        "wavelength": 0.976254,
        "xbeam": 150.0,
        "ybeam": 160.0,
        "xtalsnapshotfullpath1": "test_1_y",
        "xtalsnapshotfullpath2": "test_2_y",
        "xtalsnapshotfullpath3": "test_3_y",
        "synchrotronmode": "User",
        "undulatorgap1": 1.11,
        "filetemplate": "file_name_2_master.h5",
        "numberofimages": 20 * 11,
    }
    compare_actual_and_expected(
        ispyb_ids.data_collection_ids[1],
        expected_values,
        fetch_datacollection_attribute,
        DATA_COLLECTION_COLUMN_MAP,
    )
    compare_comment(
        fetch_datacollection_attribute,
        ispyb_ids.data_collection_ids[1],
        "Hyperion: Xray centring - Diffraction grid scan of 20 by 11 "
        "images in 20.0 um by 20.0 um steps. Top left (px): [100,165], "
        "bottom right (px): [239,241].",
    )
    position_id = fetch_datacollection_attribute(
        ispyb_ids.data_collection_ids[1], DATA_COLLECTION_COLUMN_MAP["positionid"]
    )
    expected_values = {"posX": 10.0, "posY": 20.0, "posZ": 30.0}
    compare_actual_and_expected(
        position_id, expected_values, fetch_datacollection_position_attribute
    )
    expected_values = {
        "gridInfoId": ispyb_ids.grid_ids[1],
        "dx_mm": 0.02,
        "dy_mm": 0.02,
        "steps_x": 20,
        "steps_y": 11,
        "snapshot_offsetXPixel": 100,
        "snapshot_offsetYPixel": 165,
        "orientation": "horizontal",
        "snaked": True,
        "dataCollectionId": ispyb_ids.data_collection_ids[1],
        "micronsPerPixelX": 2.87,
        "micronsPerPixelY": 2.87,
    }
    compare_actual_and_expected(
        ispyb_ids.grid_ids[1],
        expected_values,
        fetch_datacollection_grid_attribute,
        GRID_INFO_COLUMN_MAP,
    )


def compare_comment(
    fetch_datacollection_attribute, data_collection_id, expected_comment
):
    actual_comment = fetch_datacollection_attribute(
        data_collection_id, DATA_COLLECTION_COLUMN_MAP["comments"]
    )
    match = re.search(" Zocalo processing took", actual_comment)
    truncated_comment = actual_comment[: match.start()] if match else actual_comment
    assert truncated_comment == expected_comment


def compare_actual_and_expected(
    id, expected_values, fetch_datacollection_attribute, column_map: dict | None = None
):
    for k, v in expected_values.items():
        actual = fetch_datacollection_attribute(
            id, column_map[k.lower()] if column_map else k
        )
        if isinstance(actual, Decimal):
            actual = float(actual)
        if isinstance(v, float):
            actual_v = actual == pytest.approx(v)
        else:
            actual_v = actual == v  # if this is inlined, I don't get a nice message :/
        assert actual_v, f"expected {k} {v} == {actual}"


@pytest.mark.s03
@patch("bluesky.plan_stubs.wait")
def test_ispyb_deposition_in_rotation_plan(
    bps_wait,
    fake_create_rotation_devices: RotationScanComposite,
    RE: RunEngine,
    test_rotation_params: RotationScan,
    fetch_comment: Callable[..., Any],
    fetch_datacollection_attribute: Callable[..., Any],
    fetch_datacollectiongroup_attribute: Callable[..., Any],
    undulator: Undulator,
    attenuator: Attenuator,
    synchrotron: Synchrotron,
    s4_slit_gaps: S4SlitGaps,
    flux: Flux,
    robot,
    fake_create_devices: dict[str, Any],
):
    test_wl = 0.71
    test_bs_x = 0.023
    test_bs_y = 0.047
    test_exp_time = 0.023
    test_img_wid = 0.27
    test_undulator_current_gap = 1.12
    test_synchrotron_mode = SynchrotronMode.USER
    test_slit_gap_horiz = 0.123
    test_slit_gap_vert = 0.234

    test_rotation_params.rotation_increment_deg = test_img_wid
<<<<<<< HEAD
    test_rotation_params.ispyb_extras.beam_size_x = test_bs_x
    test_rotation_params.ispyb_extras.beam_size_y = test_bs_y
=======
>>>>>>> bb12b349
    test_rotation_params.exposure_time_s = test_exp_time
    energy_ev = convert_angstrom_to_eV(test_wl)
    set_mock_value(
        fake_create_rotation_devices.dcm.energy_in_kev.user_readback,
        energy_ev / 1000,  # pyright: ignore
    )
    set_mock_value(
        fake_create_rotation_devices.undulator.current_gap, 1.12
    )  # pyright: ignore
    set_mock_value(
        fake_create_rotation_devices.synchrotron.synchrotron_mode,
        test_synchrotron_mode,
    )
    set_mock_value(
        fake_create_rotation_devices.synchrotron.topup_start_countdown,  # pyright: ignore
        -1,
    )
    fake_create_rotation_devices.s4_slit_gaps.xgap.user_readback.sim_put(  # pyright: ignore
        test_slit_gap_horiz
    )
    fake_create_rotation_devices.s4_slit_gaps.ygap.user_readback.sim_put(  # pyright: ignore
        test_slit_gap_vert
    )
    test_rotation_params.detector_params.expected_energy_ev = energy_ev

    os.environ["ISPYB_CONFIG_PATH"] = CONST.SIM.DEV_ISPYB_DATABASE_CFG
    ispyb_cb = RotationISPyBCallback()
    RE.subscribe(ispyb_cb)

    composite = RotationScanComposite(
        attenuator=attenuator,
        backlight=fake_create_devices["backlight"],
        dcm=fake_create_rotation_devices.dcm,
        detector_motion=fake_create_devices["detector_motion"],
        eiger=fake_create_devices["eiger"],
        flux=flux,
        smargon=fake_create_devices["smargon"],
        undulator=undulator,
        synchrotron=synchrotron,
        s4_slit_gaps=s4_slit_gaps,
        zebra=fake_create_devices["zebra"],
        aperture_scatterguard=fake_create_devices["ap_sg"],
        robot=robot,
    )

    with patch("bluesky.preprocessors.__read_and_stash_a_motor", fake_read):
        RE(
            rotation_scan(
                composite,
                test_rotation_params,
            )
        )

    dcid = ispyb_cb.ispyb_ids.data_collection_ids[0]
    assert dcid is not None
    assert fetch_comment(dcid) == "Hyperion rotation scan"
    assert fetch_datacollection_attribute(dcid, "wavelength") == test_wl
    assert fetch_datacollection_attribute(dcid, "beamSizeAtSampleX") == test_bs_x
    assert fetch_datacollection_attribute(dcid, "beamSizeAtSampleY") == test_bs_y
    assert fetch_datacollection_attribute(dcid, "exposureTime") == test_exp_time
    assert (
        fetch_datacollection_attribute(dcid, "undulatorGap1")
        == test_undulator_current_gap
    )
    assert (
        fetch_datacollection_attribute(dcid, "synchrotronMode")
        == test_synchrotron_mode.value
    )
    assert (
        fetch_datacollection_attribute(dcid, "slitGapHorizontal") == test_slit_gap_horiz
    )
    assert fetch_datacollection_attribute(dcid, "slitGapVertical") == test_slit_gap_vert<|MERGE_RESOLUTION|>--- conflicted
+++ resolved
@@ -203,9 +203,7 @@
 @pytest.fixture
 def dummy_data_collection_group_info(dummy_params):
     return populate_data_collection_group(
-        IspybExperimentType.GRIDSCAN_2D.value,
-        dummy_params.detector_params,
-        dummy_params.ispyb_params,
+        dummy_params,
     )
 
 
@@ -214,13 +212,7 @@
     info = populate_xy_data_collection_info(
         dummy_params.detector_params,
     )
-    info = populate_remaining_data_collection_info(
-        None,
-        None,
-        info,
-        dummy_params.detector_params,
-        dummy_params.ispyb_params,
-    )
+    info = populate_remaining_data_collection_info(None, None, info, dummy_params)
     return ScanDataInfo(
         data_collection_info=info,
     )
@@ -439,8 +431,7 @@
         construct_comment_for_gridscan(data_collection_grid_info),
         ispyb_ids.data_collection_group_id,
         xz_data_collection_info,
-        dummy_params.detector_params,
-        dummy_params.ispyb_params,
+        dummy_params,
     )
     xz_data_collection_info.parent_id = ispyb_ids.data_collection_group_id
 
@@ -824,11 +815,6 @@
     test_slit_gap_vert = 0.234
 
     test_rotation_params.rotation_increment_deg = test_img_wid
-<<<<<<< HEAD
-    test_rotation_params.ispyb_extras.beam_size_x = test_bs_x
-    test_rotation_params.ispyb_extras.beam_size_y = test_bs_y
-=======
->>>>>>> bb12b349
     test_rotation_params.exposure_time_s = test_exp_time
     energy_ev = convert_angstrom_to_eV(test_wl)
     set_mock_value(
