--- conflicted
+++ resolved
@@ -11,19 +11,10 @@
 
 import h5py
 import numpy as np
-<<<<<<< HEAD
-from nexgen.nxs_write import calculate_scan_from_scanspec
-from nexgen.nxs_write.NexusWriter import call_writers
-from nexgen.nxs_write.NXclassWriters import write_NXentry
-from nexgen.tools.VDS_tools import image_vds_writer
-from scanspec.specs import Line, Spec
-
-=======
-import shutil
 from nexgen.nxs_write.NexusWriter import ScanReader, call_writers
 from nexgen.nxs_write.NXclassWriters import write_NXentry
 from nexgen.tools.VDS_tools import image_vds_writer
->>>>>>> 3dda5ca8
+
 from src.artemis.devices.detector import DetectorParams
 from src.artemis.devices.fast_grid_scan import GridScanParams
 from src.artemis.ispyb.ispyb_dataclass import IspybParams
@@ -90,9 +81,29 @@
         ],
         "units": ["deg", "um", "um", "um", "deg", "deg"],
         "offsets": [0, 0, 0, 0, 0, 0, 0, 0, 0, 0, 0, 0, 0, 0, 0, 0, 0, 0],
-        "starts": [detector_params.omega_start, 0.0, grid_scan_params.y_axis.start, grid_scan_params.x_axis.start, 0.0, 0.0],
-        "ends": [detector_params.omega_end, 0.0, grid_scan_params.y_axis.end, grid_scan_params.x_axis.end, 0.0, 0.0],
-        "increments": [detector_params.omega_increment, 0.0, grid_scan_params.y_axis.step_size, grid_scan_params.x_axis.step_size, 0.0, 0.0],
+        "starts": [
+            detector_params.omega_start,
+            0.0,
+            grid_scan_params.y_axis.start,
+            grid_scan_params.x_axis.start,
+            0.0,
+            0.0,
+            ],
+        "ends": [
+            detector_params.omega_end,
+            0.0, grid_scan_params.y_axis.end,
+            grid_scan_params.x_axis.end,
+            0.0,
+            0.0,
+            ],
+        "increments": [
+            detector_params.omega_increment,
+            0.0,
+            grid_scan_params.y_axis.step_size,
+            grid_scan_params.x_axis.step_size,
+            0.0,
+            0.0,
+            ],
     }
     # fmt: on
 
