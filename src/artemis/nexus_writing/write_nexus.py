--- conflicted
+++ resolved
@@ -162,11 +162,7 @@
         "flatfield_applied": "_dectris/flatfield_correction_applied",
         "pixel_mask": "mask",
         "pixel_mask_applied": "_dectris/pixel_mask_applied",
-<<<<<<< HEAD
-        "image_size": [detector_pixels.width, detector_pixels.height],  # (fast, slow)
-=======
         "image_size": [detector_pixels.height, detector_pixels.width],  # (slow, fast)
->>>>>>> 1cf52051
         "axes": ["det_z"],
         "depends": ["."],
         "vectors": [0.0, 0.0, 1.0],
