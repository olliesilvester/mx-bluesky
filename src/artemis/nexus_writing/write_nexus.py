--- conflicted
+++ resolved
@@ -111,14 +111,9 @@
         ],
         "units": ["deg", "um", "um", "um", "deg", "deg"],
         "offsets": [0, 0, 0, 0, 0, 0, 0, 0, 0, 0, 0, 0, 0, 0, 0, 0, 0, 0],
-<<<<<<< HEAD
-        "starts": [detector_params.omega_start, grid_scan_params.z_axis.start, grid_scan_params.y_axis.start, grid_scan_params.x_axis.start, 0.0, 0.0],
-        "ends": [detector_params.omega_end, grid_scan_params.z_axis.end, grid_scan_params.y_axis.end, grid_scan_params.x_axis.end, 0.0, 0.0],
-        "increments": [detector_params.omega_increment, grid_scan_params.z_axis.step_size, grid_scan_params.y_axis.step_size, grid_scan_params.x_axis.step_size, 0.0, 0.0],
-=======
         "starts": [
             detector_params.omega_start,
-            0.0,
+            grid_scan_params.z_axis.start,
             grid_scan_params.y_axis.start,
             grid_scan_params.x_axis.start,
             0.0,
@@ -126,20 +121,20 @@
             ],
         "ends": [
             detector_params.omega_end,
-            0.0, grid_scan_params.y_axis.end,
+            grid_scan_params.z_axis.end,
+            grid_scan_params.y_axis.end,
             grid_scan_params.x_axis.end,
             0.0,
             0.0,
             ],
         "increments": [
             detector_params.omega_increment,
-            0.0,
+            grid_scan_params.z_axis.step_size,
             grid_scan_params.y_axis.step_size,
             grid_scan_params.x_axis.step_size,
             0.0,
             0.0,
             ],
->>>>>>> 324c44b8
     }
     # fmt: on
 
