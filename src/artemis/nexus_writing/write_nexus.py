--- conflicted
+++ resolved
@@ -16,17 +16,10 @@
 from nexgen.nxs_write.NXclassWriters import write_NXentry
 from nexgen.tools.VDS_tools import image_vds_writer
 
-<<<<<<< HEAD
-from src.artemis.devices.detector import DetectorParams
-from src.artemis.devices.fast_grid_scan import GridAxis, GridScanParams
-from src.artemis.ispyb.ispyb_dataclass import IspybParams
-from src.artemis.parameters import FullParameters
-=======
 from artemis.devices.detector import DetectorParams
-from artemis.devices.fast_grid_scan import GridScanParams
+from artemis.devices.fast_grid_scan import GridAxis, GridScanParams
 from artemis.ispyb.ispyb_dataclass import IspybParams
 from artemis.parameters import FullParameters
->>>>>>> 71d23a32
 
 source = {
     "name": "Diamond Light Source",
@@ -224,9 +217,6 @@
         self.directory = Path(parameters.detector_params.directory)
         self.filename = parameters.detector_params.full_filename
 
-        self.current_num_of_images = (
-            parameters.grid_scan_params.x_steps * parameters.grid_scan_params.y_steps
-        )
         self.start_index = parameters.detector_params.start_index
 
         self.full_num_of_images = parameters.detector_params.num_images
