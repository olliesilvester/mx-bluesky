import os
import tempfile
from collections import namedtuple

import h5py
import pytest
from src.artemis.nexus_writing.write_nexus import NexusWriter
from src.artemis.parameters import FullParameters

"""It's hard to effectively unit test the nexus writing so these are really system tests 
that confirms that we're passing the right sorts of data to nexgen to get a sensible output."""

ParamsAndNexusWriter = namedtuple("ParamsAndNexusWriter", ["params", "nexus_writer"])


def get_minimum_parameters_for_file_writing() -> FullParameters:
    test_full_params = FullParameters()
    test_full_params.ispyb_params.wavelength = 1.0
    test_full_params.ispyb_params.flux = 9.0
    test_full_params.ispyb_params.transmission = 0.5
    return test_full_params


def assert_start_data_correct(params_and_nexus_writer: ParamsAndNexusWriter):
    test_full_params, nexus_writer = params_and_nexus_writer
    for filename in [nexus_writer.nexus_file, nexus_writer.master_file]:
        with h5py.File(filename, "r") as written_nexus_file:
            sam_x_data = written_nexus_file["/entry/data/sam_x"][:]
            assert len(sam_x_data) == (
                test_full_params.grid_scan_params.x_steps + 1
            ) * (test_full_params.grid_scan_params.y_steps + 1)
            assert sam_x_data[1] - sam_x_data[0] == pytest.approx(
                test_full_params.grid_scan_params.x_step_size
            )
            assert written_nexus_file["/entry/instrument/beam/total_flux"][()] == 9.0


def assert_end_data_correct(nexus_writer: NexusWriter):
    for filename in [nexus_writer.nexus_file, nexus_writer.master_file]:
        with h5py.File(filename, "r") as written_nexus_file:
            assert "end_time" in written_nexus_file["entry"]


def create_nexus_writer_with_temp_file(test_params: FullParameters) -> NexusWriter:
    nexus_writer = NexusWriter(test_params)
    nexus_writer.nexus_file = tempfile.NamedTemporaryFile(delete=False)
    nexus_writer.master_file = tempfile.NamedTemporaryFile(delete=False)
    return nexus_writer


@pytest.fixture
def params_and_nexus_writer():
    test_full_params = get_minimum_parameters_for_file_writing()
    nexus_writer = create_nexus_writer_with_temp_file(test_full_params)
    return ParamsAndNexusWriter(test_full_params, nexus_writer)


def test_given_full_params_when_enter_called_then_files_written_as_expected(
    params_and_nexus_writer,
):
    params_and_nexus_writer.nexus_writer.__enter__()

    assert_start_data_correct(params_and_nexus_writer)


def test_given_full_params_and_nexus_file_with_entry_when_exit_called_then_end_time_written_to_file(
    params_and_nexus_writer,
):
    nexus_writer = params_and_nexus_writer.nexus_writer

    for file in [nexus_writer.nexus_file, nexus_writer.master_file]:
        with h5py.File(file, "r+") as written_nexus_file:
            written_nexus_file.require_group("entry")

    nexus_writer.__exit__()

    assert_end_data_correct(nexus_writer)


def test_given_parameters_when_nexus_writer_used_as_context_manager_then_all_data_in_file(
    params_and_nexus_writer,
):
    nexus_writer = params_and_nexus_writer.nexus_writer
    with nexus_writer:
        pass

<<<<<<< HEAD
    assert_start_data_correct(nexus_writer, test_full_params)
    assert_end_data_correct(nexus_writer)


def test_given_2540_images_then_expected_datafiles_used():
    params = FullParameters()
    params.detector_params.num_images = 2540
    nexus_writer = NexusWriter(params)
    assert len(nexus_writer.get_image_datafiles()) == 3
    paths = [str(filename) for filename in nexus_writer.get_image_datafiles()]
    assert paths == [
        "/tmp/file_name_000001.h5",
        "/tmp/file_name_000002.h5",
        "/tmp/file_name_000003.h5",
    ]


@pytest.fixture
def dummy_nexus_writer():
    params = FullParameters()
    params.detector_params.use_roi_mode = True
    params.detector_params.num_images = 1044
    params.detector_params.directory = (
        os.path.dirname(os.path.realpath(__file__)) + "/test_data"
    )
    params.detector_params.prefix = "dummy"
    nexus_writer = NexusWriter(params)

    yield nexus_writer

    os.remove(nexus_writer.nexus_file)
    os.remove(nexus_writer.master_file)


def test_given_dummy_data_then_datafile_written_correctly(dummy_nexus_writer):
    dummy_nexus_writer.__enter__()

    with h5py.File(dummy_nexus_writer.nexus_file) as f:
        assert f["entry"]["data"]["data"][1043, 0, 0] == 0

        with pytest.raises(IndexError):
            assert f["entry"]["data"]["data"][1044, 0, 0] == 0
=======
    assert_start_data_correct(params_and_nexus_writer)
    assert_end_data_correct(nexus_writer)


def test_nexus_writer_files_are_formatted_as_expected():
    nexus_writer = NexusWriter(get_minimum_parameters_for_file_writing())

    for file in [nexus_writer.nexus_file, nexus_writer.master_file]:
        file_name = os.path.basename(file.name)
        assert file_name.startswith("file_name_0")
>>>>>>> b86be736
<|MERGE_RESOLUTION|>--- conflicted
+++ resolved
@@ -84,8 +84,7 @@
     with nexus_writer:
         pass
 
-<<<<<<< HEAD
-    assert_start_data_correct(nexus_writer, test_full_params)
+    assert_start_data_correct(params_and_nexus_writer)
     assert_end_data_correct(nexus_writer)
 
 
@@ -127,9 +126,6 @@
 
         with pytest.raises(IndexError):
             assert f["entry"]["data"]["data"][1044, 0, 0] == 0
-=======
-    assert_start_data_correct(params_and_nexus_writer)
-    assert_end_data_correct(nexus_writer)
 
 
 def test_nexus_writer_files_are_formatted_as_expected():
@@ -137,5 +133,4 @@
 
     for file in [nexus_writer.nexus_file, nexus_writer.master_file]:
         file_name = os.path.basename(file.name)
-        assert file_name.startswith("file_name_0")
->>>>>>> b86be736
+        assert file_name.startswith("file_name_0")