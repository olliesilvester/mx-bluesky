--- conflicted
+++ resolved
@@ -17,38 +17,6 @@
 """It's hard to effectively unit test the nexus writing so these are really system tests
 that confirms that we're passing the right sorts of data to nexgen to get a sensible output.
 Note that the testing process does now write temporary files to disk."""
-
-
-<<<<<<< HEAD
-
-def get_minimum_parameters_for_file_writing() -> FullParameters:
-    test_full_params = FullParameters()
-    test_full_params.ispyb_params.wavelength = 1.0
-    test_full_params.ispyb_params.flux = 9.0
-    test_full_params.ispyb_params.transmission = 0.5
-    return test_full_params
-
-
-def assert_start_data_correct_for_first_file(
-    params_and_nexus_writer: ParamsAndNexusWriter,
-):
-    test_full_params, nexus_writer = params_and_nexus_writer
-=======
-def assert_start_data_correct(test_full_params, nexus_writer):
->>>>>>> 324c44b8
-    for filename in [nexus_writer.nexus_file, nexus_writer.master_file]:
-        with h5py.File(filename, "r") as written_nexus_file:
-            sam_x_data = written_nexus_file["/entry/data/sam_x"][:]
-            assert len(sam_x_data) == (
-                test_full_params.grid_scan_params.x_steps + 1
-            ) * (test_full_params.grid_scan_params.y_steps + 1)
-            assert sam_x_data[1] - sam_x_data[0] == pytest.approx(
-                test_full_params.grid_scan_params.x_step_size
-            )
-            assert "sam_z" not in written_nexus_file["/entry/data"]
-            sam_z_data = written_nexus_file["/entry/sample/sample_z/sam_z"][()]
-            assert sam_z_data == test_full_params.grid_scan_params.z1_start
-            assert written_nexus_file["/entry/instrument/beam/total_flux"][()] == 9.0
 
 
 def assert_end_data_correct(nexus_writer: NexusWriter):
@@ -73,87 +41,27 @@
 
 
 @pytest.fixture
-<<<<<<< HEAD
-def params_for_first_file_and_nexus_writer():
-    test_full_params = create_parameters_for_first_file(
-        get_minimum_parameters_for_file_writing()
-    )
-    nexus_writer = NexusWriter(test_full_params)
-    yield ParamsAndNexusWriter(test_full_params, nexus_writer)
-    # cleanup: delete test nexus file
-    for filename in [nexus_writer.nexus_file, nexus_writer.master_file]:
-        file_path = filename.parent / f"{filename.name}"
-        os.remove(file_path)
+def dummy_nexus_writers(minimal_params):
+    first_file_params = create_parameters_for_first_file(minimal_params)
+    nexus_writer_1 = NexusWriter(first_file_params)
+
+    second_file_params = create_parameters_for_second_file(minimal_params)
+    nexus_writer_2 = NexusWriter(second_file_params)
+
+    yield nexus_writer_1, nexus_writer_2
+
+    for writer in [nexus_writer_1, nexus_writer_2]:
+        os.remove(writer.nexus_file)
+        os.remove(writer.master_file)
 
 
-def test_given_full_params_for_first_file_when_enter_called_then_files_written_as_expected(
-    params_for_first_file_and_nexus_writer,
-):
-    params_for_first_file_and_nexus_writer.nexus_writer.__enter__()
-
-    assert_start_data_correct_for_first_file(params_for_first_file_and_nexus_writer)
-
-
-def test_given_full_params_and_nexus_file_with_entry_when_exit_called_then_end_time_written_to_file(
-    params_for_first_file_and_nexus_writer,
-):
-    nexus_writer = params_for_first_file_and_nexus_writer.nexus_writer
-    nexus_writer.__enter__()
-=======
-def dummy_nexus_writer(minimal_params):
+@pytest.fixture
+def single_dummy_file(minimal_params):
     nexus_writer = NexusWriter(minimal_params)
-
     yield nexus_writer
-
-    if os.path.isfile(nexus_writer.nexus_file):
-        os.remove(nexus_writer.nexus_file)
-    if os.path.isfile(nexus_writer.master_file):
-        os.remove(nexus_writer.master_file)
-
-
-def test_given_full_params_when_enter_called_then_files_written_as_expected(
-    minimal_params, dummy_nexus_writer
-):
-    dummy_nexus_writer.__enter__()
-
-    assert_start_data_correct(minimal_params, dummy_nexus_writer)
-
-
-def test_given_full_params_and_nexus_file_with_entry_when_exit_called_then_end_time_written_to_file(
-    dummy_nexus_writer,
-):
-    dummy_nexus_writer.__enter__()
->>>>>>> 324c44b8
-
-    for file in [dummy_nexus_writer.nexus_file, dummy_nexus_writer.master_file]:
-        with h5py.File(file, "r+") as written_nexus_file:
-            written_nexus_file.require_group("entry")
-
-    dummy_nexus_writer.__exit__()
-
-    assert_end_data_correct(dummy_nexus_writer)
-
-
-def test_given_parameters_when_nexus_writer_used_as_context_manager_then_all_data_in_file(
-<<<<<<< HEAD
-    params_for_first_file_and_nexus_writer,
-):
-    nexus_writer = params_for_first_file_and_nexus_writer.nexus_writer
-    with nexus_writer:
-        pass
-
-    assert_start_data_correct_for_first_file(params_for_first_file_and_nexus_writer)
-    assert_end_data_correct(nexus_writer)
-=======
-    minimal_params,
-    dummy_nexus_writer,
-):
-    with dummy_nexus_writer:
-        pass
-
-    assert_start_data_correct(minimal_params, dummy_nexus_writer)
-    assert_end_data_correct(dummy_nexus_writer)
->>>>>>> 324c44b8
+    for file in [nexus_writer.nexus_file, nexus_writer.master_file]:
+        if os.path.isfile(file):
+            os.remove(file)
 
 
 @pytest.mark.parametrize(
@@ -162,10 +70,11 @@
     indirect=["minimal_params"],
 )
 def test_given_number_of_images_above_1000_then_expected_datafiles_used(
-    minimal_params, expected_num_of_files, dummy_nexus_writer
+    minimal_params, expected_num_of_files, single_dummy_file
 ):
-    assert len(dummy_nexus_writer.get_image_datafiles()) == expected_num_of_files
-    paths = [str(filename) for filename in dummy_nexus_writer.get_image_datafiles()]
+    first_writer = single_dummy_file
+    assert len(first_writer.get_image_datafiles()) == expected_num_of_files
+    paths = [str(filename) for filename in first_writer.get_image_datafiles()]
     expected_paths = [
         f"{os.path.dirname(os.path.realpath(__file__))}/test_data/dummy_0_00000{i + 1}.h5"
         for i in range(expected_num_of_files)
@@ -173,34 +82,11 @@
     assert paths == expected_paths
 
 
-<<<<<<< HEAD
-@pytest.fixture
-def dummy_nexus_writer():
-    params = FullParameters()
-    params.detector_params.num_images = 1044
-    params.detector_params.use_roi_mode = True
-    params.detector_params.directory = (
-        os.path.dirname(os.path.realpath(__file__)) + "/test_data"
-    )
-    params.detector_params.prefix = "dummy"
-    first_file_params = create_parameters_for_first_file(params)
-    nexus_writer_1 = NexusWriter(first_file_params)
-
-    second_file_params = create_parameters_for_second_file(params)
-    nexus_writer_2 = NexusWriter(second_file_params)
-
-    yield params, nexus_writer_1, nexus_writer_2
-
-    for writer in [nexus_writer_1, nexus_writer_2]:
-        os.remove(writer.nexus_file)
-        os.remove(writer.master_file)
-
-
-=======
->>>>>>> 324c44b8
-def test_given_dummy_data_then_datafile_written_correctly(dummy_nexus_writer):
-    test_full_params, nexus_writer_1, nexus_writer_2 = dummy_nexus_writer
-    grid_scan_params: GridScanParams = test_full_params.grid_scan_params
+def test_given_dummy_data_then_datafile_written_correctly(
+    minimal_params, dummy_nexus_writers
+):
+    nexus_writer_1, nexus_writer_2 = dummy_nexus_writers
+    grid_scan_params: GridScanParams = minimal_params.grid_scan_params
     nexus_writer_1.__enter__()
 
     for filename in [nexus_writer_1.nexus_file, nexus_writer_1.master_file]:
@@ -213,12 +99,15 @@
                 data_path["sam_y"][:], grid_scan_params, grid_scan_params.y_axis
             )
             assert_axis_data_fixed(written_nexus_file, "z", grid_scan_params.z1_start)
-            assert written_nexus_file["/entry/instrument/beam/total_flux"][()] == 10.0
+            assert written_nexus_file["/entry/instrument/beam/total_flux"][()] == 9.0
             assert_contains_external_link(data_path, "data_000001", "dummy_0_000001.h5")
             assert "data_000002" not in data_path
             assert np.all(data_path["omega"][:] == 0.0)
 
     assert_data_edge_at(nexus_writer_1.nexus_file, 799)
+
+    nexus_writer_1.__exit__()
+    assert_end_data_correct(nexus_writer_1)
 
     nexus_writer_2.__enter__()
 
@@ -232,7 +121,7 @@
                 data_path["sam_z"][:], grid_scan_params, grid_scan_params.z_axis
             )
             assert_axis_data_fixed(written_nexus_file, "y", grid_scan_params.y2_start)
-            assert written_nexus_file["/entry/instrument/beam/total_flux"][()] == 10.0
+            assert written_nexus_file["/entry/instrument/beam/total_flux"][()] == 9.0
             assert_contains_external_link(data_path, "data_000001", "dummy_0_000001.h5")
             assert_contains_external_link(data_path, "data_000002", "dummy_0_000002.h5")
             assert np.all(data_path["omega"][:] == 90.0)
@@ -278,33 +167,26 @@
 
 
 def test_nexus_writer_files_are_formatted_as_expected(
-    minimal_params, dummy_nexus_writer
+    minimal_params, single_dummy_file
 ):
-    for file in [dummy_nexus_writer.nexus_file, dummy_nexus_writer.master_file]:
+    for file in [single_dummy_file.nexus_file, single_dummy_file.master_file]:
         file_name = os.path.basename(file.name)
         expected_file_name_prefix = minimal_params.detector_params.prefix + "_0"
         assert file_name.startswith(expected_file_name_prefix)
 
 
-<<<<<<< HEAD
-def test_nexus_writer_opens_temp_file_on_exit(params_for_first_file_and_nexus_writer):
-    nexus_writer = params_for_first_file_and_nexus_writer.nexus_writer
-    nexus_file = nexus_writer.nexus_file
-    master_file = nexus_writer.master_file
-=======
-def test_nexus_writer_opens_temp_file_on_exit(dummy_nexus_writer):
-    nexus_file = dummy_nexus_writer.nexus_file
-    master_file = dummy_nexus_writer.master_file
->>>>>>> 324c44b8
+def test_nexus_writer_opens_temp_file_on_exit(single_dummy_file):
+    nexus_file = single_dummy_file.nexus_file
+    master_file = single_dummy_file.master_file
     temp_nexus_file = Path(f"{str(nexus_file)}.tmp")
     temp_master_file = Path(f"{str(master_file)}.tmp")
     calls_with_temp = [call(temp_nexus_file, "r+"), call(temp_master_file, "r+")]
     calls_without_temp = [call(nexus_file, "r+"), call(master_file, "r+")]
 
-    dummy_nexus_writer.__enter__()
+    single_dummy_file.__enter__()
 
     with patch("h5py.File") as mock_h5py_file:
-        dummy_nexus_writer.__exit__()
+        single_dummy_file.__exit__()
         actual_mock_calls = mock_h5py_file.mock_calls
         assert all(call in actual_mock_calls for call in calls_with_temp)
         assert all(call not in actual_mock_calls for call in calls_without_temp)