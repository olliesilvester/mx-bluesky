from dataclasses import dataclass, field
from typing import Optional, Tuple

from dataclasses_json import config, dataclass_json

<<<<<<< HEAD
from src.artemis.devices.det_dim_constants import (
=======
from artemis.devices.det_dim_constants import (
>>>>>>> 71d23a32
    EIGER2_X_16M_SIZE,
    DetectorSize,
    DetectorSizeConstants,
    constants_from_type,
)
from artemis.devices.det_dist_to_beam_converter import (
    Axis,
    DetectorDistanceToBeamXYConverter,
)


@dataclass_json
@dataclass
class DetectorParams:
    current_energy: float
    exposure_time: float
    directory: str
    prefix: str
    run_number: int
    detector_distance: float
    omega_start: float
    omega_increment: float
    num_images: int
    use_roi_mode: bool
    det_dist_to_beam_converter_path: str

    detector_size_constants: DetectorSizeConstants = field(
        default=EIGER2_X_16M_SIZE,
        metadata=config(
            encoder=lambda detector: detector.det_type_string,
            decoder=lambda det_type: constants_from_type(det_type),
        ),
    )
    beam_xy_converter: DetectorDistanceToBeamXYConverter = field(
        init=False,
        default=DetectorDistanceToBeamXYConverter(
            "src/artemis/devices/unit_tests/test_lookup_table.txt",
        ),
        metadata=config(
            encoder=lambda converter: converter.lookup_file,
            decoder=lambda path_name: DetectorDistanceToBeamXYConverter(path_name),
        ),
    )

<<<<<<< HEAD
    # The following are optional from GDA as populated internally

    # Where the VDS start index should be in the Nexus file
    start_index: Optional[int] = 0
    nexus_file_run_number: Optional[int] = 0
=======
    def __post_init__(self):
        if not self.directory.endswith("/"):
            self.directory += "/"
>>>>>>> 71d23a32

    def get_beam_position_mm(self, detector_distance: float) -> Tuple[float, float]:
        x_beam_mm = self.beam_xy_converter.get_beam_xy_from_det_dist(
            detector_distance, Axis.X_AXIS
        )
        y_beam_mm = self.beam_xy_converter.get_beam_xy_from_det_dist(
            detector_distance, Axis.Y_AXIS
        )

        full_size_mm = self.detector_size_constants.det_dimension
        roi_size_mm = (
            self.detector_size_constants.roi_dimension
            if self.use_roi_mode
            else full_size_mm
        )

        offset_x = (full_size_mm.width - roi_size_mm.width) / 2.0
        offset_y = (full_size_mm.height - roi_size_mm.height) / 2.0

        return x_beam_mm - offset_x, y_beam_mm - offset_y

    def get_detector_size_pizels(self) -> DetectorSize:
        full_size = self.detector_size_constants.det_size_pixels
        roi_size = self.detector_size_constants.roi_size_pixels
        return roi_size if self.use_roi_mode else full_size

    def get_beam_position_pixels(self, detector_distance: float) -> Tuple[float, float]:
        full_size_pixels = self.detector_size_constants.det_size_pixels
        roi_size_pixels = self.get_detector_size_pizels()

        x_beam_pixels = self.beam_xy_converter.get_beam_x_pixels(
            detector_distance,
            full_size_pixels.width,
            self.detector_size_constants.det_dimension.width,
        )
        y_beam_pixels = self.beam_xy_converter.get_beam_y_pixels(
            detector_distance,
            full_size_pixels.height,
            self.detector_size_constants.det_dimension.height,
        )

        offset_x = (full_size_pixels.width - roi_size_pixels.width) / 2.0
        offset_y = (full_size_pixels.height - roi_size_pixels.height) / 2.0

        return x_beam_pixels - offset_x, y_beam_pixels - offset_y

    @property
    def omega_end(self):
        return self.omega_start + self.num_images * self.omega_increment

    @property
    def full_filename(self):
        return f"{self.prefix}_{self.run_number}"

    @property
    def nexus_filename(self):
        return f"{self.prefix}_{self.nexus_file_run_number}"<|MERGE_RESOLUTION|>--- conflicted
+++ resolved
@@ -3,11 +3,7 @@
 
 from dataclasses_json import config, dataclass_json
 
-<<<<<<< HEAD
-from src.artemis.devices.det_dim_constants import (
-=======
 from artemis.devices.det_dim_constants import (
->>>>>>> 71d23a32
     EIGER2_X_16M_SIZE,
     DetectorSize,
     DetectorSizeConstants,
@@ -52,17 +48,15 @@
         ),
     )
 
-<<<<<<< HEAD
     # The following are optional from GDA as populated internally
 
     # Where the VDS start index should be in the Nexus file
     start_index: Optional[int] = 0
     nexus_file_run_number: Optional[int] = 0
-=======
+
     def __post_init__(self):
         if not self.directory.endswith("/"):
             self.directory += "/"
->>>>>>> 71d23a32
 
     def get_beam_position_mm(self, detector_distance: float) -> Tuple[float, float]:
         x_beam_mm = self.beam_xy_converter.get_beam_xy_from_det_dist(
