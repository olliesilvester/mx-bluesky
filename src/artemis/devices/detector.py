--- conflicted
+++ resolved
@@ -4,11 +4,7 @@
 
 from dataclasses_json import config, dataclass_json
 
-<<<<<<< HEAD
-from src.artemis.devices.det_dim_constants import (
-=======
 from artemis.devices.det_dim_constants import (
->>>>>>> 73dd49fb
     EIGER2_X_16M_SIZE,
     DetectorSize,
     DetectorSizeConstants,
