--- conflicted
+++ resolved
@@ -15,11 +15,7 @@
 )
 from ophyd.status import DeviceStatus, StatusBase
 from ophyd.utils.epics_pvs import set_and_wait
-<<<<<<< HEAD
-from src.artemis.devices.motors import GridScanLimit, GridScanLimitBundle
-=======
 from src.artemis.devices.motors import GridScanLimitBundle
->>>>>>> 35583dfd
 from src.artemis.devices.status import await_value
 
 
@@ -65,17 +61,9 @@
     def x_end(self):
         return self.x_start + (self.x_steps * self.x_step_size)
 
-<<<<<<< HEAD
-def scan_in_limits(
-    limit: GridScanLimit, start: float, steps: float, step_size: float
-) -> bool:
-    end = start + (steps * step_size)
-    return limit.is_within(start) and limit.is_within(end)
-=======
     @property
     def y_end(self):
         return self.y1_start + (self.y_steps * self.y_step_size)
->>>>>>> 35583dfd
 
 
 class GridScanCompleteStatus(DeviceStatus):
