from unittest.mock import MagicMock, patch

import pytest
from mockito import ANY, mock, verify, when
from ophyd.sim import make_fake_device
<<<<<<< HEAD

from src.artemis.devices.det_dim_constants import DetectorSize, DetectorSizeConstants
=======
from ophyd.status import Status

from src.artemis.devices.det_dim_constants import EIGER2_X_16M_SIZE
from src.artemis.devices.detector import DetectorParams
>>>>>>> 6ad10cf8
from src.artemis.devices.eiger import EigerDetector

TEST_DETECTOR_SIZE_CONSTANTS = EIGER2_X_16M_SIZE

TEST_CURRENT_ENERGY = 100.0
TEST_EXPOSURE_TIME = 1.0
TEST_ACQUISITION_ID = 1
TEST_DIR = "/test/dir"
TEST_PREFIX = "test"
TEST_RUN_NUMBER = 0
TEST_DETECTOR_DISTANCE = 1.0
TEST_OMEGA_START = 0.0
TEST_OMEGA_INCREMENT = 1.0
TEST_NUM_IMAGES = 1
TEST_USE_ROI_MODE = False

TEST_DETECTOR_PARAMS = DetectorParams(
    TEST_CURRENT_ENERGY,
    TEST_EXPOSURE_TIME,
    TEST_ACQUISITION_ID,
    TEST_DIR,
    TEST_PREFIX,
    TEST_RUN_NUMBER,
    TEST_DETECTOR_DISTANCE,
    TEST_OMEGA_START,
    TEST_OMEGA_INCREMENT,
    TEST_NUM_IMAGES,
    TEST_USE_ROI_MODE,
    detector_size_constants=TEST_DETECTOR_SIZE_CONSTANTS,
)


@pytest.fixture
def fake_eiger():
    FakeEigerDetector = make_fake_device(EigerDetector)
    fake_eiger: EigerDetector = FakeEigerDetector(
        detector_params=TEST_DETECTOR_PARAMS, name="test"
    )
    return fake_eiger


@pytest.mark.parametrize(
    "current_energy, request_energy, is_energy_change",
    [
        (100.0, 100.0, False),
        (100.0, 200.0, True),
        (100.0, 50.0, True),
        (100.0, 100.09, False),
        (100.0, 99.91, False),
    ],
)
def test_detector_threshold(
    fake_eiger, current_energy: float, request_energy: float, is_energy_change: bool
):

    when(fake_eiger.cam.photon_energy).get().thenReturn(current_energy)
    when(fake_eiger.cam.photon_energy).put(ANY).thenReturn(None)

    assert fake_eiger.set_detector_threshold(request_energy) == is_energy_change

    if is_energy_change:
        verify(fake_eiger.cam.photon_energy, times=1).put(request_energy)
    else:
        verify(fake_eiger.cam.photon_energy, times=0).put(ANY)


@pytest.mark.parametrize(
    "detector_params, detector_size_constants, beam_xy_converter, expected_error_number",
    [
        (mock(), mock(), mock(), 0),
        (None, mock(), mock(), 1),
        (mock(), None, mock(), 1),
        (None, None, mock(), 1),
        (None, None, None, 1),
        (mock(), None, None, 2),
    ],
)
def test_check_detector_variables(
    fake_eiger,
    detector_params,
    detector_size_constants,
    beam_xy_converter,
    expected_error_number,
):
    fake_eiger.detector_params = detector_params

    if detector_params is not None:
        fake_eiger.detector_params.beam_xy_converter = beam_xy_converter
        fake_eiger.detector_params.detector_size_constants = detector_size_constants

    if expected_error_number != 0:
        with pytest.raises(Exception) as e:
            fake_eiger.check_detector_variables_set()
        number_of_errors = str(e.value).count("\n") + 1

        assert number_of_errors == expected_error_number
    else:
        try:
            fake_eiger.check_detector_variables_set()
        except Exception as e:
            assert False, f"exception was raised {e}"


def test_when_set_odin_pvs_called_then_full_filename_written(fake_eiger: EigerDetector):
    expected_full_filename = f"{TEST_PREFIX}_{TEST_RUN_NUMBER}"

    fake_eiger.set_odin_pvs()

<<<<<<< HEAD
    assert fake_eiger.odin.file_writer.file_name.get() == expected_full_filename
=======
    assert fake_eiger.odin.file_writer.file_prefix.get() == expected_full_filename
    assert fake_eiger.odin.meta.file_name.get() == expected_full_filename


def test_stage_raises_exception_if_odin_initialisation_status_not_ok(fake_eiger):
    when(fake_eiger.odin.nodes).clear_odin_errors().thenReturn(None)
    expected_error_message = "Test error"
    when(fake_eiger.odin).check_odin_initialised().thenReturn(
        (False, expected_error_message)
    )
    with pytest.raises(
        Exception, match=f"Odin not initialised: {expected_error_message}"
    ):
        fake_eiger.stage()


@pytest.mark.parametrize(
    "roi_mode, expected_num_roi_enable_calls", [(True, 1), (False, 0)]
)
@patch("src.artemis.devices.eiger.await_value")
def test_stage_enables_roi_mode_correctly(
    mock_await, fake_eiger, roi_mode, expected_num_roi_enable_calls
):
    when(fake_eiger.odin.nodes).clear_odin_errors().thenReturn(None)
    when(fake_eiger.odin).check_odin_initialised().thenReturn((True, ""))

    fake_eiger.detector_params.use_roi_mode = roi_mode

    mock_roi_enable = MagicMock()
    fake_eiger.enable_roi_mode = mock_roi_enable

    fake_eiger.stage()
    assert mock_roi_enable.call_count == expected_num_roi_enable_calls


def test_enable_roi_mode_sets_correct_roi_mode(fake_eiger):
    mock_roi_change = MagicMock()
    fake_eiger.change_roi_mode = mock_roi_change
    fake_eiger.enable_roi_mode()
    mock_roi_change.assert_called_once_with(True)


def test_disable_roi_mode_sets_correct_roi_mode(fake_eiger):
    mock_roi_change = MagicMock()
    fake_eiger.change_roi_mode = mock_roi_change
    fake_eiger.disable_roi_mode()
    mock_roi_change.assert_called_once_with(False)


@pytest.mark.parametrize(
    "roi_mode, expected_detector_dimensions",
    [
        (True, TEST_DETECTOR_SIZE_CONSTANTS.roi_size_pixels),
        (False, TEST_DETECTOR_SIZE_CONSTANTS.det_size_pixels),
    ],
)
def test_change_roi_mode_sets_correct_detector_size_constants(
    fake_eiger, roi_mode, expected_detector_dimensions
):
    mock_odin_height_set = MagicMock()
    mock_odin_width_set = MagicMock()
    fake_eiger.odin.file_writer.image_height.set = mock_odin_height_set
    fake_eiger.odin.file_writer.image_width.set = mock_odin_width_set

    fake_eiger.change_roi_mode(roi_mode)
    mock_odin_height_set.assert_called_once_with(expected_detector_dimensions.height)
    mock_odin_width_set.assert_called_once_with(expected_detector_dimensions.width)


@pytest.mark.parametrize(
    "roi_mode, expected_cam_roi_mode_call", [(True, 1), (False, 0)]
)
def test_change_roi_mode_sets_cam_roi_mode_correctly(
    fake_eiger, roi_mode, expected_cam_roi_mode_call
):
    mock_cam_roi_mode_set = MagicMock()
    fake_eiger.cam.roi_mode.set = mock_cam_roi_mode_set
    fake_eiger.change_roi_mode(roi_mode)
    mock_cam_roi_mode_set.assert_called_once_with(expected_cam_roi_mode_call)


@patch("ophyd.status.Status.__and__")
def test_unsuccessful_roi_mode_change_results_in_logged_error(mock_and, fake_eiger):
    dummy_status = Status(success=False)
    dummy_status.wait = MagicMock()
    mock_and.return_value = dummy_status

    fake_eiger.log.error = MagicMock()
    fake_eiger.change_roi_mode(True)
    fake_eiger.log.error.assert_called_once_with("Failed to switch to ROI mode")


@patch("src.artemis.devices.eiger.EigerOdin.check_odin_state")
def test_bad_odin_state_results_in_unstage_returning_bad_status(
    mock_check_odin_state, fake_eiger
):
    mock_check_odin_state.return_value = False
    returned_status = fake_eiger.unstage()
    assert returned_status is False


def test_given_failing_odin_when_stage_then_exception_raised(fake_eiger):
    error_contents = "Got an error"
    fake_eiger.odin.nodes.clear_odin_errors = MagicMock()
    fake_eiger.odin.check_odin_initialised = MagicMock()
    fake_eiger.odin.check_odin_initialised.return_value = (False, error_contents)
    with pytest.raises(Exception) as e:
        fake_eiger.stage()
        assert error_contents in e.value


@patch("src.artemis.devices.eiger.await_value")
def test_stage_runs_successfully(mock_await, fake_eiger):
    fake_eiger.odin.nodes.clear_odin_errors = MagicMock()
    fake_eiger.odin.check_odin_initialised = MagicMock()
    fake_eiger.odin.check_odin_initialised.return_value = (True, "")
    fake_eiger.odin.file_writer.file_path.put(True)
    fake_eiger.stage()
>>>>>>> 6ad10cf8
<|MERGE_RESOLUTION|>--- conflicted
+++ resolved
@@ -3,15 +3,10 @@
 import pytest
 from mockito import ANY, mock, verify, when
 from ophyd.sim import make_fake_device
-<<<<<<< HEAD
-
-from src.artemis.devices.det_dim_constants import DetectorSize, DetectorSizeConstants
-=======
 from ophyd.status import Status
 
 from src.artemis.devices.det_dim_constants import EIGER2_X_16M_SIZE
 from src.artemis.devices.detector import DetectorParams
->>>>>>> 6ad10cf8
 from src.artemis.devices.eiger import EigerDetector
 
 TEST_DETECTOR_SIZE_CONSTANTS = EIGER2_X_16M_SIZE
@@ -120,11 +115,7 @@
 
     fake_eiger.set_odin_pvs()
 
-<<<<<<< HEAD
     assert fake_eiger.odin.file_writer.file_name.get() == expected_full_filename
-=======
-    assert fake_eiger.odin.file_writer.file_prefix.get() == expected_full_filename
-    assert fake_eiger.odin.meta.file_name.get() == expected_full_filename
 
 
 def test_stage_raises_exception_if_odin_initialisation_status_not_ok(fake_eiger):
@@ -240,5 +231,4 @@
     fake_eiger.odin.check_odin_initialised = MagicMock()
     fake_eiger.odin.check_odin_initialised.return_value = (True, "")
     fake_eiger.odin.file_writer.file_path.put(True)
-    fake_eiger.stage()
->>>>>>> 6ad10cf8
+    fake_eiger.stage()