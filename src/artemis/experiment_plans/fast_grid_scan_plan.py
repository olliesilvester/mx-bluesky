from __future__ import annotations

import argparse
from typing import TYPE_CHECKING, Callable

import bluesky.plan_stubs as bps
import bluesky.preprocessors as bpp
from bluesky import RunEngine
from bluesky.utils import ProgressBarManager
from dodal import i03
from dodal.devices.aperturescatterguard import AperturePositions
from dodal.devices.eiger import DetectorParams
from dodal.devices.fast_grid_scan import set_fast_grid_scan_params
from dodal.i03 import (
    ApertureScatterguard,
    Backlight,
    EigerDetector,
    FastGridScan,
    S4SlitGaps,
    Smargon,
    Synchrotron,
    Undulator,
    Zebra,
)

import artemis.log
from artemis.device_setup_plans.setup_zebra_for_fgs import (
    set_zebra_shutter_to_manual,
    setup_zebra_for_fgs,
)
from artemis.exceptions import WarningException
from artemis.parameters import external_parameters
from artemis.parameters.beamline_parameters import (
    GDABeamlineParameters,
    get_beamline_prefixes,
)
from artemis.parameters.constants import (
    I03_BEAMLINE_PARAMETER_PATH,
    ISPYB_PLAN_NAME,
    SIM_BEAMLINE,
)
from artemis.tracing import TRACER
from artemis.utils import Point3D

if TYPE_CHECKING:
    from artemis.external_interaction.callbacks.fgs.fgs_callback_collection import (
        FGSCallbackCollection,
    )
    from artemis.parameters.internal_parameters.plan_specific.fgs_internal_params import (
        FGSInternalParameters,
    )


class FGSComposite:
<<<<<<< HEAD
    """A device consisting of all the Devices required for a fast gridscan."""
=======
    """A container for all the Devices required for a fast gridscan."""
>>>>>>> dac41c68

    aperture_scatterguard: ApertureScatterguard
    backlight: Backlight
    eiger: EigerDetector
    fast_grid_scan: FastGridScan
    s4_slit_gaps: S4SlitGaps
    sample_motors: Smargon
    synchrotron: Synchrotron
    undulator: Undulator
    zebra: Zebra

    def __init__(
        self,
        aperture_positions: AperturePositions = None,
        detector_params: DetectorParams = None,
        fake: bool = False,
    ):
        self.aperture_scatterguard = i03.aperture_scatterguard(
            fake_with_ophyd_sim=fake, aperture_positions=aperture_positions
        )
        self.backlight = i03.backlight(fake_with_ophyd_sim=fake)
        self.eiger = i03.eiger(
            wait_for_connection=False, fake_with_ophyd_sim=fake, params=detector_params
        )
        self.fast_grid_scan = i03.fast_grid_scan(fake_with_ophyd_sim=fake)
        self.s4_slit_gaps = i03.s4_slit_gaps(fake_with_ophyd_sim=fake)
        self.sample_motors = i03.smargon(fake_with_ophyd_sim=fake)
        self.undulator = i03.undulator(fake_with_ophyd_sim=fake)
        self.synchrotron = i03.synchrotron(fake_with_ophyd_sim=fake)
        self.zebra = i03.zebra(fake_with_ophyd_sim=fake)


fast_grid_scan_composite: FGSComposite | None = None


def get_beamline_parameters():
    return GDABeamlineParameters.from_file(I03_BEAMLINE_PARAMETER_PATH)


def create_devices():
    """Creates the devices required for the plan and connect to them"""
    global fast_grid_scan_composite
    prefixes = get_beamline_prefixes()
    artemis.log.LOGGER.info(
        f"Creating devices for {prefixes.beamline_prefix} and {prefixes.insertion_prefix}"
    )
    aperture_positions = AperturePositions.from_gda_beamline_params(
        get_beamline_parameters()
    )
    artemis.log.LOGGER.info("Connecting to EPICS devices...")
    fast_grid_scan_composite = FGSComposite(aperture_positions=aperture_positions)
    artemis.log.LOGGER.info("Connected.")


def set_aperture_for_bbox_size(
    aperture_device: ApertureScatterguard,
    bbox_size: list[int],
):
    # bbox_size is [x,y,z], for i03 we only care about x
    if bbox_size[0] < 2:
        aperture_size_positions = aperture_device.aperture_positions.MEDIUM
        selected_aperture = "MEDIUM_APERTURE"
    else:
        aperture_size_positions = aperture_device.aperture_positions.LARGE
        selected_aperture = "LARGE_APERTURE"
    artemis.log.LOGGER.info(
        f"Setting aperture to {selected_aperture} ({aperture_size_positions}) based on bounding box size {bbox_size}."
    )

    @bpp.set_run_key_decorator("change_aperture")
    @bpp.run_decorator(
        md={"subplan_name": "change_aperture", "aperture_size": selected_aperture}
    )
    def set_aperture():
        yield from bps.abs_set(aperture_device, aperture_size_positions)

    yield from set_aperture()


def read_hardware_for_ispyb(
    undulator: Undulator,
    synchrotron: Synchrotron,
    s4_slit_gaps: S4SlitGaps,
):
    artemis.log.LOGGER.info(
        "Reading status of beamline parameters for ispyb deposition."
    )
    yield from bps.create(
        name=ISPYB_PLAN_NAME
    )  # gives name to event *descriptor* document
    yield from bps.read(undulator.gap)
    yield from bps.read(synchrotron.machine_status.synchrotron_mode)
    yield from bps.read(s4_slit_gaps.xgap)
    yield from bps.read(s4_slit_gaps.ygap)
    yield from bps.save()


@bpp.set_run_key_decorator("move_xyz")
@bpp.run_decorator(md={"subplan_name": "move_xyz"})
def move_xyz(
    sample_motors,
    xray_centre_motor_position: Point3D,
    md={
        "plan_name": "move_xyz",
    },
):
    """Move 'sample motors' to a specific motor position (e.g. a position obtained
    from gridscan processing results)"""
    artemis.log.LOGGER.info(f"Moving Smargon x, y, z to: {xray_centre_motor_position}")
    yield from bps.mv(
        sample_motors.x,
        xray_centre_motor_position.x,
        sample_motors.y,
        xray_centre_motor_position.y,
        sample_motors.z,
        xray_centre_motor_position.z,
    )


def wait_for_fgs_valid(fgs_motors: FastGridScan, timeout=0.5):
    artemis.log.LOGGER.info("Waiting for valid fgs_params")
    SLEEP_PER_CHECK = 0.1
    times_to_check = int(timeout / SLEEP_PER_CHECK)
    for _ in range(times_to_check):
        scan_invalid = yield from bps.rd(fgs_motors.scan_invalid)
        pos_counter = yield from bps.rd(fgs_motors.position_counter)
        artemis.log.LOGGER.debug(
            f"Scan invalid: {scan_invalid} and position counter: {pos_counter}"
        )
        if not scan_invalid and pos_counter == 0:
            return
        yield from bps.sleep(SLEEP_PER_CHECK)
    raise WarningException("Scan invalid - pin too long/short/bent and out of range")


def tidy_up_plans(fgs_composite: FGSComposite):
    artemis.log.LOGGER.info("Tidying up Zebra")
    yield from set_zebra_shutter_to_manual(fgs_composite.zebra)


@bpp.set_run_key_decorator("run_gridscan")
@bpp.run_decorator(md={"subplan_name": "run_gridscan"})
def run_gridscan(
    fgs_composite: FGSComposite,
    parameters: FGSInternalParameters,
    md={
        "plan_name": "run_gridscan",
    },
):
    sample_motors = fgs_composite.sample_motors

    # Currently gridscan only works for omega 0, see #
    with TRACER.start_span("moving_omega_to_0"):
        yield from bps.abs_set(sample_motors.omega, 0)

    # We only subscribe to the communicator callback for run_gridscan, so this is where
    # we should generate an event reading the values which need to be included in the
    # ispyb deposition
    with TRACER.start_span("ispyb_hardware_readings"):
        yield from read_hardware_for_ispyb(
            fgs_composite.undulator,
            fgs_composite.synchrotron,
            fgs_composite.s4_slit_gaps,
        )

    fgs_motors = fgs_composite.fast_grid_scan

    # TODO: Check topup gate
    yield from set_fast_grid_scan_params(fgs_motors, parameters.experiment_params)
    yield from wait_for_fgs_valid(fgs_motors)

    @bpp.set_run_key_decorator("do_fgs")
    @bpp.run_decorator(md={"subplan_name": "do_fgs"})
    @bpp.stage_decorator([fgs_composite.eiger])
    def do_fgs():
        yield from bps.wait()  # Wait for all moves to complete
        yield from bps.kickoff(fgs_motors)
        yield from bps.complete(fgs_motors, wait=True)

    with TRACER.start_span("do_fgs"):
        yield from do_fgs()

    with TRACER.start_span("move_to_z_0"):
        yield from bps.abs_set(fgs_motors.z_steps, 0, wait=False)


@bpp.set_run_key_decorator("run_gridscan_and_move")
@bpp.run_decorator(md={"subplan_name": "run_gridscan_and_move"})
def run_gridscan_and_move(
    fgs_composite: FGSComposite,
    parameters: FGSInternalParameters,
    subscriptions: FGSCallbackCollection,
):
    """A multi-run plan which runs a gridscan, gets the results from zocalo
    and moves to the centre of mass determined by zocalo"""

    # We get the initial motor positions so we can return to them on zocalo failure
    initial_xyz = Point3D(
        (yield from bps.rd(fgs_composite.sample_motors.x)),
        (yield from bps.rd(fgs_composite.sample_motors.y)),
        (yield from bps.rd(fgs_composite.sample_motors.z)),
    )

    yield from setup_zebra_for_fgs(fgs_composite.zebra)

    # While the gridscan is happening we want to write out nexus files and trigger zocalo
    @bpp.subs_decorator([subscriptions.nexus_handler, subscriptions.zocalo_handler])
    def gridscan_with_subscriptions(fgs_composite, params):
        artemis.log.LOGGER.info("Starting grid scan")
        yield from run_gridscan(fgs_composite, params)

    yield from gridscan_with_subscriptions(fgs_composite, parameters)

    # the data were submitted to zocalo by the zocalo callback during the gridscan,
    # but results may not be ready, and need to be collected regardless.
    # it might not be ideal to block for this, see #327
    xray_centre, bbox_size = subscriptions.zocalo_handler.wait_for_results(initial_xyz)

    if bbox_size is not None:
        with TRACER.start_span("change_aperture"):
            yield from set_aperture_for_bbox_size(
                fgs_composite.aperture_scatterguard, bbox_size
            )

    # once we have the results, go to the appropriate position
    artemis.log.LOGGER.info("Moving to centre of mass.")
    with TRACER.start_span("move_to_result"):
        yield from move_xyz(
            fgs_composite.sample_motors,
            xray_centre,
        )


def get_plan(
    parameters: FGSInternalParameters,
    subscriptions: FGSCallbackCollection,
) -> Callable:
    """Create the plan to run the grid scan based on provided parameters.

    The ispyb handler should be added to the whole gridscan as we want to capture errors
    at any point in it.

    Args:
        parameters (FGSInternalParameters): The parameters to run the scan.

    Returns:
        Generator: The plan for the gridscan
    """
    assert fast_grid_scan_composite is not None
    fast_grid_scan_composite.eiger.set_detector_parameters(
        parameters.artemis_params.detector_params
    )

    @bpp.finalize_decorator(lambda: tidy_up_plans(fast_grid_scan_composite))
    @bpp.subs_decorator(subscriptions.ispyb_handler)
    def run_gridscan_and_move_and_tidy(fgs_composite, params, comms):
        yield from run_gridscan_and_move(fgs_composite, params, comms)

    return run_gridscan_and_move_and_tidy(
        fast_grid_scan_composite, parameters, subscriptions
    )


if __name__ == "__main__":
    parser = argparse.ArgumentParser()
    parser.add_argument(
        "--beamline",
        help="The beamline prefix this is being run on",
        default=SIM_BEAMLINE,
    )
    args = parser.parse_args()

    RE = RunEngine({})
    RE.waiting_hook = ProgressBarManager()
    from artemis.parameters.internal_parameters.plan_specific.fgs_internal_params import (
        FGSInternalParameters,
    )

    parameters = FGSInternalParameters(external_parameters.from_file())
    subscriptions = FGSCallbackCollection.from_params(parameters)

    create_devices()

    RE(get_plan(parameters, subscriptions))<|MERGE_RESOLUTION|>--- conflicted
+++ resolved
@@ -52,11 +52,7 @@
 
 
 class FGSComposite:
-<<<<<<< HEAD
-    """A device consisting of all the Devices required for a fast gridscan."""
-=======
     """A container for all the Devices required for a fast gridscan."""
->>>>>>> dac41c68
 
     aperture_scatterguard: ApertureScatterguard
     backlight: Backlight
