--- conflicted
+++ resolved
@@ -133,13 +133,9 @@
     yield from set_fast_grid_scan_params(fgs_motors, parameters.grid_scan_params)
     yield from wait_for_fgs_valid(fgs_motors)
 
-<<<<<<< HEAD
-    @bpp.stage_decorator([fgs_motors])
+    @bpp.stage_decorator([eiger, fgs_motors])
     @bpp.set_run_key_decorator("do_fgs")
     @bpp.run_decorator(md={"subplan_name": "do_fgs"})
-=======
-    @bpp.stage_decorator([eiger])
->>>>>>> 23e116d1
     def do_fgs():
         yield from bps.wait()  # Wait for all moves to complete
         yield from bps.kickoff(fgs_motors)
