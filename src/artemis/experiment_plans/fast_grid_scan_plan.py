from __future__ import annotations

import argparse
from typing import TYPE_CHECKING, Callable

import bluesky.plan_stubs as bps
import bluesky.preprocessors as bpp
import numpy as np
from bluesky import RunEngine
from bluesky.utils import ProgressBarManager
from dodal.beamlines import i03
from dodal.beamlines.i03 import (
    ApertureScatterguard,
    Attenuator,
    Backlight,
    EigerDetector,
    FastGridScan,
    Flux,
    S4SlitGaps,
    Smargon,
    Synchrotron,
    Undulator,
    Zebra,
)
from dodal.devices.aperturescatterguard import AperturePositions
from dodal.devices.eiger import DetectorParams
from dodal.devices.fast_grid_scan import set_fast_grid_scan_params

import artemis.log
from artemis.device_setup_plans.setup_zebra import (
    set_zebra_shutter_to_manual,
    setup_zebra_for_fgs,
)
from artemis.exceptions import WarningException
from artemis.external_interaction.callbacks.fgs.fgs_callback_collection import (
    FGSCallbackCollection,
)
from artemis.parameters import external_parameters
from artemis.parameters.beamline_parameters import (
    get_beamline_parameters,
    get_beamline_prefixes,
)
from artemis.parameters.constants import ISPYB_PLAN_NAME, SIM_BEAMLINE
from artemis.tracing import TRACER

if TYPE_CHECKING:
    from artemis.parameters.plan_specific.fgs_internal_params import (
        FGSInternalParameters,
    )


class FGSComposite:
    """A container for all the Devices required for a fast gridscan."""

    aperture_scatterguard: ApertureScatterguard
    backlight: Backlight
    eiger: EigerDetector
    fast_grid_scan: FastGridScan
    flux: Flux
    s4_slit_gaps: S4SlitGaps
    sample_motors: Smargon
    synchrotron: Synchrotron
    undulator: Undulator
    zebra: Zebra
    attenuator: Attenuator

    def __init__(
        self,
        aperture_positions: AperturePositions = None,
        detector_params: DetectorParams = None,
        fake: bool = False,
    ):
        self.aperture_scatterguard = i03.aperture_scatterguard(
            fake_with_ophyd_sim=fake, aperture_positions=aperture_positions
        )
        self.backlight = i03.backlight(fake_with_ophyd_sim=fake)
        self.eiger = i03.eiger(
            wait_for_connection=False, fake_with_ophyd_sim=fake, params=detector_params
        )
        self.fast_grid_scan = i03.fast_grid_scan(fake_with_ophyd_sim=fake)
        self.flux = i03.flux(fake_with_ophyd_sim=fake)
        self.s4_slit_gaps = i03.s4_slit_gaps(fake_with_ophyd_sim=fake)
        self.sample_motors = i03.smargon(fake_with_ophyd_sim=fake)
        self.undulator = i03.undulator(fake_with_ophyd_sim=fake)
        self.synchrotron = i03.synchrotron(fake_with_ophyd_sim=fake)
        self.zebra = i03.zebra(fake_with_ophyd_sim=fake)
        self.attenuator = i03.attenuator(fake_with_ophyd_sim=fake)


fast_grid_scan_composite: FGSComposite | None = None


def create_devices():
    """Creates the devices required for the plan and connect to them"""
    global fast_grid_scan_composite
    prefixes = get_beamline_prefixes()
    artemis.log.LOGGER.info(
        f"Creating devices for {prefixes.beamline_prefix} and {prefixes.insertion_prefix}"
    )
    aperture_positions = AperturePositions.from_gda_beamline_params(
        get_beamline_parameters()
    )
    artemis.log.LOGGER.info("Connecting to EPICS devices...")
    fast_grid_scan_composite = FGSComposite(aperture_positions=aperture_positions)
    artemis.log.LOGGER.info("Connected.")


def set_aperture_for_bbox_size(
    aperture_device: ApertureScatterguard,
    bbox_size: list[int],
):
    # bbox_size is [x,y,z], for i03 we only care about x
    if bbox_size[0] < 2:
        aperture_size_positions = aperture_device.aperture_positions.MEDIUM
        selected_aperture = "MEDIUM_APERTURE"
    else:
        aperture_size_positions = aperture_device.aperture_positions.LARGE
        selected_aperture = "LARGE_APERTURE"
    artemis.log.LOGGER.info(
        f"Setting aperture to {selected_aperture} ({aperture_size_positions}) based on bounding box size {bbox_size}."
    )

    @bpp.set_run_key_decorator("change_aperture")
    @bpp.run_decorator(
        md={"subplan_name": "change_aperture", "aperture_size": selected_aperture}
    )
    def set_aperture():
        yield from bps.abs_set(aperture_device, aperture_size_positions)

    yield from set_aperture()


def read_hardware_for_ispyb(
    undulator: Undulator,
    synchrotron: Synchrotron,
    s4_slit_gaps: S4SlitGaps,
<<<<<<< HEAD
    attenuator: Attenuator,
=======
    flux: Flux,
>>>>>>> ad10763c
):
    artemis.log.LOGGER.info(
        "Reading status of beamline parameters for ispyb deposition."
    )
    yield from bps.create(
        name=ISPYB_PLAN_NAME
    )  # gives name to event *descriptor* document
    yield from bps.read(undulator.gap)
    yield from bps.read(synchrotron.machine_status.synchrotron_mode)
    yield from bps.read(s4_slit_gaps.xgap)
    yield from bps.read(s4_slit_gaps.ygap)
<<<<<<< HEAD
    yield from bps.read(attenuator.actual_transmission)
=======
    yield from bps.read(flux.flux_reading)
>>>>>>> ad10763c
    yield from bps.save()


@bpp.set_run_key_decorator("move_xyz")
@bpp.run_decorator(md={"subplan_name": "move_xyz"})
def move_xyz(
    sample_motors,
    xray_centre_motor_position: np.ndarray,
    md={
        "plan_name": "move_xyz",
    },
):
    """Move 'sample motors' to a specific motor position (e.g. a position obtained
    from gridscan processing results)"""
    artemis.log.LOGGER.info(f"Moving Smargon x, y, z to: {xray_centre_motor_position}")
    yield from bps.mv(
        sample_motors.x,
        xray_centre_motor_position[0],
        sample_motors.y,
        xray_centre_motor_position[1],
        sample_motors.z,
        xray_centre_motor_position[2],
    )


def wait_for_fgs_valid(fgs_motors: FastGridScan, timeout=0.5):
    artemis.log.LOGGER.info("Waiting for valid fgs_params")
    SLEEP_PER_CHECK = 0.1
    times_to_check = int(timeout / SLEEP_PER_CHECK)
    for _ in range(times_to_check):
        scan_invalid = yield from bps.rd(fgs_motors.scan_invalid)
        pos_counter = yield from bps.rd(fgs_motors.position_counter)
        artemis.log.LOGGER.debug(
            f"Scan invalid: {scan_invalid} and position counter: {pos_counter}"
        )
        if not scan_invalid and pos_counter == 0:
            return
        yield from bps.sleep(SLEEP_PER_CHECK)
    raise WarningException("Scan invalid - pin too long/short/bent and out of range")


def tidy_up_plans(fgs_composite: FGSComposite):
    artemis.log.LOGGER.info("Tidying up Zebra")
    yield from set_zebra_shutter_to_manual(fgs_composite.zebra)


@bpp.set_run_key_decorator("run_gridscan")
@bpp.run_decorator(md={"subplan_name": "run_gridscan"})
def run_gridscan(
    fgs_composite: FGSComposite,
    parameters: FGSInternalParameters,
    md={
        "plan_name": "run_gridscan",
    },
):
    sample_motors = fgs_composite.sample_motors

    # Currently gridscan only works for omega 0, see #
    with TRACER.start_span("moving_omega_to_0"):
        yield from bps.abs_set(sample_motors.omega, 0)

    # We only subscribe to the communicator callback for run_gridscan, so this is where
    # we should generate an event reading the values which need to be included in the
    # ispyb deposition
    with TRACER.start_span("ispyb_hardware_readings"):
        yield from read_hardware_for_ispyb(
            fgs_composite.undulator,
            fgs_composite.synchrotron,
            fgs_composite.s4_slit_gaps,
<<<<<<< HEAD
            fgs_composite.attenuator,
=======
            fgs_composite.flux,
>>>>>>> ad10763c
        )

    fgs_motors = fgs_composite.fast_grid_scan

    # TODO: Check topup gate
    yield from set_fast_grid_scan_params(fgs_motors, parameters.experiment_params)
    yield from wait_for_fgs_valid(fgs_motors)

    @bpp.set_run_key_decorator("do_fgs")
    @bpp.run_decorator(md={"subplan_name": "do_fgs"})
    @bpp.contingency_decorator(
        except_plan=lambda e: (yield from bps.stop(fgs_composite.eiger)),
        else_plan=lambda: (yield from bps.unstage(fgs_composite.eiger)),
    )
    def do_fgs():
<<<<<<< HEAD
        try:
            yield from bps.wait()  # Wait for all moves to complete
            yield from bps.kickoff(fgs_motors)
            yield from bps.complete(fgs_motors, wait=True)
        finally:
            yield from bps.unstage(fgs_composite.eiger)

    # Wait for arming to finish
    artemis.log.LOGGER.info("Waiting for data collection to be ready...")
    yield from bps.wait("ready_for_data_collection")
    artemis.log.LOGGER.info("Ready for data collection")
=======
        yield from bps.wait()  # Wait for all moves to complete
        yield from bps.kickoff(fgs_motors)
        yield from bps.complete(fgs_motors, wait=True)

    yield from bps.stage(fgs_composite.eiger)
>>>>>>> ad10763c

    with TRACER.start_span("do_fgs"):
        yield from do_fgs()

    yield from bps.abs_set(fgs_motors.z_steps, 0, wait=False)


@bpp.set_run_key_decorator("run_gridscan_and_move")
@bpp.run_decorator(md={"subplan_name": "run_gridscan_and_move"})
def run_gridscan_and_move(
    fgs_composite: FGSComposite,
    parameters: FGSInternalParameters,
    subscriptions: FGSCallbackCollection,
):
    """A multi-run plan which runs a gridscan, gets the results from zocalo
    and moves to the centre of mass determined by zocalo"""

    # We get the initial motor positions so we can return to them on zocalo failure
    initial_xyz = np.array(
        [
            (yield from bps.rd(fgs_composite.sample_motors.x)),
            (yield from bps.rd(fgs_composite.sample_motors.y)),
            (yield from bps.rd(fgs_composite.sample_motors.z)),
        ]
    )

    yield from setup_zebra_for_fgs(fgs_composite.zebra)

    artemis.log.LOGGER.info("Starting grid scan")
    yield from run_gridscan(fgs_composite, parameters)

    # the data were submitted to zocalo by the zocalo callback during the gridscan,
    # but results may not be ready, and need to be collected regardless.
    # it might not be ideal to block for this, see #327
    xray_centre, bbox_size = subscriptions.zocalo_handler.wait_for_results(initial_xyz)

    if bbox_size is not None:
        with TRACER.start_span("change_aperture"):
            yield from set_aperture_for_bbox_size(
                fgs_composite.aperture_scatterguard, bbox_size
            )

    # once we have the results, go to the appropriate position
    artemis.log.LOGGER.info("Moving to centre of mass.")
    with TRACER.start_span("move_to_result"):
        yield from move_xyz(
            fgs_composite.sample_motors,
            xray_centre,
        )


def get_plan(
    parameters: FGSInternalParameters,
) -> Callable:
    """Create the plan to run the grid scan based on provided parameters.

    The ispyb handler should be added to the whole gridscan as we want to capture errors
    at any point in it.

    Args:
        parameters (FGSInternalParameters): The parameters to run the scan.

    Returns:
        Generator: The plan for the gridscan
    """
    assert fast_grid_scan_composite is not None
    fast_grid_scan_composite.eiger.set_detector_parameters(
        parameters.artemis_params.detector_params
    )

    subscriptions = FGSCallbackCollection.from_params(parameters)

    @bpp.subs_decorator(  # subscribe the RE to nexus, ispyb, and zocalo callbacks
        list(subscriptions)  # must be the outermost decorator to receive the metadata
    )
    @bpp.set_run_key_decorator("run_gridscan_move_and_tidy")
    @bpp.run_decorator(  # attach experiment metadata to the start document
        md={
            "subplan_name": "run_gridscan_move_and_tidy",
            "hyperion_internal_parameters": parameters.json(),
        }
    )
    @bpp.finalize_decorator(lambda: tidy_up_plans(fast_grid_scan_composite))
    def run_gridscan_and_move_and_tidy(fgs_composite, params, comms):
        yield from run_gridscan_and_move(fgs_composite, params, comms)

    return run_gridscan_and_move_and_tidy(
        fast_grid_scan_composite, parameters, subscriptions
    )


if __name__ == "__main__":
    parser = argparse.ArgumentParser()
    parser.add_argument(
        "--beamline",
        help="The beamline prefix this is being run on",
        default=SIM_BEAMLINE,
    )
    args = parser.parse_args()

    RE = RunEngine({})
    RE.waiting_hook = ProgressBarManager()
    from artemis.parameters.plan_specific.fgs_internal_params import (
        FGSInternalParameters,
    )

    parameters = FGSInternalParameters(**external_parameters.from_file())
    subscriptions = FGSCallbackCollection.from_params(parameters)

    create_devices()

    RE(get_plan(parameters))<|MERGE_RESOLUTION|>--- conflicted
+++ resolved
@@ -134,11 +134,8 @@
     undulator: Undulator,
     synchrotron: Synchrotron,
     s4_slit_gaps: S4SlitGaps,
-<<<<<<< HEAD
     attenuator: Attenuator,
-=======
     flux: Flux,
->>>>>>> ad10763c
 ):
     artemis.log.LOGGER.info(
         "Reading status of beamline parameters for ispyb deposition."
@@ -150,11 +147,8 @@
     yield from bps.read(synchrotron.machine_status.synchrotron_mode)
     yield from bps.read(s4_slit_gaps.xgap)
     yield from bps.read(s4_slit_gaps.ygap)
-<<<<<<< HEAD
     yield from bps.read(attenuator.actual_transmission)
-=======
     yield from bps.read(flux.flux_reading)
->>>>>>> ad10763c
     yield from bps.save()
 
 
@@ -224,11 +218,8 @@
             fgs_composite.undulator,
             fgs_composite.synchrotron,
             fgs_composite.s4_slit_gaps,
-<<<<<<< HEAD
             fgs_composite.attenuator,
-=======
             fgs_composite.flux,
->>>>>>> ad10763c
         )
 
     fgs_motors = fgs_composite.fast_grid_scan
@@ -244,25 +235,13 @@
         else_plan=lambda: (yield from bps.unstage(fgs_composite.eiger)),
     )
     def do_fgs():
-<<<<<<< HEAD
-        try:
-            yield from bps.wait()  # Wait for all moves to complete
-            yield from bps.kickoff(fgs_motors)
-            yield from bps.complete(fgs_motors, wait=True)
-        finally:
-            yield from bps.unstage(fgs_composite.eiger)
-
-    # Wait for arming to finish
-    artemis.log.LOGGER.info("Waiting for data collection to be ready...")
-    yield from bps.wait("ready_for_data_collection")
-    artemis.log.LOGGER.info("Ready for data collection")
-=======
         yield from bps.wait()  # Wait for all moves to complete
         yield from bps.kickoff(fgs_motors)
         yield from bps.complete(fgs_motors, wait=True)
 
+    # Wait for arming to finish
+    yield from bps.wait("ready_for_data_collection")
     yield from bps.stage(fgs_composite.eiger)
->>>>>>> ad10763c
 
     with TRACER.start_span("do_fgs"):
         yield from do_fgs()
