import types
from unittest.mock import ANY, MagicMock, call, patch

import bluesky.plan_stubs as bps
import numpy as np
import pytest
from bluesky.run_engine import RunEngine
from dodal.devices.det_dim_constants import (
    EIGER2_X_4M_DIMENSION,
    EIGER_TYPE_EIGER2_X_4M,
    EIGER_TYPE_EIGER2_X_16M,
)
from dodal.devices.fast_grid_scan import FastGridScan
from ophyd.sim import make_fake_device
from ophyd.status import Status

from artemis.exceptions import WarningException
from artemis.experiment_plans.fast_grid_scan_plan import (
    FGSComposite,
    read_hardware_for_ispyb,
    run_gridscan,
    run_gridscan_and_move,
    wait_for_fgs_valid,
)
from artemis.external_interaction.callbacks.fgs.fgs_callback_collection import (
    FGSCallbackCollection,
)
from artemis.external_interaction.callbacks.fgs.ispyb_callback import (
    FGSISPyBHandlerCallback,
)
from artemis.external_interaction.callbacks.logging_callback import (
    VerbosePlanExecutionLoggingCallback,
)
from artemis.external_interaction.system_tests.conftest import (
    TEST_RESULT_LARGE,
    TEST_RESULT_MEDIUM,
    TEST_RESULT_SMALL,
)
from artemis.log import set_up_logging_handlers
from artemis.parameters import external_parameters
from artemis.parameters.plan_specific.fgs_internal_params import FGSInternalParameters


def test_given_full_parameters_dict_when_detector_name_used_and_converted_then_detector_constants_correct(
    test_fgs_params: FGSInternalParameters,
):
    assert (
        test_fgs_params.artemis_params.detector_params.detector_size_constants.det_type_string
        == EIGER_TYPE_EIGER2_X_16M
    )
    raw_params_dict = external_parameters.from_file()
    raw_params_dict["artemis_params"]["detector_params"][
        "detector_size_constants"
    ] = EIGER_TYPE_EIGER2_X_4M
    params: FGSInternalParameters = FGSInternalParameters(**raw_params_dict)
    det_dimension = (
        params.artemis_params.detector_params.detector_size_constants.det_dimension
    )
    assert det_dimension == EIGER2_X_4M_DIMENSION


def test_when_run_gridscan_called_then_generator_returned():
    plan = run_gridscan(MagicMock(), MagicMock())
    assert isinstance(plan, types.GeneratorType)


def test_read_hardware_for_ispyb_updates_from_ophyd_devices(
    fake_fgs_composite: FGSComposite, test_params: FGSInternalParameters, RE: RunEngine
):
    undulator_test_value = 1.234

    fake_fgs_composite.undulator.gap.user_readback.sim_put(undulator_test_value)

    synchrotron_test_value = "test"
    fake_fgs_composite.synchrotron.machine_status.synchrotron_mode.sim_put(
        synchrotron_test_value
    )

    xgap_test_value = 0.1234
    ygap_test_value = 0.2345
    fake_fgs_composite.s4_slit_gaps.xgap.user_readback.sim_put(xgap_test_value)
    fake_fgs_composite.s4_slit_gaps.ygap.user_readback.sim_put(ygap_test_value)

    test_ispyb_callback = FGSISPyBHandlerCallback(test_params)
    test_ispyb_callback.ispyb = MagicMock()
    RE.subscribe(test_ispyb_callback)

    def standalone_read_hardware_for_ispyb(und, syn, slits):
        yield from bps.open_run()
        yield from read_hardware_for_ispyb(und, syn, slits)
        yield from bps.close_run()

    RE(
        standalone_read_hardware_for_ispyb(
            fake_fgs_composite.undulator,
            fake_fgs_composite.synchrotron,
            fake_fgs_composite.s4_slit_gaps,
        )
    )
    params = test_ispyb_callback.params

    assert params.artemis_params.ispyb_params.undulator_gap == undulator_test_value
    assert params.artemis_params.ispyb_params.synchrotron_mode == synchrotron_test_value
    assert params.artemis_params.ispyb_params.slit_gap_size_x == xgap_test_value
    assert params.artemis_params.ispyb_params.slit_gap_size_y == ygap_test_value


@patch(
    "dodal.devices.aperturescatterguard.ApertureScatterguard._safe_move_within_datacollection_range"
)
@patch("artemis.experiment_plans.fast_grid_scan_plan.run_gridscan")
@patch("artemis.experiment_plans.fast_grid_scan_plan.move_xyz")
def test_results_adjusted_and_passed_to_move_xyz(
    move_xyz: MagicMock,
    run_gridscan: MagicMock,
    move_aperture: MagicMock,
    fake_fgs_composite: FGSComposite,
    mock_subscriptions: FGSCallbackCollection,
    test_params: FGSInternalParameters,
    RE: RunEngine,
):
    set_up_logging_handlers(logging_level="INFO", dev_mode=True)
    RE.subscribe(VerbosePlanExecutionLoggingCallback())

    mock_subscriptions.zocalo_handler.zocalo_interactor.wait_for_result.return_value = (
        TEST_RESULT_LARGE
    )
    RE(
        run_gridscan_and_move(
            fake_fgs_composite,
            test_params,
            mock_subscriptions,
        )
    )
    mock_subscriptions.zocalo_handler.zocalo_interactor.wait_for_result.return_value = (
        TEST_RESULT_MEDIUM
    )
    RE(
        run_gridscan_and_move(
            fake_fgs_composite,
            test_params,
            mock_subscriptions,
        )
    )
    mock_subscriptions.zocalo_handler.zocalo_interactor.wait_for_result.return_value = (
        TEST_RESULT_SMALL
    )
    RE(
        run_gridscan_and_move(
            fake_fgs_composite,
            test_params,
            mock_subscriptions,
        )
    )

    call_large = call(
        *(fake_fgs_composite.aperture_scatterguard.aperture_positions.LARGE)
    )
    call_medium = call(
        *(fake_fgs_composite.aperture_scatterguard.aperture_positions.MEDIUM)
    )

    move_aperture.assert_has_calls(
        [call_large, call_large, call_medium], any_order=True
    )


@patch("bluesky.plan_stubs.mv")
def test_results_passed_to_move_motors(
    bps_mv: MagicMock,
    test_params: FGSInternalParameters,
    fake_fgs_composite: FGSComposite,
    RE: RunEngine,
):
    from artemis.experiment_plans.fast_grid_scan_plan import move_xyz

    set_up_logging_handlers(logging_level="INFO", dev_mode=True)
    RE.subscribe(VerbosePlanExecutionLoggingCallback())
    motor_position = test_params.experiment_params.grid_position_to_motor_position(
        np.array([1, 2, 3])
    )
    RE(move_xyz(fake_fgs_composite.sample_motors, motor_position))
    bps_mv.assert_called_once_with(
        ANY, motor_position[0], ANY, motor_position[1], ANY, motor_position[2]
    )


@patch(
    "dodal.devices.aperturescatterguard.ApertureScatterguard._safe_move_within_datacollection_range"
)
@patch("artemis.experiment_plans.fast_grid_scan_plan.run_gridscan.do_fgs")
@patch("artemis.experiment_plans.fast_grid_scan_plan.run_gridscan")
@patch("artemis.experiment_plans.fast_grid_scan_plan.move_xyz")
@patch("bluesky.plan_stubs.rd")
def test_individual_plans_triggered_once_and_only_once_in_composite_run(
    rd: MagicMock,
    move_xyz: MagicMock,
    run_gridscan: MagicMock,
    do_fgs: MagicMock,
    move_aperture: MagicMock,
    mock_subscriptions: FGSCallbackCollection,
    fake_fgs_composite: FGSComposite,
    test_params: FGSInternalParameters,
    RE: RunEngine,
):
    set_up_logging_handlers(logging_level="INFO", dev_mode=True)
    RE.subscribe(VerbosePlanExecutionLoggingCallback())

    RE(
        run_gridscan_and_move(
            fake_fgs_composite,
            test_params,
            mock_subscriptions,
        )
    )

    run_gridscan.assert_called_once_with(fake_fgs_composite, test_params)
    array_arg = move_xyz.call_args.args[1]
    np.testing.assert_allclose(array_arg, np.array([-0.05, 0.05, 0.15]))
    move_xyz.assert_called_once()


@patch(
    "dodal.devices.aperturescatterguard.ApertureScatterguard._safe_move_within_datacollection_range"
)
@patch("artemis.experiment_plans.fast_grid_scan_plan.run_gridscan.do_fgs")
@patch("artemis.experiment_plans.fast_grid_scan_plan.run_gridscan")
@patch("artemis.experiment_plans.fast_grid_scan_plan.move_xyz")
@patch("bluesky.plan_stubs.rd")
def test_logging_within_plan(
    rd: MagicMock,
    move_xyz: MagicMock,
    run_gridscan: MagicMock,
    do_fgs: MagicMock,
    move_aperture: MagicMock,
    mock_subscriptions: FGSCallbackCollection,
    fake_fgs_composite: FGSComposite,
    test_params: FGSInternalParameters,
    RE: RunEngine,
):
    set_up_logging_handlers(logging_level="INFO", dev_mode=True)
    RE.subscribe(VerbosePlanExecutionLoggingCallback())

    RE(
        run_gridscan_and_move(
            fake_fgs_composite,
            test_params,
            mock_subscriptions,
        )
    )

    run_gridscan.assert_called_once_with(fake_fgs_composite, test_params)
    array_arg = move_xyz.call_args.args[1]
    np.testing.assert_array_almost_equal(array_arg, np.array([-0.05, 0.05, 0.15]))
    move_xyz.assert_called_once()


@patch("artemis.experiment_plans.fast_grid_scan_plan.bps.sleep")
def test_GIVEN_scan_already_valid_THEN_wait_for_FGS_returns_immediately(
    patch_sleep: MagicMock, RE: RunEngine
):
    test_fgs: FastGridScan = make_fake_device(FastGridScan)("prefix", name="fake_fgs")

    test_fgs.scan_invalid.sim_put(False)
    test_fgs.position_counter.sim_put(0)

    RE(wait_for_fgs_valid(test_fgs))

    patch_sleep.assert_not_called()


@patch("artemis.experiment_plans.fast_grid_scan_plan.bps.sleep")
def test_GIVEN_scan_not_valid_THEN_wait_for_FGS_raises_and_sleeps_called(
    patch_sleep: MagicMock, RE: RunEngine
):
    test_fgs: FastGridScan = make_fake_device(FastGridScan)("prefix", name="fake_fgs")

    test_fgs.scan_invalid.sim_put(True)
    test_fgs.position_counter.sim_put(0)
    with pytest.raises(WarningException):
        RE(wait_for_fgs_valid(test_fgs))

    patch_sleep.assert_called()


@patch("artemis.experiment_plans.fast_grid_scan_plan.bps.abs_set")
@patch("artemis.experiment_plans.fast_grid_scan_plan.bps.kickoff")
@patch("artemis.experiment_plans.fast_grid_scan_plan.bps.complete")
@patch("artemis.experiment_plans.fast_grid_scan_plan.bps.mv")
@patch("artemis.experiment_plans.fast_grid_scan_plan.wait_for_fgs_valid")
def test_when_grid_scan_ran_then_eiger_disarmed_before_zocalo_end(
    wait_for_valid,
    mock_mv,
    mock_complete,
    mock_kickoff,
    mock_abs_set,
    fake_fgs_composite: FGSComposite,
    test_fgs_params: FGSInternalParameters,
    mock_subscriptions: FGSCallbackCollection,
    RE: RunEngine,
):
    # Put both mocks in a parent to easily capture order
    mock_parent = MagicMock()
<<<<<<< HEAD

    fake_fgs_composite.eiger.armed = True

=======
>>>>>>> 5ed569f2
    fake_fgs_composite.eiger.disarm_detector = mock_parent.disarm

    fake_fgs_composite.eiger.filewriters_finished = Status()
    fake_fgs_composite.eiger.filewriters_finished.set_finished()
    fake_fgs_composite.eiger.odin.check_odin_state = MagicMock(return_value=True)
    fake_fgs_composite.eiger.odin.file_writer.num_captured.sim_put(1200)
    fake_fgs_composite.eiger.stage = MagicMock()

    mock_subscriptions.zocalo_handler.zocalo_interactor.run_end = mock_parent.run_end

    RE(
        run_gridscan_and_move(
            fake_fgs_composite,
            test_fgs_params,
            mock_subscriptions,
        )
    )

    mock_parent.assert_has_calls([call.disarm(), call.run_end(0), call.run_end(0)])


@patch("artemis.experiment_plans.fast_grid_scan_plan.bps.abs_set")
@patch("artemis.experiment_plans.fast_grid_scan_plan.bps.kickoff")
@patch("artemis.experiment_plans.fast_grid_scan_plan.bps.complete")
@patch("artemis.experiment_plans.fast_grid_scan_plan.bps.mv")
@patch("artemis.experiment_plans.fast_grid_scan_plan.wait_for_fgs_valid")
def test_when_exception_occurs_during_running_then_eiger_disarmed(
    wait_for_valid,
    mock_mv,
    mock_complete,
    mock_kickoff,
    mock_abs_set,
    fake_fgs_composite: FGSComposite,
    test_fgs_params: FGSInternalParameters,
    mock_subscriptions: FGSCallbackCollection,
    RE: RunEngine,
):
    fake_fgs_composite.eiger.disarm_detector = MagicMock()

    fake_fgs_composite.eiger.filewriters_finished = Status()
    fake_fgs_composite.eiger.filewriters_finished.set_finished()
    fake_fgs_composite.eiger.odin.check_odin_state = MagicMock(return_value=True)
    fake_fgs_composite.eiger.odin.file_writer.num_captured.sim_put(1200)

    fake_fgs_composite.eiger.stage = MagicMock()

    mock_complete.side_effect = Exception()

    with pytest.raises(Exception):
        RE(
            run_gridscan_and_move(
                fake_fgs_composite,
                test_fgs_params,
                mock_subscriptions,
            )
        )

    fake_fgs_composite.eiger.disarm_detector.assert_called_once()<|MERGE_RESOLUTION|>--- conflicted
+++ resolved
@@ -301,12 +301,6 @@
 ):
     # Put both mocks in a parent to easily capture order
     mock_parent = MagicMock()
-<<<<<<< HEAD
-
-    fake_fgs_composite.eiger.armed = True
-
-=======
->>>>>>> 5ed569f2
     fake_fgs_composite.eiger.disarm_detector = mock_parent.disarm
 
     fake_fgs_composite.eiger.filewriters_finished = Status()
