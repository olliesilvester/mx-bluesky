--- conflicted
+++ resolved
@@ -94,15 +94,9 @@
     test_ispyb_callback.ispyb = MagicMock()
     RE.subscribe(test_ispyb_callback)
 
-<<<<<<< HEAD
-    def standalone_read_hardware_for_ispyb(und, syn, slits, attn):
+    def standalone_read_hardware_for_ispyb(und, syn, slits, attn, fl):
         yield from bps.open_run()
-        yield from read_hardware_for_ispyb(und, syn, slits, attn)
-=======
-    def standalone_read_hardware_for_ispyb(und, syn, slits, fl):
-        yield from bps.open_run()
-        yield from read_hardware_for_ispyb(und, syn, slits, fl)
->>>>>>> ad10763c
+        yield from read_hardware_for_ispyb(und, syn, slits, attn, fl)
         yield from bps.close_run()
 
     RE(
@@ -110,11 +104,8 @@
             fake_fgs_composite.undulator,
             fake_fgs_composite.synchrotron,
             fake_fgs_composite.s4_slit_gaps,
-<<<<<<< HEAD
             fake_fgs_composite.attenuator,
-=======
             fake_fgs_composite.flux,
->>>>>>> ad10763c
         )
     )
     params = test_ispyb_callback.params
@@ -124,6 +115,7 @@
     assert params.artemis_params.ispyb_params.slit_gap_size_x == xgap_test_value
     assert params.artemis_params.ispyb_params.slit_gap_size_y == ygap_test_value
     assert params.artemis_params.ispyb_params.transmission == transmission_test_value
+    assert params.artemis_params.ispyb_params.flux == flux_test_value
 
 
 @patch(
