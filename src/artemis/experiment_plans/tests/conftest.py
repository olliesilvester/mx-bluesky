--- conflicted
+++ resolved
@@ -78,8 +78,6 @@
 
 
 @pytest.fixture
-<<<<<<< HEAD
-=======
 def undulator():
     return i03.undulator(fake_with_ophyd_sim=True)
 
@@ -100,7 +98,6 @@
 
 
 @pytest.fixture
->>>>>>> 630321d7
 def attenuator():
     return i03.attenuator(fake_with_ophyd_sim=True)
 
