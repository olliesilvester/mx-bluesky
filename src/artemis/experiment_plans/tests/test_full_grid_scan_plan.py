--- conflicted
+++ resolved
@@ -137,7 +137,6 @@
         mock_wait_for_detector.assert_called_once()
 
         # Check we called out to underlying fast grid scan plan
-<<<<<<< HEAD
         mock_fast_grid_scan_plan.assert_called_once_with(ANY)
 
 
@@ -176,11 +175,9 @@
             detect_grid_and_do_gridscan(
                 parameters=test_full_grid_scan_params,
                 backlight=backlight,
-                eiger=eiger,
                 aperture_scatterguard=aperture_scatterguard,
                 detector_motion=detector_motion,
                 oav_params=OAVParameters("xrayCentring", **test_config_files),
-                experiment_params=test_full_grid_scan_params.experiment_params,
             )
         )
 
@@ -203,8 +200,6 @@
             "e",
             "d",
         ]
-=======
-        mock_fast_grid_scan_plan.assert_called_once_with(ANY, mock_subscriptions)
 
 
 @patch("artemis.experiment_plans.full_grid_scan.grid_detection_plan")
@@ -239,5 +234,4 @@
         # Check detector was armed
         eiger.do_arm.set.assert_called_once_with(1)
 
-        eiger.unstage.assert_called_once()
->>>>>>> 6b4699dc
+        eiger.unstage.assert_called_once()