from typing import Dict, Generator
from unittest.mock import ANY, MagicMock, patch

import pytest
from bluesky import RunEngine
from dodal.beamlines.i03 import detector_motion
from dodal.devices.aperturescatterguard import AperturePositions, ApertureScatterguard
from dodal.devices.backlight import Backlight
from dodal.devices.detector_motion import DetectorMotion
from dodal.devices.eiger import EigerDetector
from dodal.devices.oav.oav_parameters import OAVParameters
from numpy.testing import assert_array_equal

from artemis.experiment_plans.full_grid_scan_plan import (
    create_devices,
    detect_grid_and_do_gridscan,
<<<<<<< HEAD
    get_plan,
=======
    full_grid_scan,
    start_arming_then_do_grid,
>>>>>>> e4073e81
    wait_for_det_to_finish_moving,
)
from artemis.external_interaction.callbacks.oav_snapshot_callback import (
    OavSnapshotCallback,
)
from artemis.parameters.plan_specific.fgs_internal_params import FGSInternalParameters
from artemis.parameters.plan_specific.grid_scan_with_edge_detect_params import (
    GridScanWithEdgeDetectInternalParameters,
)


def _fake_grid_detection(
    parameters: OAVParameters,
    out_parameters,
    snapshot_template: str,
    snapshot_dir: str,
    grid_width_microns: float = 0,
    box_size_um: float = 0.0,
):
    out_parameters.x_start = 0
    out_parameters.y1_start = 0
    out_parameters.y2_start = 0
    out_parameters.z1_start = 0
    out_parameters.z2_start = 0
    out_parameters.x_steps = 10
    out_parameters.y_steps = 2
    out_parameters.z_steps = 2
    out_parameters.x_step_size = 1
    out_parameters.y_step_size = 1
    out_parameters.z_step_size = 1
    return []


@patch(
    "artemis.experiment_plans.full_grid_scan_plan.get_beamline_parameters",
    autospec=True,
)
def test_create_devices(mock_beamline_params):
    with (
        patch("artemis.experiment_plans.full_grid_scan_plan.i03") as i03,
        patch(
            "artemis.experiment_plans.full_grid_scan_plan.fgs_create_devices"
        ) as fgs_create_devices,
        patch(
            "artemis.experiment_plans.full_grid_scan_plan.oav_create_devices"
        ) as oav_create_devices,
    ):
        create_devices()
        fgs_create_devices.assert_called()
        oav_create_devices.assert_called()

        i03.detector_motion.assert_called()
        i03.backlight.assert_called()
        assert isinstance(
            i03.aperture_scatterguard.call_args.args[-1], AperturePositions
        )


def test_wait_for_detector(RE):
    d_m = detector_motion(fake_with_ophyd_sim=True)
    with pytest.raises(TimeoutError):
        RE(wait_for_det_to_finish_moving(d_m, 0.2))
    d_m.shutter.sim_put(1)
    d_m.z.motor_done_move.sim_put(1)
    RE(wait_for_det_to_finish_moving(d_m, 0.5))


def test_full_grid_scan(test_fgs_params, test_config_files):
    with patch("artemis.experiment_plans.full_grid_scan_plan.i03"):
        plan = full_grid_scan(test_fgs_params, test_config_files)

    assert isinstance(plan, Generator)


@patch(
    "artemis.experiment_plans.full_grid_scan_plan.wait_for_det_to_finish_moving",
    autospec=True,
)
@patch(
    "artemis.experiment_plans.full_grid_scan_plan.grid_detection_plan", autospec=True
)
@patch("artemis.experiment_plans.full_grid_scan_plan.fast_grid_scan", autospec=True)
@patch(
    "artemis.experiment_plans.full_grid_scan_plan.OavSnapshotCallback",
    autospec=True,
)
def test_detect_grid_and_do_gridscan(
    mock_oav_callback_init: MagicMock,
    mock_fast_grid_scan_plan: MagicMock,
    mock_grid_detection_plan: MagicMock,
    mock_wait_for_detector: MagicMock,
    backlight: Backlight,
    detector_motion: DetectorMotion,
    aperture_scatterguard: ApertureScatterguard,
    RE: RunEngine,
    test_full_grid_scan_params: GridScanWithEdgeDetectInternalParameters,
    test_config_files: Dict,
):
    mock_oav_callback = OavSnapshotCallback()
    mock_oav_callback.out_upper_left = [[0, 1], [2, 3]]
    mock_oav_callback.snapshot_filenames = [["test"], ["test3"]]
    mock_oav_callback_init.return_value = mock_oav_callback
    mock_grid_detection_plan.side_effect = _fake_grid_detection

    with patch.object(
        aperture_scatterguard, "set", MagicMock()
    ) as mock_aperture_scatterguard:
        RE(
            detect_grid_and_do_gridscan(
                parameters=test_full_grid_scan_params,
                backlight=backlight,
                aperture_scatterguard=aperture_scatterguard,
                detector_motion=detector_motion,
                oav_params=OAVParameters("xrayCentring", **test_config_files),
            )
        )
        # Verify we called the grid detection plan
        mock_grid_detection_plan.assert_called_once()

        # Verify callback to oav snaposhot was called
        mock_oav_callback_init.assert_called_once()

        # Check backlight was moved OUT
        assert backlight.pos.get() == Backlight.OUT

        # Check aperture was changed to SMALL
        mock_aperture_scatterguard.assert_called_once_with(
            aperture_scatterguard.aperture_positions.SMALL
        )

        # Check we wait for detector to finish moving
        mock_wait_for_detector.assert_called_once()

        # Check we called out to underlying fast grid scan plan
        mock_fast_grid_scan_plan.assert_called_once_with(ANY)


@patch(
    "artemis.experiment_plans.full_grid_scan_plan.wait_for_det_to_finish_moving",
    autospec=True,
)
@patch(
    "artemis.experiment_plans.full_grid_scan_plan.grid_detection_plan", autospec=True
)
@patch("artemis.experiment_plans.full_grid_scan_plan.fast_grid_scan", autospec=True)
@patch(
    "artemis.experiment_plans.full_grid_scan_plan.OavSnapshotCallback", autospec=True
)
def test_when_full_grid_scan_run_then_parameters_sent_to_fgs_as_expected(
    mock_oav_callback_init: MagicMock,
    mock_fast_grid_scan_plan: MagicMock,
    mock_grid_detection_plan: MagicMock,
    _: MagicMock,
    eiger: EigerDetector,
    backlight: Backlight,
    detector_motion: DetectorMotion,
    aperture_scatterguard: ApertureScatterguard,
    RE: RunEngine,
    test_full_grid_scan_params: GridScanWithEdgeDetectInternalParameters,
    test_config_files: Dict,
):
    mock_oav_callback = OavSnapshotCallback()
    mock_oav_callback.snapshot_filenames = [["a", "b", "c"], ["d", "e", "f"]]
    mock_oav_callback.out_upper_left = [[1, 2], [1, 3]]

    mock_oav_callback_init.return_value = mock_oav_callback

    mock_grid_detection_plan.side_effect = _fake_grid_detection

    with patch.object(eiger.do_arm, "set", MagicMock()), patch.object(
        aperture_scatterguard, "set", MagicMock()
    ):
        RE(
            detect_grid_and_do_gridscan(
                parameters=test_full_grid_scan_params,
                backlight=backlight,
                aperture_scatterguard=aperture_scatterguard,
                detector_motion=detector_motion,
                oav_params=OAVParameters("xrayCentring", **test_config_files),
            )
        )

        params: FGSInternalParameters = mock_fast_grid_scan_plan.call_args[0][0]

        assert isinstance(params, FGSInternalParameters)

        ispyb_params = params.artemis_params.ispyb_params
        assert_array_equal(ispyb_params.upper_left, [1, 2, 3])
        assert ispyb_params.xtal_snapshots_omega_start == [
            "c",
            "b",
            "a",
        ]
        assert ispyb_params.xtal_snapshots_omega_end == [
            "f",
            "e",
            "d",
        ]

        assert params.artemis_params.detector_params.num_triggers == 40

        assert params.experiment_params.x_axis.full_steps == 10
        assert params.experiment_params.y_axis.end == 1

        # Parameters can be serialized
<<<<<<< HEAD
        params.json()
=======
        params.json()


@patch(
    "artemis.experiment_plans.full_grid_scan_plan.grid_detection_plan", autospec=True
)
@patch(
    "artemis.experiment_plans.full_grid_scan_plan.OavSnapshotCallback",
    autospec=True,
    spec_set=True,
)
def test_grid_detection_running_when_exception_raised_then_eiger_disarmed_and_correct_exception_returned(
    mock_oav_callback: MagicMock,
    mock_grid_detection_plan: MagicMock,
    eiger: EigerDetector,
    RE: RunEngine,
    test_full_grid_scan_params: GridScanWithEdgeDetectInternalParameters,
    mock_subscriptions: MagicMock,
    test_config_files: Dict,
):
    class DetectException(Exception):
        pass

    mock_grid_detection_plan.side_effect = DetectException()
    eiger.detector_params = MagicMock()
    eiger.async_stage = MagicMock()
    eiger.disarm_detector = MagicMock()

    with patch(
        "artemis.external_interaction.callbacks.fgs.fgs_callback_collection.FGSCallbackCollection.from_params",
        return_value=mock_subscriptions,
        autospec=True,
    ):
        with pytest.raises(DetectException):
            RE(
                start_arming_then_do_grid(
                    parameters=test_full_grid_scan_params,
                    attenuator=MagicMock(),
                    backlight=MagicMock(),
                    eiger=eiger,
                    aperture_scatterguard=MagicMock(),
                    detector_motion=MagicMock(),
                    oav_params=OAVParameters("xrayCentring", **test_config_files),
                )
            )

        # Check detector was armed
        eiger.async_stage.assert_called_once()

        eiger.disarm_detector.assert_called_once()


@patch("artemis.experiment_plans.full_grid_scan_plan.detect_grid_and_do_gridscan")
def test_when_start_arming_then_transmission_set(
    mock_grid_detection_plan: MagicMock,
    RE: RunEngine,
    test_full_grid_scan_params: GridScanWithEdgeDetectInternalParameters,
    test_config_files: Dict,
):
    attenuator = MagicMock()
    RE(
        start_arming_then_do_grid(
            parameters=test_full_grid_scan_params,
            attenuator=attenuator,
            backlight=MagicMock(),
            eiger=MagicMock(),
            aperture_scatterguard=MagicMock(),
            detector_motion=MagicMock(),
            oav_params=OAVParameters("xrayCentring", **test_config_files),
        )
    )

    # Check transmission set
    attenuator.set.assert_called_once_with(
        test_full_grid_scan_params.artemis_params.ispyb_params.transmission_fraction
    )
>>>>>>> e4073e81
<|MERGE_RESOLUTION|>--- conflicted
+++ resolved
@@ -2,7 +2,7 @@
 from unittest.mock import ANY, MagicMock, patch
 
 import pytest
-from bluesky import RunEngine
+from bluesky.run_engine import RunEngine
 from dodal.beamlines.i03 import detector_motion
 from dodal.devices.aperturescatterguard import AperturePositions, ApertureScatterguard
 from dodal.devices.backlight import Backlight
@@ -14,12 +14,7 @@
 from artemis.experiment_plans.full_grid_scan_plan import (
     create_devices,
     detect_grid_and_do_gridscan,
-<<<<<<< HEAD
-    get_plan,
-=======
     full_grid_scan,
-    start_arming_then_do_grid,
->>>>>>> e4073e81
     wait_for_det_to_finish_moving,
 )
 from artemis.external_interaction.callbacks.oav_snapshot_callback import (
@@ -225,83 +220,4 @@
         assert params.experiment_params.y_axis.end == 1
 
         # Parameters can be serialized
-<<<<<<< HEAD
-        params.json()
-=======
-        params.json()
-
-
-@patch(
-    "artemis.experiment_plans.full_grid_scan_plan.grid_detection_plan", autospec=True
-)
-@patch(
-    "artemis.experiment_plans.full_grid_scan_plan.OavSnapshotCallback",
-    autospec=True,
-    spec_set=True,
-)
-def test_grid_detection_running_when_exception_raised_then_eiger_disarmed_and_correct_exception_returned(
-    mock_oav_callback: MagicMock,
-    mock_grid_detection_plan: MagicMock,
-    eiger: EigerDetector,
-    RE: RunEngine,
-    test_full_grid_scan_params: GridScanWithEdgeDetectInternalParameters,
-    mock_subscriptions: MagicMock,
-    test_config_files: Dict,
-):
-    class DetectException(Exception):
-        pass
-
-    mock_grid_detection_plan.side_effect = DetectException()
-    eiger.detector_params = MagicMock()
-    eiger.async_stage = MagicMock()
-    eiger.disarm_detector = MagicMock()
-
-    with patch(
-        "artemis.external_interaction.callbacks.fgs.fgs_callback_collection.FGSCallbackCollection.from_params",
-        return_value=mock_subscriptions,
-        autospec=True,
-    ):
-        with pytest.raises(DetectException):
-            RE(
-                start_arming_then_do_grid(
-                    parameters=test_full_grid_scan_params,
-                    attenuator=MagicMock(),
-                    backlight=MagicMock(),
-                    eiger=eiger,
-                    aperture_scatterguard=MagicMock(),
-                    detector_motion=MagicMock(),
-                    oav_params=OAVParameters("xrayCentring", **test_config_files),
-                )
-            )
-
-        # Check detector was armed
-        eiger.async_stage.assert_called_once()
-
-        eiger.disarm_detector.assert_called_once()
-
-
-@patch("artemis.experiment_plans.full_grid_scan_plan.detect_grid_and_do_gridscan")
-def test_when_start_arming_then_transmission_set(
-    mock_grid_detection_plan: MagicMock,
-    RE: RunEngine,
-    test_full_grid_scan_params: GridScanWithEdgeDetectInternalParameters,
-    test_config_files: Dict,
-):
-    attenuator = MagicMock()
-    RE(
-        start_arming_then_do_grid(
-            parameters=test_full_grid_scan_params,
-            attenuator=attenuator,
-            backlight=MagicMock(),
-            eiger=MagicMock(),
-            aperture_scatterguard=MagicMock(),
-            detector_motion=MagicMock(),
-            oav_params=OAVParameters("xrayCentring", **test_config_files),
-        )
-    )
-
-    # Check transmission set
-    attenuator.set.assert_called_once_with(
-        test_full_grid_scan_params.artemis_params.ispyb_params.transmission_fraction
-    )
->>>>>>> e4073e81
+        params.json()