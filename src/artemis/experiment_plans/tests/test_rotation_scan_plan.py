from __future__ import annotations

from typing import TYPE_CHECKING
from unittest.mock import MagicMock, patch

import pytest
from bluesky.utils import Msg
from dodal.beamlines import i03
from ophyd.status import Status

from artemis.experiment_plans.rotation_scan_plan import (
    DIRECTION,
    get_plan,
    move_to_end_w_buffer,
    move_to_start_w_buffer,
    rotation_scan_plan,
)
from artemis.external_interaction.callbacks.rotation.rotation_callback_collection import (
    RotationCallbackCollection,
)
from artemis.external_interaction.system_tests.conftest import (  # noqa
    fetch_comment,
    fetch_datacollection_attribute,
)
from artemis.parameters.constants import DEV_ISPYB_DATABASE_CFG
from artemis.parameters.plan_specific.rotation_scan_internal_params import (
    RotationInternalParameters,
)

if TYPE_CHECKING:
    from dodal.devices.attenuator import Attenuator
    from dodal.devices.backlight import Backlight
    from dodal.devices.detector_motion import DetectorMotion
    from dodal.devices.eiger import EigerDetector
    from dodal.devices.smargon import Smargon
    from dodal.devices.zebra import Zebra

TEST_OFFSET = 1
TEST_SHUTTER_OPENING_DEGREES = 2.5


def test_move_to_start(smargon: Smargon, RE):
    start_angle = 153
    mock_velocity_set = MagicMock(return_value=Status(done=True, success=True))
    with patch.object(smargon.omega.velocity, "set", mock_velocity_set):
        RE(move_to_start_w_buffer(smargon.omega, start_angle, TEST_OFFSET))

    mock_velocity_set.assert_called_with(120)
    assert smargon.omega.user_readback.get() == start_angle - TEST_OFFSET * DIRECTION


def __fake_read(obj, initial_positions, _):
    initial_positions[obj] = 0
    yield Msg("null", obj)


def test_move_to_end(smargon: Smargon, RE):
    scan_width = 153
    with patch(
        "bluesky.preprocessors.__read_and_stash_a_motor",
        __fake_read,
    ):
        RE(
            move_to_end_w_buffer(
                smargon.omega, scan_width, TEST_OFFSET, TEST_SHUTTER_OPENING_DEGREES
            )
        )

    distance_to_move = (
        scan_width + TEST_SHUTTER_OPENING_DEGREES + TEST_OFFSET * 2 + 0.1
    ) * DIRECTION

    assert smargon.omega.user_readback.get() == distance_to_move


@patch("dodal.beamlines.beamline_utils.active_device_is_same_type", lambda a, b: True)
@patch("artemis.experiment_plans.rotation_scan_plan.rotation_scan_plan", autospec=True)
def test_get_plan(
    plan: MagicMock,
    RE,
    test_rotation_params,
    smargon: Smargon,
    zebra: Zebra,
    eiger: EigerDetector,
    detector_motion: DetectorMotion,
    backlight: Backlight,
    mock_rotation_subscriptions: RotationCallbackCollection,
):
    eiger.stage = MagicMock()
    eiger.unstage = MagicMock()
    zebra.pc.arm.armed.set(False)
    with (
        patch("dodal.beamlines.i03.smargon", return_value=smargon),
        patch("dodal.beamlines.i03.eiger", return_value=eiger),
        patch("dodal.beamlines.i03.zebra", return_value=zebra),
        patch("dodal.beamlines.i03.backlight", return_value=backlight),
        patch(
            "artemis.experiment_plans.rotation_scan_plan.DetectorMotion",
            return_value=detector_motion,
        ),
        patch(
            "artemis.experiment_plans.rotation_scan_plan.RotationCallbackCollection.from_params",
            lambda _: mock_rotation_subscriptions,
        ),
    ):
        RE(get_plan(test_rotation_params))

    eiger.stage.assert_called()
    eiger.unstage.assert_called()


@patch("bluesky.plan_stubs.wait", autospec=True)
def test_rotation_plan(
    bps_wait: MagicMock,
    RE,
    test_rotation_params,
    smargon: Smargon,
    zebra: Zebra,
    eiger: EigerDetector,
    attenuator: Attenuator,
    detector_motion: DetectorMotion,
    backlight: Backlight,
    mock_rotation_subscriptions: RotationCallbackCollection,
    synchrotron,
    s4_slit_gaps,
    undulator,
    flux,
    attenuator,
):
    mock_omega_sets = MagicMock(return_value=Status(done=True, success=True))

    mock_arm = MagicMock(
        side_effect=zebra.pc.arm.armed.set, return_value=Status(done=True, success=True)
    )
    zebra.pc.arm.arm_set.set = mock_arm

    smargon.omega.velocity.set = mock_omega_sets
    smargon.omega.set = mock_omega_sets

<<<<<<< HEAD
    with patch(
        "bluesky.preprocessors.__read_and_stash_a_motor",
        __fake_read,
    ), patch(
        "artemis.experiment_plans.rotation_scan_plan.RotationCallbackCollection.from_params",
        lambda _: mock_rotation_subscriptions,
=======
    with (
        patch(
            "bluesky.preprocessors.__read_and_stash_a_motor",
            __fake_read,
        ),
        patch(
            "artemis.experiment_plans.rotation_scan_plan.RotationCallbackCollection.from_params",
            lambda _: mock_rotation_subscriptions,
        ),
        patch("dodal.beamlines.i03.undulator", lambda: undulator),
        patch("dodal.beamlines.i03.synchrotron", lambda: synchrotron),
        patch("dodal.beamlines.i03.s4_slit_gaps", lambda: s4_slit_gaps),
        patch("dodal.beamlines.i03.flux", lambda: flux),
        patch("dodal.beamlines.i03.attenuator", lambda: attenuator),
>>>>>>> 630321d7
    ):
        RE(
            rotation_scan_plan(
                test_rotation_params,
                eiger,
                smargon,
                zebra,
                backlight,
                attenuator,
                detector_motion,
            )
        )
    # once for each velocity set and once for each position set for a total of 4 calls
    assert mock_omega_sets.call_count == 4


@patch("artemis.experiment_plans.rotation_scan_plan.cleanup_plan", autospec=True)
@patch("bluesky.plan_stubs.wait", autospec=True)
def test_cleanup_happens(
    bps_wait: MagicMock,
    cleanup_plan: MagicMock,
    RE,
    test_rotation_params,
    smargon: Smargon,
    zebra: Zebra,
    eiger: EigerDetector,
    detector_motion: DetectorMotion,
    backlight: Backlight,
    attenuator: Attenuator,
    mock_rotation_subscriptions: RotationCallbackCollection,
):
    eiger.stage = MagicMock()
    eiger.unstage = MagicMock()
    smargon.omega.set = MagicMock(
        side_effect=Exception("Experiment fails because this is a test")
    )

    # check main subplan part fails
    with pytest.raises(Exception):
        RE(
            rotation_scan_plan(
                test_rotation_params, eiger, smargon, zebra, backlight, detector_motion
            )
        )
        cleanup_plan.assert_not_called()
    # check that failure is handled in composite plan
    with (
        patch("dodal.beamlines.i03.smargon", return_value=smargon),
        patch("dodal.beamlines.i03.eiger", return_value=eiger),
        patch("dodal.beamlines.i03.zebra", return_value=zebra),
        patch("dodal.beamlines.i03.backlight", return_value=backlight),
        patch("dodal.beamlines.i03.detector_motion", return_value=detector_motion),
        patch("dodal.beamlines.i03.attenuator", return_value=attenuator),
        patch(
            "artemis.experiment_plans.rotation_scan_plan.RotationCallbackCollection.from_params",
            lambda _: mock_rotation_subscriptions,
        ),
    ):
        with pytest.raises(Exception) as exc:
            RE(
                get_plan(
                    test_rotation_params,
                )
            )
        assert "Experiment fails because this is a test" in exc.value.args[0]
        cleanup_plan.assert_called_once()


@pytest.fixture()
def fake_create_devices(
    eiger: EigerDetector,
    smargon: Smargon,
    zebra: Zebra,
):
    eiger.stage = MagicMock()
    eiger.unstage = MagicMock()
    mock_omega_sets = MagicMock(return_value=Status(done=True, success=True))

    mock_arm_disarm = MagicMock(
        side_effect=zebra.pc.arm.armed.set, return_value=Status(done=True, success=True)
    )
    zebra.pc.arm.set = mock_arm_disarm
    smargon.omega.velocity.set = mock_omega_sets
    smargon.omega.set = mock_omega_sets

    devices = {
        "eiger": i03.eiger(fake_with_ophyd_sim=True),
        "smargon": smargon,
        "zebra": zebra,
        "detector_motion": i03.detector_motion(fake_with_ophyd_sim=True),
        "backlight": i03.backlight(fake_with_ophyd_sim=True),
    }
    return devices


@pytest.mark.s03
@patch("bluesky.plan_stubs.wait")
@patch("artemis.external_interaction.nexus.write_nexus.NexusWriter")
def test_ispyb_deposition_in_plan(
    bps_wait,
    nexus_writer,
    fake_create_devices,
    RE,
    test_rotation_params: RotationInternalParameters,
    fetch_comment,
    fetch_datacollection_attribute,
    undulator,
    synchrotron,
    s4_slit_gaps,
    flux,
):
    test_wl = 0.71
    test_bs_x = 0.023
    test_bs_y = 0.047
    test_exp_time = 0.023
    test_img_wid = 0.27

    test_rotation_params.experiment_params.image_width = test_img_wid
    test_rotation_params.artemis_params.ispyb_params.beam_size_x = test_bs_x
    test_rotation_params.artemis_params.ispyb_params.beam_size_y = test_bs_y
    test_rotation_params.artemis_params.detector_params.exposure_time = test_exp_time
    test_rotation_params.artemis_params.ispyb_params.wavelength = test_wl
    callbacks = RotationCallbackCollection.from_params(test_rotation_params)
    callbacks.ispyb_handler.ispyb.ISPYB_CONFIG_PATH = DEV_ISPYB_DATABASE_CFG

    with (
        patch(
            "artemis.experiment_plans.rotation_scan_plan.create_devices",
            lambda: fake_create_devices,
        ),
        patch("dodal.beamlines.i03.undulator", return_value=undulator),
        patch("dodal.beamlines.i03.synchrotron", return_value=synchrotron),
        patch("dodal.beamlines.i03.s4_slit_gaps", return_value=s4_slit_gaps),
        patch("dodal.beamlines.i03.flux", return_value=flux),
        patch(
            "bluesky.preprocessors.__read_and_stash_a_motor",
            __fake_read,
        ),
        patch(
            "artemis.experiment_plans.rotation_scan_plan.RotationCallbackCollection.from_params",
            lambda _: callbacks,
        ),
    ):
        RE(
            get_plan(
                test_rotation_params,
            )
        )

    dcid = callbacks.ispyb_handler.ispyb_ids[0]
    comment = fetch_comment(dcid)
    assert comment == "Hyperion rotation scan"
    wavelength = fetch_datacollection_attribute(dcid, "wavelength")
    beamsize_x = fetch_datacollection_attribute(dcid, "beamSizeAtSampleX")
    beamsize_y = fetch_datacollection_attribute(dcid, "beamSizeAtSampleY")
    exposure = fetch_datacollection_attribute(dcid, "exposureTime")

    assert wavelength == test_wl
    assert beamsize_x == test_bs_x
    assert beamsize_y == test_bs_y
    assert exposure == test_exp_time<|MERGE_RESOLUTION|>--- conflicted
+++ resolved
@@ -125,7 +125,6 @@
     s4_slit_gaps,
     undulator,
     flux,
-    attenuator,
 ):
     mock_omega_sets = MagicMock(return_value=Status(done=True, success=True))
 
@@ -137,14 +136,6 @@
     smargon.omega.velocity.set = mock_omega_sets
     smargon.omega.set = mock_omega_sets
 
-<<<<<<< HEAD
-    with patch(
-        "bluesky.preprocessors.__read_and_stash_a_motor",
-        __fake_read,
-    ), patch(
-        "artemis.experiment_plans.rotation_scan_plan.RotationCallbackCollection.from_params",
-        lambda _: mock_rotation_subscriptions,
-=======
     with (
         patch(
             "bluesky.preprocessors.__read_and_stash_a_motor",
@@ -159,7 +150,6 @@
         patch("dodal.beamlines.i03.s4_slit_gaps", lambda: s4_slit_gaps),
         patch("dodal.beamlines.i03.flux", lambda: flux),
         patch("dodal.beamlines.i03.attenuator", lambda: attenuator),
->>>>>>> 630321d7
     ):
         RE(
             rotation_scan_plan(
