from __future__ import annotations

from typing import TYPE_CHECKING
from unittest.mock import MagicMock, patch

import pytest
from bluesky.utils import Msg
from dodal.beamlines import i03
from ophyd.status import Status

from artemis.experiment_plans.rotation_scan_plan import (
    DIRECTION,
    OFFSET,
    get_plan,
    move_to_end_w_buffer,
    move_to_start_w_buffer,
    rotation_scan_plan,
)
from artemis.external_interaction.callbacks.rotation.rotation_callback_collection import (
    RotationCallbackCollection,
)
from artemis.external_interaction.system_tests.conftest import (  # noqa
    fetch_comment,
    fetch_datacollection_attribute,
)
from artemis.parameters.constants import DEV_ISPYB_DATABASE_CFG
from artemis.parameters.plan_specific.rotation_scan_internal_params import (
    RotationInternalParameters,
)

if TYPE_CHECKING:
    from dodal.devices.backlight import Backlight
    from dodal.devices.detector_motion import DetectorMotion
    from dodal.devices.eiger import EigerDetector
    from dodal.devices.smargon import Smargon
    from dodal.devices.zebra import Zebra


def test_move_to_start(smargon: Smargon, RE):
    start_angle = 153
    mock_velocity_set = MagicMock(return_value=Status(done=True, success=True))
    with patch.object(smargon.omega.velocity, "set", mock_velocity_set):
        RE(move_to_start_w_buffer(smargon.omega, start_angle))

    mock_velocity_set.assert_called_with(120)
    assert smargon.omega.user_readback.get() == start_angle - OFFSET * DIRECTION


def __fake_read(obj, initial_positions, _):
    initial_positions[obj] = 0
    yield Msg("null", obj)


def test_move_to_end(smargon: Smargon, RE):
    scan_width = 153
    with patch(
        "bluesky.preprocessors.__read_and_stash_a_motor",
        __fake_read,
    ):
        RE(move_to_end_w_buffer(smargon.omega, scan_width))

    assert smargon.omega.user_readback.get() == (scan_width + 0.1 + OFFSET) * DIRECTION


@patch("dodal.beamlines.beamline_utils.active_device_is_same_type", lambda a, b: True)
@patch("artemis.experiment_plans.rotation_scan_plan.rotation_scan_plan")
def test_get_plan(
    plan: MagicMock,
    RE,
    test_rotation_params,
    smargon: Smargon,
    zebra: Zebra,
    eiger: EigerDetector,
    detector_motion: DetectorMotion,
    backlight: Backlight,
    mock_rotation_subscriptions: RotationCallbackCollection,
):
    eiger.stage = MagicMock()
    eiger.unstage = MagicMock()
    zebra.pc.arm.armed.set(False)
    with (
        patch("dodal.beamlines.i03.smargon", return_value=smargon),
        patch("dodal.beamlines.i03.eiger", return_value=eiger),
        patch("dodal.beamlines.i03.zebra", return_value=zebra),
        patch("dodal.beamlines.i03.backlight", return_value=backlight),
        patch(
            "artemis.experiment_plans.rotation_scan_plan.DetectorMotion",
            return_value=detector_motion,
        ),
        patch(
            "artemis.experiment_plans.rotation_scan_plan.RotationCallbackCollection.from_params",
            lambda _: mock_rotation_subscriptions,
        ),
    ):
        RE(get_plan(test_rotation_params))

    eiger.stage.assert_called()
    eiger.unstage.assert_called()


@patch("bluesky.plan_stubs.wait")
def test_rotation_plan(
    bps_wait: MagicMock,
    RE,
    test_rotation_params,
    smargon: Smargon,
    zebra: Zebra,
    eiger: EigerDetector,
    detector_motion: DetectorMotion,
    backlight: Backlight,
    mock_rotation_subscriptions: RotationCallbackCollection,
    synchrotron,
    s4_slit_gaps,
    undulator,
    flux,
):
    mock_omega_sets = MagicMock(return_value=Status(done=True, success=True))

    mock_arm = MagicMock(
        side_effect=zebra.pc.arm.armed.set, return_value=Status(done=True, success=True)
    )
    zebra.pc.arm.arm_set.set = mock_arm

    smargon.omega.velocity.set = mock_omega_sets
    smargon.omega.set = mock_omega_sets

<<<<<<< HEAD
    with (
        patch(
            "bluesky.preprocessors.__read_and_stash_a_motor",
            __fake_read,
        ),
        patch(
            "artemis.experiment_plans.rotation_scan_plan.RotationCallbackCollection.from_params",
            lambda _: mock_rotation_subscriptions,
        ),
        patch("dodal.beamlines.i03.undulator", lambda: undulator),
        patch("dodal.beamlines.i03.synchrotron", lambda: synchrotron),
        patch("dodal.beamlines.i03.s4_slit_gaps", lambda: s4_slit_gaps),
        patch("dodal.beamlines.i03.flux", lambda: flux),
=======
    with patch("bluesky.preprocessors.__read_and_stash_a_motor", __fake_read,), patch(
        "artemis.experiment_plans.rotation_scan_plan.RotationCallbackCollection.from_params",
        lambda _: mock_rotation_subscriptions,
>>>>>>> 5618f3a3
    ):
        RE(
            rotation_scan_plan(
                test_rotation_params, eiger, smargon, zebra, backlight, detector_motion
            )
        )
    # once for each velocity set and once for each position set for a total of 4 calls
    assert mock_omega_sets.call_count == 4


@patch("artemis.experiment_plans.rotation_scan_plan.cleanup_plan")
@patch("bluesky.plan_stubs.wait")
def test_cleanup_happens(
    bps_wait: MagicMock,
    cleanup_plan: MagicMock,
    RE,
    test_rotation_params,
    smargon: Smargon,
    zebra: Zebra,
    eiger: EigerDetector,
    detector_motion: DetectorMotion,
    backlight: Backlight,
    mock_rotation_subscriptions: RotationCallbackCollection,
):
    eiger.stage = MagicMock()
    eiger.unstage = MagicMock()
    smargon.omega.set = MagicMock(
        side_effect=Exception("Experiment fails because this is a test")
    )

    # check main subplan part fails
    with pytest.raises(Exception):
        RE(
            rotation_scan_plan(
                test_rotation_params, eiger, smargon, zebra, backlight, detector_motion
            )
        )
        cleanup_plan.assert_not_called()
    # check that failure is handled in composite plan
    with (
        patch("dodal.beamlines.i03.smargon", return_value=smargon),
        patch("dodal.beamlines.i03.eiger", return_value=eiger),
        patch("dodal.beamlines.i03.zebra", return_value=zebra),
        patch("dodal.beamlines.i03.backlight", return_value=backlight),
        patch("dodal.beamlines.i03.detector_motion", return_value=detector_motion),
        patch(
            "artemis.experiment_plans.rotation_scan_plan.RotationCallbackCollection.from_params",
            lambda _: mock_rotation_subscriptions,
        ),
    ):
        with pytest.raises(Exception) as exc:
            RE(
                get_plan(
                    test_rotation_params,
                )
            )
        assert "Experiment fails because this is a test" in exc.value.args[0]
        cleanup_plan.assert_called_once()


@pytest.fixture()
def fake_create_devices(
    eiger: EigerDetector,
    smargon: Smargon,
    zebra: Zebra,
):
    eiger.stage = MagicMock()
    eiger.unstage = MagicMock()
    mock_omega_sets = MagicMock(return_value=Status(done=True, success=True))
    mock_arm_disarm = MagicMock(
        side_effect=zebra.pc.armed.set, return_value=Status(done=True, success=True)
    )
    zebra.pc.arm_demand.set = mock_arm_disarm
    smargon.omega.velocity.set = mock_omega_sets
    smargon.omega.set = mock_omega_sets
    zebra.pc.arm_demand.set = mock_arm_disarm

    devices = {
        "eiger": i03.eiger(wait_for_connection=False, fake_with_ophyd_sim=True),
        "smargon": smargon,
        "zebra": zebra,
        "detector_motion": i03.detector_motion(fake_with_ophyd_sim=True),
        "backlight": i03.backlight(fake_with_ophyd_sim=True),
    }
    return devices


@pytest.mark.s03()
@patch("bluesky.plan_stubs.wait")
def test_ispyb_deposition_in_plan(
    bps_wait,
    fake_create_devices,
    RE,
    test_rotation_params: RotationInternalParameters,
    fetch_comment,
    fetch_datacollection_attribute,
    undulator,
    synchrotron,
    s4_slit_gaps,
    flux,
):
    test_wl = 0.71
    test_bs_x = 0.023
    test_bs_y = 0.047
    test_exp_time = 0.023
    test_img_wid = 0.27

    test_rotation_params.experiment_params.image_width = test_img_wid
    test_rotation_params.artemis_params.ispyb_params.beam_size_x = test_bs_x
    test_rotation_params.artemis_params.ispyb_params.beam_size_y = test_bs_y
    test_rotation_params.artemis_params.detector_params.exposure_time = test_exp_time
    test_rotation_params.artemis_params.ispyb_params.wavelength = test_wl
    callbacks = RotationCallbackCollection.from_params(test_rotation_params)
    callbacks.ispyb_handler.ispyb.ISPYB_CONFIG_PATH = DEV_ISPYB_DATABASE_CFG

    with (
        patch(
            "artemis.experiment_plans.rotation_scan_plan.create_devices",
            lambda: fake_create_devices,
        ),
        patch("dodal.beamlines.i03.undulator", return_value=undulator),
        patch("dodal.beamlines.i03.synchrotron", return_value=synchrotron),
        patch("dodal.beamlines.i03.s4_slit_gaps", return_value=s4_slit_gaps),
        patch("dodal.beamlines.i03.flux", return_value=flux),
        patch(
            "bluesky.preprocessors.__read_and_stash_a_motor",
            __fake_read,
        ),
    ):
        RE(
            get_plan(
                test_rotation_params,
                callbacks,
            )
        )

    dcid = callbacks.ispyb_handler.ispyb_ids[0]
    comment = fetch_comment(dcid)
    assert comment == "Hyperion rotation scan"
    wavelength = fetch_datacollection_attribute(dcid, "wavelength")
    beamsize_x = fetch_datacollection_attribute(dcid, "beamSizeAtSampleX")
    beamsize_y = fetch_datacollection_attribute(dcid, "beamSizeAtSampleY")
    exposure = fetch_datacollection_attribute(dcid, "exposureTime")

    assert wavelength == test_wl
    assert beamsize_x == test_bs_x
    assert beamsize_y == test_bs_y
    assert exposure == test_exp_time<|MERGE_RESOLUTION|>--- conflicted
+++ resolved
@@ -113,6 +113,7 @@
     s4_slit_gaps,
     undulator,
     flux,
+    attenuator,
 ):
     mock_omega_sets = MagicMock(return_value=Status(done=True, success=True))
 
@@ -124,7 +125,6 @@
     smargon.omega.velocity.set = mock_omega_sets
     smargon.omega.set = mock_omega_sets
 
-<<<<<<< HEAD
     with (
         patch(
             "bluesky.preprocessors.__read_and_stash_a_motor",
@@ -138,11 +138,7 @@
         patch("dodal.beamlines.i03.synchrotron", lambda: synchrotron),
         patch("dodal.beamlines.i03.s4_slit_gaps", lambda: s4_slit_gaps),
         patch("dodal.beamlines.i03.flux", lambda: flux),
-=======
-    with patch("bluesky.preprocessors.__read_and_stash_a_motor", __fake_read,), patch(
-        "artemis.experiment_plans.rotation_scan_plan.RotationCallbackCollection.from_params",
-        lambda _: mock_rotation_subscriptions,
->>>>>>> 5618f3a3
+        patch("dodal.beamlines.i03.attenuator", lambda: attenuator),
     ):
         RE(
             rotation_scan_plan(
