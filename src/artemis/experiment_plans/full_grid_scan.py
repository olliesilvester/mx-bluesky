--- conflicted
+++ resolved
@@ -70,20 +70,16 @@
     aperture_scatterguard: ApertureScatterguard = i03.aperture_scatterguard()
     detector_motion: DetectorMotion = i03.detector_motion()
 
-    oav_params = OAVParameters("loopCentring", **oav_param_files)
+    oav_params = OAVParameters("xrayCentring", **oav_param_files)
     experiment_params: GridScanWithEdgeDetectParams = parameters.experiment_params
 
     def detect_grid_and_do_gridscan():
         fgs_params = GridScanParams(dwell_time=experiment_params.exposure_time * 1000)
 
-<<<<<<< HEAD
         detector_params = parameters.artemis_params.detector_params
         snapshot_template = (
             f"{detector_params.prefix}_{detector_params.run_number}_{{angle}}"
         )
-=======
-    oav_params = OAVParameters("xrayCentring", **oav_param_files)
->>>>>>> fb3db935
 
         out_snapshot_filenames = []
         out_upper_left = {}
