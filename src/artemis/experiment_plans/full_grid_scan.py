from __future__ import annotations

from typing import TYPE_CHECKING, Callable

from bluesky import plan_stubs as bps
from bluesky import preprocessors as bpp
from dodal.beamlines import i03
from dodal.devices.aperturescatterguard import AperturePositions, ApertureScatterguard
from dodal.devices.attenuator import Attenuator
from dodal.devices.backlight import Backlight
from dodal.devices.detector_motion import DetectorMotion
from dodal.devices.eiger import EigerDetector
from dodal.devices.oav.oav_parameters import OAV_CONFIG_FILE_DEFAULTS, OAVParameters

from artemis.experiment_plans.fast_grid_scan_plan import (
    create_devices as fgs_create_devices,
)
from artemis.experiment_plans.fast_grid_scan_plan import get_plan as fgs_get_plan
from artemis.experiment_plans.oav_grid_detection_plan import (
    create_devices as oav_create_devices,
)
from artemis.experiment_plans.oav_grid_detection_plan import grid_detection_plan
from artemis.external_interaction.callbacks.fgs.fgs_callback_collection import (
    FGSCallbackCollection,
)
from artemis.external_interaction.callbacks.oav_snapshot_callback import (
    OavSnapshotCallback,
)
from artemis.log import LOGGER
from artemis.parameters.beamline_parameters import get_beamline_parameters
from artemis.parameters.plan_specific.fgs_internal_params import GridScanParams

if TYPE_CHECKING:
    from artemis.parameters.plan_specific.grid_scan_with_edge_detect_params import (
        GridScanWithEdgeDetectInternalParameters,
        GridScanWithEdgeDetectParams,
    )


def create_devices():
    fgs_create_devices()
    oav_create_devices()

    aperture_positions = AperturePositions.from_gda_beamline_params(
        get_beamline_parameters()
    )

    i03.detector_motion()

    i03.backlight()
    i03.aperture_scatterguard(aperture_positions)


def wait_for_det_to_finish_moving(detector: DetectorMotion, timeout=120):
    LOGGER.info("Waiting for detector to finish moving")
    SLEEP_PER_CHECK = 0.1
    times_to_check = int(timeout / SLEEP_PER_CHECK)
    for _ in range(times_to_check):
        detector_state = yield from bps.rd(detector.shutter)
        detector_z_dmov = yield from bps.rd(detector.z.motor_done_move)
        LOGGER.info(f"Shutter state is {'open' if detector_state==1 else 'closed'}")
        LOGGER.info(f"Detector z DMOV is {detector_z_dmov}")
        if detector_state == 1 and detector_z_dmov == 1:
            return
        yield from bps.sleep(SLEEP_PER_CHECK)
    raise TimeoutError("Detector not finished moving")


def start_arming_then_do_grid(
    parameters: GridScanWithEdgeDetectInternalParameters,
    attenuator: Attenuator,
    backlight: Backlight,
    eiger: EigerDetector,
    aperture_scatterguard: ApertureScatterguard,
    detector_motion: DetectorMotion,
    oav_params: OAVParameters,
):
    # Start stage with asynchronous arming here
<<<<<<< HEAD
    yield from bps.abs_set(eiger.do_arm, 1, group="ready_for_data_collection")
    yield from bps.abs_set(
        attenuator,
        parameters.artemis_params.ispyb_params.transmission,
        group="ready_for_data_collection",
    )
=======
    yield from bps.abs_set(eiger.do_arm, 1, group="arming")

    yield from bpp.finalize_wrapper(
        detect_grid_and_do_gridscan(
            parameters,
            backlight,
            aperture_scatterguard,
            detector_motion,
            oav_params,
        ),
        bps.unstage(eiger),
    )


def detect_grid_and_do_gridscan(
    parameters: GridScanWithEdgeDetectInternalParameters,
    backlight: Backlight,
    aperture_scatterguard: ApertureScatterguard,
    detector_motion: DetectorMotion,
    oav_params: OAVParameters,
):
    experiment_params: GridScanWithEdgeDetectParams = parameters.experiment_params
>>>>>>> 6b4699dc
    fgs_params = GridScanParams(dwell_time=experiment_params.exposure_time * 1000)

    detector_params = parameters.artemis_params.detector_params
    snapshot_template = (
        f"{detector_params.prefix}_{detector_params.run_number}_{{angle}}"
    )

    oav_callback = OavSnapshotCallback()

    @bpp.subs_decorator([oav_callback])
    def run_grid_detection_plan(
        oav_params,
        fgs_params,
        snapshot_template,
        snapshot_dir,
    ):
        yield from grid_detection_plan(
            oav_params,
            fgs_params,
            snapshot_template,
            snapshot_dir,
        )

    yield from run_grid_detection_plan(
        oav_params,
        fgs_params,
        snapshot_template,
        experiment_params.snapshot_dir,
    )

    # Hack because GDA only passes 3 values to ispyb
    out_upper_left = oav_callback.out_upper_left[0] + [
        oav_callback.out_upper_left[1][1]
    ]

    # Hack because the callback returns the list in inverted order
    parameters.artemis_params.ispyb_params.xtal_snapshots_omega_start = (
        oav_callback.snapshot_filenames[0][::-1]
    )
    parameters.artemis_params.ispyb_params.xtal_snapshots_omega_end = (
        oav_callback.snapshot_filenames[1][::-1]
    )
    parameters.artemis_params.ispyb_params.upper_left = out_upper_left

    parameters.experiment_params = fgs_params

    parameters.artemis_params.detector_params.num_triggers = fgs_params.get_num_images()

    LOGGER.info(f"Parameters for FGS: {parameters}")
    subscriptions = FGSCallbackCollection.from_params(parameters)

    yield from bps.abs_set(backlight.pos, Backlight.OUT)
    LOGGER.info(
        f"Setting aperture position to {aperture_scatterguard.aperture_positions.SMALL}"
    )
    yield from bps.abs_set(
        aperture_scatterguard, aperture_scatterguard.aperture_positions.SMALL
    )
    yield from wait_for_det_to_finish_moving(detector_motion)

    yield from fgs_get_plan(parameters, subscriptions)


def get_plan(
    parameters: GridScanWithEdgeDetectInternalParameters,
    oav_param_files: dict = OAV_CONFIG_FILE_DEFAULTS,
) -> Callable:
    """
    A plan which combines the collection of snapshots from the OAV and the determination
    of the grid dimensions to use for the following grid scan.
    """
    backlight: Backlight = i03.backlight()
    eiger: EigerDetector = i03.eiger()
    aperture_scatterguard: ApertureScatterguard = i03.aperture_scatterguard()
    detector_motion: DetectorMotion = i03.detector_motion()
    attenuator: Attenuator = i03.attenuator()

    eiger.set_detector_parameters(parameters.artemis_params.detector_params)

    oav_params = OAVParameters("xrayCentring", **oav_param_files)

    return start_arming_then_do_grid(
        parameters,
        attenuator,
        backlight,
        eiger,
        aperture_scatterguard,
        detector_motion,
        oav_params,
    )<|MERGE_RESOLUTION|>--- conflicted
+++ resolved
@@ -76,15 +76,12 @@
     oav_params: OAVParameters,
 ):
     # Start stage with asynchronous arming here
-<<<<<<< HEAD
     yield from bps.abs_set(eiger.do_arm, 1, group="ready_for_data_collection")
     yield from bps.abs_set(
         attenuator,
         parameters.artemis_params.ispyb_params.transmission,
         group="ready_for_data_collection",
     )
-=======
-    yield from bps.abs_set(eiger.do_arm, 1, group="arming")
 
     yield from bpp.finalize_wrapper(
         detect_grid_and_do_gridscan(
@@ -106,7 +103,6 @@
     oav_params: OAVParameters,
 ):
     experiment_params: GridScanWithEdgeDetectParams = parameters.experiment_params
->>>>>>> 6b4699dc
     fgs_params = GridScanParams(dwell_time=experiment_params.exposure_time * 1000)
 
     detector_params = parameters.artemis_params.detector_params
