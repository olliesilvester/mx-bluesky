from __future__ import annotations

from typing import TYPE_CHECKING, Callable, Dict, List

from bluesky import plan_stubs as bps
from bluesky import preprocessors as bpp
from dodal.beamlines import i03
from dodal.devices.aperturescatterguard import AperturePositions, ApertureScatterguard
from dodal.devices.backlight import Backlight
from dodal.devices.detector_motion import DetectorMotion
from dodal.devices.eiger import EigerDetector
from dodal.devices.oav.oav_parameters import OAV_CONFIG_FILE_DEFAULTS, OAVParameters

from artemis.experiment_plans.fast_grid_scan_plan import (
    create_devices as fgs_create_devices,
)
from artemis.experiment_plans.fast_grid_scan_plan import get_plan as fgs_get_plan
from artemis.experiment_plans.oav_grid_detection_plan import (
    create_devices as oav_create_devices,
)
from artemis.experiment_plans.oav_grid_detection_plan import grid_detection_plan
from artemis.external_interaction.callbacks.fgs.fgs_callback_collection import (
    FGSCallbackCollection,
)
from artemis.external_interaction.callbacks.oav_snapshot_callback import (
    OavSnapshotCallback,
)
from artemis.log import LOGGER
from artemis.parameters.beamline_parameters import get_beamline_parameters
from artemis.parameters.plan_specific.fgs_internal_params import GridScanParams

if TYPE_CHECKING:
    from artemis.parameters.plan_specific.grid_scan_with_edge_detect_params import (
        GridScanWithEdgeDetectInternalParameters,
        GridScanWithEdgeDetectParams,
    )


def create_devices():
    fgs_create_devices()
    oav_create_devices()

    aperture_positions = AperturePositions.from_gda_beamline_params(
        get_beamline_parameters()
    )

    i03.detector_motion()
    i03.backlight()
    i03.aperture_scatterguard(aperture_positions)


def wait_for_det_to_finish_moving(detector: DetectorMotion, timeout=120):
    LOGGER.info("Waiting for detector to finish moving")
    SLEEP_PER_CHECK = 0.1
    times_to_check = int(timeout / SLEEP_PER_CHECK)
    for _ in range(times_to_check):
        detector_state = yield from bps.rd(detector.shutter)
        detector_z_dmov = yield from bps.rd(detector.z.motor_done_move)
        LOGGER.info(f"Shutter state is {'open' if detector_state==1 else 'closed'}")
        LOGGER.info(f"Detector z DMOV is {detector_z_dmov}")
        if detector_state == 1 and detector_z_dmov == 1:
            return
        yield from bps.sleep(SLEEP_PER_CHECK)
    raise TimeoutError("Detector not finished moving")


def detect_grid_and_do_gridscan(
    parameters: GridScanWithEdgeDetectInternalParameters,
    backlight: Backlight,
    eiger: EigerDetector,
    aperture_scatterguard: ApertureScatterguard,
    detector_motion: DetectorMotion,
    oav_params: OAVParameters,
    experiment_params: GridScanWithEdgeDetectParams,
):
    # Start stage with asynchronous arming here
    yield from bps.abs_set(eiger.do_arm, 1, group="arming")

    fgs_params = GridScanParams(dwell_time=experiment_params.exposure_time * 1000)

    detector_params = parameters.artemis_params.detector_params
    snapshot_template = (
        f"{detector_params.prefix}_{detector_params.run_number}_{{angle}}"
    )

    out_snapshot_filenames: List = []
    out_upper_left: Dict = {}

    yield from grid_detection_plan(
        oav_params,
        fgs_params,
        snapshot_template,
        experiment_params.snapshot_dir,
        out_snapshot_filenames,
        out_upper_left,
    )

    parameters.artemis_params.ispyb_params.xtal_snapshots_omega_start = (
        out_snapshot_filenames[0]
    )
    parameters.artemis_params.ispyb_params.xtal_snapshots_omega_end = (
        out_snapshot_filenames[1]
    )
    parameters.artemis_params.ispyb_params.upper_left = out_upper_left

    parameters.experiment_params = fgs_params

    parameters.artemis_params.detector_params.num_triggers = fgs_params.get_num_images()

    LOGGER.info(f"Parameters for FGS: {parameters}")
    subscriptions = FGSCallbackCollection.from_params(parameters)

    yield from bps.abs_set(backlight.pos, Backlight.OUT)
    LOGGER.info(
        f"Setting aperture position to {aperture_scatterguard.aperture_positions.SMALL}"
    )
    yield from bps.abs_set(
        aperture_scatterguard, aperture_scatterguard.aperture_positions.SMALL
    )
    yield from wait_for_det_to_finish_moving(detector_motion)

    yield from fgs_get_plan(parameters, subscriptions)


def get_plan(
    parameters: GridScanWithEdgeDetectInternalParameters,
    oav_param_files: dict = OAV_CONFIG_FILE_DEFAULTS,
) -> Callable:
    """
    A plan which combines the collection of snapshots from the OAV and the determination
    of the grid dimensions to use for the following grid scan.
    """
    backlight: Backlight = i03.backlight()
    eiger: EigerDetector = i03.eiger()
    aperture_scatterguard: ApertureScatterguard = i03.aperture_scatterguard()
    detector_motion: DetectorMotion = i03.detector_motion()

    eiger.set_detector_parameters(parameters.artemis_params.detector_params)

    oav_params = OAVParameters("xrayCentring", **oav_param_files)
    experiment_params: GridScanWithEdgeDetectParams = parameters.experiment_params

<<<<<<< HEAD
    def detect_grid_and_do_gridscan():
        # Start stage with asynchronous arming here
        yield from bps.abs_set(eiger.do_arm, 1, group="arming")

        fgs_params = GridScanParams(dwell_time=experiment_params.exposure_time * 1000)

        detector_params = parameters.artemis_params.detector_params
        snapshot_template = (
            f"{detector_params.prefix}_{detector_params.run_number}_{{angle}}"
        )

        oav_callback = OavSnapshotCallback()

        @bpp.subs_decorator([oav_callback])
        def run_grid_detection_plan(
            oav_params,
            fgs_params,
            snapshot_template,
            snapshot_dir,
        ):
            yield from grid_detection_plan(
                oav_params,
                fgs_params,
                snapshot_template,
                snapshot_dir,
            )

        run_grid_detection_plan(
            oav_params,
            fgs_params,
            snapshot_template,
            experiment_params.snapshot_dir,
        )

        # Hack because GDA only passes 3 values to ispyb
        out_upper_left = oav_callback.out_upper_left[0] + [
            oav_callback.out_upper_left[1][1]
        ]

        # Hack because the callback returns the list in inverted order
        parameters.artemis_params.ispyb_params.xtal_snapshots_omega_start = (
            oav_callback.snapshot_filenames[0][::-1]
        )
        parameters.artemis_params.ispyb_params.xtal_snapshots_omega_end = (
            oav_callback.snapshot_filenames[1][::-1]
        )
        parameters.artemis_params.ispyb_params.upper_left = out_upper_left

        fgs_params.__post_init__()

        parameters.experiment_params = fgs_params

        parameters.artemis_params.detector_params.num_triggers = (
            fgs_params.get_num_images()
        )

        LOGGER.info(f"Parameters for FGS: {parameters}")
        subscriptions = FGSCallbackCollection.from_params(parameters)

        yield from bps.abs_set(backlight.pos, Backlight.OUT)
        LOGGER.info(
            f"Setting aperture position to {aperture_scatterguard.aperture_positions.SMALL}"
        )
        yield from bps.abs_set(
            aperture_scatterguard, aperture_scatterguard.aperture_positions.SMALL
        )
        yield from wait_for_det_to_finish_moving(detector_motion)

        yield from fgs_get_plan(parameters, subscriptions)

    return detect_grid_and_do_gridscan()
=======
    return detect_grid_and_do_gridscan(
        parameters,
        backlight,
        eiger,
        aperture_scatterguard,
        detector_motion,
        oav_params,
        experiment_params,
    )
>>>>>>> f8e92ce7
<|MERGE_RESOLUTION|>--- conflicted
+++ resolved
@@ -1,6 +1,6 @@
 from __future__ import annotations
 
-from typing import TYPE_CHECKING, Callable, Dict, List
+from typing import TYPE_CHECKING, Callable
 
 from bluesky import plan_stubs as bps
 from bluesky import preprocessors as bpp
@@ -83,23 +83,40 @@
         f"{detector_params.prefix}_{detector_params.run_number}_{{angle}}"
     )
 
-    out_snapshot_filenames: List = []
-    out_upper_left: Dict = {}
+    oav_callback = OavSnapshotCallback()
 
-    yield from grid_detection_plan(
+    @bpp.subs_decorator([oav_callback])
+    def run_grid_detection_plan(
+        oav_params,
+        fgs_params,
+        snapshot_template,
+        snapshot_dir,
+    ):
+        yield from grid_detection_plan(
+            oav_params,
+            fgs_params,
+            snapshot_template,
+            snapshot_dir,
+        )
+
+    run_grid_detection_plan(
         oav_params,
         fgs_params,
         snapshot_template,
         experiment_params.snapshot_dir,
-        out_snapshot_filenames,
-        out_upper_left,
     )
 
+    # Hack because GDA only passes 3 values to ispyb
+    out_upper_left = oav_callback.out_upper_left[0] + [
+        oav_callback.out_upper_left[1][1]
+    ]
+
+    # Hack because the callback returns the list in inverted order
     parameters.artemis_params.ispyb_params.xtal_snapshots_omega_start = (
-        out_snapshot_filenames[0]
+        oav_callback.snapshot_filenames[0][::-1]
     )
     parameters.artemis_params.ispyb_params.xtal_snapshots_omega_end = (
-        out_snapshot_filenames[1]
+        oav_callback.snapshot_filenames[1][::-1]
     )
     parameters.artemis_params.ispyb_params.upper_left = out_upper_left
 
@@ -140,79 +157,6 @@
     oav_params = OAVParameters("xrayCentring", **oav_param_files)
     experiment_params: GridScanWithEdgeDetectParams = parameters.experiment_params
 
-<<<<<<< HEAD
-    def detect_grid_and_do_gridscan():
-        # Start stage with asynchronous arming here
-        yield from bps.abs_set(eiger.do_arm, 1, group="arming")
-
-        fgs_params = GridScanParams(dwell_time=experiment_params.exposure_time * 1000)
-
-        detector_params = parameters.artemis_params.detector_params
-        snapshot_template = (
-            f"{detector_params.prefix}_{detector_params.run_number}_{{angle}}"
-        )
-
-        oav_callback = OavSnapshotCallback()
-
-        @bpp.subs_decorator([oav_callback])
-        def run_grid_detection_plan(
-            oav_params,
-            fgs_params,
-            snapshot_template,
-            snapshot_dir,
-        ):
-            yield from grid_detection_plan(
-                oav_params,
-                fgs_params,
-                snapshot_template,
-                snapshot_dir,
-            )
-
-        run_grid_detection_plan(
-            oav_params,
-            fgs_params,
-            snapshot_template,
-            experiment_params.snapshot_dir,
-        )
-
-        # Hack because GDA only passes 3 values to ispyb
-        out_upper_left = oav_callback.out_upper_left[0] + [
-            oav_callback.out_upper_left[1][1]
-        ]
-
-        # Hack because the callback returns the list in inverted order
-        parameters.artemis_params.ispyb_params.xtal_snapshots_omega_start = (
-            oav_callback.snapshot_filenames[0][::-1]
-        )
-        parameters.artemis_params.ispyb_params.xtal_snapshots_omega_end = (
-            oav_callback.snapshot_filenames[1][::-1]
-        )
-        parameters.artemis_params.ispyb_params.upper_left = out_upper_left
-
-        fgs_params.__post_init__()
-
-        parameters.experiment_params = fgs_params
-
-        parameters.artemis_params.detector_params.num_triggers = (
-            fgs_params.get_num_images()
-        )
-
-        LOGGER.info(f"Parameters for FGS: {parameters}")
-        subscriptions = FGSCallbackCollection.from_params(parameters)
-
-        yield from bps.abs_set(backlight.pos, Backlight.OUT)
-        LOGGER.info(
-            f"Setting aperture position to {aperture_scatterguard.aperture_positions.SMALL}"
-        )
-        yield from bps.abs_set(
-            aperture_scatterguard, aperture_scatterguard.aperture_positions.SMALL
-        )
-        yield from wait_for_det_to_finish_moving(detector_motion)
-
-        yield from fgs_get_plan(parameters, subscriptions)
-
-    return detect_grid_and_do_gridscan()
-=======
     return detect_grid_and_do_gridscan(
         parameters,
         backlight,
@@ -221,5 +165,4 @@
         detector_motion,
         oav_params,
         experiment_params,
-    )
->>>>>>> f8e92ce7
+    )