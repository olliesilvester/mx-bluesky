--- conflicted
+++ resolved
@@ -4,26 +4,20 @@
 
 from dodal.devices.fast_grid_scan import GridScanParams
 
-<<<<<<< HEAD
 from artemis.experiment_plans import (
     fast_grid_scan_plan,
     full_grid_scan,
     rotation_scan_plan,
-=======
-from artemis.experiment_plans import fast_grid_scan_plan, full_grid_scan
+)
 from artemis.external_interaction.callbacks.abstract_plan_callback_collection import (
     NullPlanCallbackCollection,
->>>>>>> df0eef08
 )
 from artemis.external_interaction.callbacks.fgs.fgs_callback_collection import (
     FGSCallbackCollection,
 )
-<<<<<<< HEAD
 from artemis.external_interaction.callbacks.rotation.rotation_callback_collection import (
     RotationCallbackCollection,
 )
-=======
->>>>>>> df0eef08
 from artemis.parameters.internal_parameters.plan_specific.fgs_internal_params import (
     FGSInternalParameters,
 )
@@ -66,11 +60,7 @@
         "run": rotation_scan_plan.get_plan,
         "internal_param_type": RotationInternalParameters,
         "experiment_param_type": RotationScanParams,
-<<<<<<< HEAD
         "callback_collection_type": RotationCallbackCollection,
-=======
-        "callback_collection_type": NullPlanCallbackCollection,
->>>>>>> df0eef08
     },
 }
 EXPERIMENT_NAMES = list(PLAN_REGISTRY.keys())
