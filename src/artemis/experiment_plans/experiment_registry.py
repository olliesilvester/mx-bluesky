--- conflicted
+++ resolved
@@ -44,14 +44,9 @@
     "full_grid_scan": {
         "setup": full_grid_scan.create_devices,
         "run": full_grid_scan.get_plan,
-<<<<<<< HEAD
-        "internal_param_type": FGSInternalParameters,
-        "experiment_param_type": GridScanParams,
-        "callback_collection_type": NullPlanCallbackCollection,
-=======
         "internal_param_type": GridScanWithEdgeDetectInternalParameters,
         "experiment_param_type": GridScanWithEdgeDetectParams,
->>>>>>> abb07606
+        "callback_collection_type": NullPlanCallbackCollection,
     },
     "rotation_scan": {
         "setup": do_nothing,
