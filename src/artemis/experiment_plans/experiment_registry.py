--- conflicted
+++ resolved
@@ -4,10 +4,7 @@
 
 from dodal.devices.fast_grid_scan import GridScanParams
 
-<<<<<<< HEAD
 from artemis.experiment_plans import fast_grid_scan_plan, full_grid_scan
-=======
-from artemis.experiment_plans import fast_grid_scan_plan
 from artemis.parameters.internal_parameters.plan_specific.fgs_internal_params import (
     FGSInternalParameters,
 )
@@ -15,7 +12,6 @@
     RotationInternalParameters,
     RotationScanParams,
 )
->>>>>>> 546f5eb0
 
 
 def not_implemented():
@@ -37,6 +33,7 @@
     "full_grid_scan": {
         "setup": full_grid_scan.create_devices,
         "run": full_grid_scan.get_plan,
+        "internal_param_type": FGSInternalParameters,
         "param_type": GridScanParams,
     },
     "rotation_scan": {
