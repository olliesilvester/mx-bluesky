from __future__ import annotations

from typing import Callable, Dict, Union

from dodal.devices.fast_grid_scan import GridScanParams

<<<<<<< HEAD
from artemis.experiment_plans import fast_grid_scan_plan, rotation_scan_plan
=======
from artemis.experiment_plans import fast_grid_scan_plan
from artemis.parameters.internal_parameters.plan_specific.fgs_internal_params import (
    FGSInternalParameters,
)
from artemis.parameters.internal_parameters.plan_specific.rotation_scan_internal_params import (
    RotationInternalParameters,
    RotationScanParams,
)
>>>>>>> 5f703fff


def not_implemented():
    raise NotImplementedError


def do_nothing():
    pass


EXPERIMENT_TYPES = Union[GridScanParams, RotationScanParams]
PLAN_REGISTRY: Dict[str, Dict[str, Callable]] = {
    "fast_grid_scan": {
        "setup": fast_grid_scan_plan.create_devices,
        "run": fast_grid_scan_plan.get_plan,
        "internal_param_type": FGSInternalParameters,
        "experiment_param_type": GridScanParams,
    },
    "rotation_scan": {
<<<<<<< HEAD
        "setup": rotation_scan_plan.create_devices,
        "run": rotation_scan_plan.get_plan,
        "param_type": RotationScanParams,
=======
        "setup": do_nothing,
        "run": not_implemented,
        "internal_param_type": RotationInternalParameters,
        "experiment_param_type": RotationScanParams,
>>>>>>> 5f703fff
    },
}
EXPERIMENT_NAMES = list(PLAN_REGISTRY.keys())
EXPERIMENT_TYPE_LIST = [p["experiment_param_type"] for p in PLAN_REGISTRY.values()]
EXPERIMENT_TYPE_DICT = dict(zip(EXPERIMENT_NAMES, EXPERIMENT_TYPE_LIST))


class PlanNotFound(Exception):
    pass<|MERGE_RESOLUTION|>--- conflicted
+++ resolved
@@ -4,10 +4,7 @@
 
 from dodal.devices.fast_grid_scan import GridScanParams
 
-<<<<<<< HEAD
 from artemis.experiment_plans import fast_grid_scan_plan, rotation_scan_plan
-=======
-from artemis.experiment_plans import fast_grid_scan_plan
 from artemis.parameters.internal_parameters.plan_specific.fgs_internal_params import (
     FGSInternalParameters,
 )
@@ -15,7 +12,6 @@
     RotationInternalParameters,
     RotationScanParams,
 )
->>>>>>> 5f703fff
 
 
 def not_implemented():
@@ -35,16 +31,10 @@
         "experiment_param_type": GridScanParams,
     },
     "rotation_scan": {
-<<<<<<< HEAD
         "setup": rotation_scan_plan.create_devices,
         "run": rotation_scan_plan.get_plan,
-        "param_type": RotationScanParams,
-=======
-        "setup": do_nothing,
-        "run": not_implemented,
         "internal_param_type": RotationInternalParameters,
         "experiment_param_type": RotationScanParams,
->>>>>>> 5f703fff
     },
 }
 EXPERIMENT_NAMES = list(PLAN_REGISTRY.keys())
