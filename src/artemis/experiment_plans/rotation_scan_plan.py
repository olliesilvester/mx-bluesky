--- conflicted
+++ resolved
@@ -26,14 +26,8 @@
 )
 
 if TYPE_CHECKING:
-<<<<<<< HEAD
     from ophyd.device import Device
 
-    from artemis.external_interaction.callbacks.rotation.rotation_callback_collection import (
-        RotationCallbackCollection,
-    )
-=======
->>>>>>> 9f4638b9
     from artemis.parameters.plan_specific.rotation_scan_internal_params import (
         RotationInternalParameters,
     )
@@ -167,11 +161,11 @@
     yield from bpp.finalize_wrapper(disarm_zebra(zebra), bps.wait("cleanup_senv"))
 
 
-<<<<<<< HEAD
 def get_plan(
     parameters: RotationInternalParameters, subscriptions: RotationCallbackCollection
 ):
     devices = create_devices()
+    subscriptions = RotationCallbackCollection.from_params(parameters)
 
     @bpp.subs_decorator(list(subscriptions))
     @bpp.set_run_key_decorator("run_gridscan_move_and_tidy")
@@ -181,24 +175,6 @@
             "hyperion_internal_parameters": parameters.json(),
         }
     )
-=======
-def get_plan(params: RotationInternalParameters):
-    eiger = i03.eiger(wait_for_connection=False)
-    smargon = i03.smargon()
-    zebra = i03.zebra()
-    detector_motion = i03.detector_motion()
-    backlight = i03.backlight()
-    devices = {
-        "eiger": eiger,
-        "smargon": smargon,
-        "zebra": zebra,
-        "detector_motion": detector_motion,
-        "backlight": backlight,
-    }
-    subscriptions = RotationCallbackCollection.from_params(params)
-
-    @subs_decorator(list(subscriptions))
->>>>>>> 9f4638b9
     def rotation_scan_plan_with_stage_and_cleanup(
         params: RotationInternalParameters,
     ):
