--- conflicted
+++ resolved
@@ -5,25 +5,14 @@
 import bluesky.plan_stubs as bps
 import bluesky.preprocessors as bpp
 from dodal.beamlines import i03
-<<<<<<< HEAD
-from dodal.beamlines.i03 import (
-    Attenuator,
-    Backlight,
-    DetectorMotion,
-    EigerDetector,
-    Smargon,
-    Zebra,
-)
+from dodal.devices.attenuator import Attenuator
+from dodal.devices.backlight import Backlight
 from dodal.devices.detector import DetectorParams
-from dodal.devices.zebra import RotationDirection
-=======
-from dodal.devices.backlight import Backlight
 from dodal.devices.detector_motion import DetectorMotion
 from dodal.devices.eiger import DetectorParams, EigerDetector
 from dodal.devices.smargon import Smargon
 from dodal.devices.zebra import RotationDirection, Zebra
 from ophyd.device import Device
->>>>>>> 630321d7
 from ophyd.epics_motor import EpicsMotor
 
 from artemis.device_setup_plans.read_hardware_for_setup import read_hardware_for_ispyb
@@ -49,23 +38,15 @@
 
 
 def create_devices() -> dict[str, Device]:
-<<<<<<< HEAD
-    return {
-        "eiger": i03.eiger(wait_for_connection=False),
-=======
     """Ensures necessary devices have been instantiated and returns a dict with
     references to them"""
     return {
         "eiger": i03.eiger(),
->>>>>>> 630321d7
         "smargon": i03.smargon(),
         "zebra": i03.zebra(),
         "detector_motion": i03.detector_motion(),
         "backlight": i03.backlight(),
-<<<<<<< HEAD
         "attenuator": i03.attenuator(),
-=======
->>>>>>> 630321d7
     }
 
 
@@ -188,11 +169,7 @@
         detector_motion, backlight, attenuator, transmission
     )
     LOGGER.info(f"moving omega to beginning, start_angle={start_angle}")
-<<<<<<< HEAD
     yield from move_to_start_w_buffer(smargon.omega, start_angle, acceleration_offset)
-    LOGGER.info("wait for any previous moves...")
-=======
-    yield from move_to_start_w_buffer(smargon.omega, start_angle)
 
     # get some information for the ispyb deposition and trigger the callback
     yield from read_hardware_for_ispyb(
@@ -203,7 +180,6 @@
         i03.flux(),
     )
 
->>>>>>> 630321d7
     LOGGER.info(
         f"setting up zebra w: start_angle={start_angle}, scan_width={scan_width}"
     )
