--- conflicted
+++ resolved
@@ -101,20 +101,6 @@
         def receive_result(
             rw: workflows.recipe.RecipeWrapper, header: dict, message: dict
         ) -> None:
-<<<<<<< HEAD
-            artemis.log.LOGGER.info(f"Received {message}")
-            recipe_parameters = rw.recipe_step["parameters"]
-            artemis.log.LOGGER.info(f"Recipe step parameters: {recipe_parameters}")
-            transport.ack(header)
-            received_group_id = str(recipe_parameters["dcgid"])
-            if received_group_id == str(data_collection_group_id):
-                result_received.put(Point3D(*reversed(message[0]["centre_of_mass"])))
-            else:
-                artemis.log.LOGGER.warning(
-                    f"Warning: results for {received_group_id} received but expected "
-                    f"{data_collection_group_id}"
-                )
-=======
             try:
                 artemis.log.LOGGER.info(f"Received {message}")
                 recipe_parameters = rw.recipe_step["parameters"]
@@ -134,7 +120,6 @@
                 nonlocal exception
                 exception = e
                 raise e
->>>>>>> 23e116d1
 
         workflows.recipe.wrap_subscribe(
             transport,
@@ -154,6 +139,8 @@
                         sleep(1)
                 else:
                     return result_received.get_nowait()
-            raise TimeoutError(f"No results returned by Zocalo for dcgid {data_collection_group_id} within timeout of {timeout}")
+            raise TimeoutError(
+                f"No results returned by Zocalo for dcgid {data_collection_group_id} within timeout of {timeout}"
+            )
         finally:
             transport.disconnect()