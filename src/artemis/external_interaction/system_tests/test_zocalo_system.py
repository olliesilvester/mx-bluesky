--- conflicted
+++ resolved
@@ -25,23 +25,6 @@
         zc.zocalo_interactor.run_start(dcid)
     for dcid in dcids:
         zc.zocalo_interactor.run_end(dcid)
-<<<<<<< HEAD
-    assert zc.zocalo_interactor.wait_for_result(4) == Point3D(x=1.2, y=2.3, z=3.4)
-
-
-@pytest.mark.s03
-def test_zocalo_callback_calls_append_comment(zocalo_env):
-    params = InternalParameters()
-    zc: FGSZocaloCallback = FGSCallbackCollection.from_params(params).zocalo_handler
-    zc.ispyb.append_to_comment = MagicMock()
-    zc.ispyb.ispyb_ids = ([1, 2], 0, 4)
-    dcids = [1, 2]
-    for dcid in dcids:
-        zc.zocalo_interactor.run_start(dcid)
-    zc.stop({})
-    zc.wait_for_results(fallback_xyz=Point3D(0, 0, 0))
-    assert zc.ispyb.append_to_comment.call_count == 1
-=======
     assert zc.zocalo_interactor.wait_for_result(4) == Point3D(x=1.2, y=2.3, z=1.4)
 
 
@@ -91,5 +74,4 @@
     comment = fetch_comment(zc.ispyb.ispyb_ids[0][0])
     assert comment[-29:-6] == "Zocalo processing took "
     assert float(comment[-6:-2]) > 0
-    assert float(comment[-6:-2]) < 90
->>>>>>> ae52e12f
+    assert float(comment[-6:-2]) < 90