import pytest

from artemis.external_interaction.callbacks.fgs.fgs_callback_collection import (
    FGSCallbackCollection,
)
from artemis.external_interaction.callbacks.fgs.zocalo_callback import FGSZocaloCallback
from artemis.external_interaction.system_tests.conftest import (
    TEST_RESULT_LARGE,
    TEST_RESULT_SMALL,
)
from artemis.parameters.internal_parameters.plan_specific.fgs_internal_params import (
    FGSInternalParameters,
)
<<<<<<< HEAD
from artemis.utils import create_point

from artemis.parameters.external_parameters import from_file as default_raw_params
=======
from artemis.utils import Point3D
>>>>>>> 546f5eb0

from artemis.parameters.external_parameters import from_file as default_raw_params


@pytest.mark.s03
def test_when_running_start_stop_then_get_expected_returned_results(zocalo_env):
    params = FGSInternalParameters(default_raw_params())
    zc: FGSZocaloCallback = FGSCallbackCollection.from_params(params).zocalo_handler
    dcids = [1, 2]
    zc.ispyb.ispyb_ids = (dcids, 0, 4)
    for dcid in dcids:
        zc.zocalo_interactor.run_start(dcid)
    for dcid in dcids:
        zc.zocalo_interactor.run_end(dcid)
    result = zc.zocalo_interactor.wait_for_result(4)
    assert result[0] == TEST_RESULT_LARGE[0]


@pytest.fixture
def run_zocalo_with_dev_ispyb(dummy_params: FGSInternalParameters, dummy_ispyb_3d):
<<<<<<< HEAD
    def inner(sample_name="", fallback=create_point(0, 0, 0)):
=======
    def inner(sample_name="", fallback=Point3D(0, 0, 0)):
>>>>>>> 546f5eb0
        dummy_params.artemis_params.detector_params.prefix = sample_name
        zc: FGSZocaloCallback = FGSCallbackCollection.from_params(
            dummy_params
        ).zocalo_handler
        zc.ispyb.ispyb.ISPYB_CONFIG_PATH = dummy_ispyb_3d.ISPYB_CONFIG_PATH
        zc.ispyb.ispyb_ids = zc.ispyb.ispyb.begin_deposition()
        for dcid in zc.ispyb.ispyb_ids[0]:
            zc.zocalo_interactor.run_start(dcid)
        zc.stop({})
        centre, bbox = zc.wait_for_results(fallback_xyz=fallback)
        return zc, centre

    return inner


@pytest.mark.s03
def test_given_a_result_with_no_diffraction_when_zocalo_called_then_move_to_fallback(
    run_zocalo_with_dev_ispyb, zocalo_env
):
    fallback = create_point(1, 2, 3)
    zc, centre = run_zocalo_with_dev_ispyb("NO_DIFF", fallback)
    assert centre == fallback


@pytest.mark.s03
def test_given_a_result_with_no_diffraction_ispyb_comment_updated(
    run_zocalo_with_dev_ispyb, zocalo_env, fetch_comment
):
    zc, centre = run_zocalo_with_dev_ispyb("NO_DIFF")

    comment = fetch_comment(zc.ispyb.ispyb_ids[0][0])
    assert "Found no diffraction." in comment


@pytest.mark.s03
def test_zocalo_adds_nonzero_comment_time(
    run_zocalo_with_dev_ispyb, zocalo_env, fetch_comment
):
    zc, centre = run_zocalo_with_dev_ispyb()

    comment = fetch_comment(zc.ispyb.ispyb_ids[0][0])
    assert comment[-29:-6] == "Zocalo processing took "
    assert float(comment[-6:-2]) > 0
    assert float(comment[-6:-2]) < 90


@pytest.mark.s03
def test_given_a_single_crystal_result_ispyb_comment_updated(
    run_zocalo_with_dev_ispyb, zocalo_env, fetch_comment
):
    zc, _ = run_zocalo_with_dev_ispyb()
    comment = fetch_comment(zc.ispyb.ispyb_ids[0][0])
    assert "Crystal 1" in comment
    assert "Strength" in comment
    assert "Size (grid boxes)" in comment


@pytest.mark.s03
def test_given_a_result_with_multiple_crystals_ispyb_comment_updated(
    run_zocalo_with_dev_ispyb, zocalo_env, fetch_comment
):
    zc, _ = run_zocalo_with_dev_ispyb("MULTI_X")

    comment = fetch_comment(zc.ispyb.ispyb_ids[0][0])
    assert "Crystal 1" and "Crystal 2" in comment
    assert "Strength" in comment
    assert "Position (grid boxes)" in comment


@pytest.mark.s03
def test_zocalo_returns_multiple_crystals(run_zocalo_with_dev_ispyb, zocalo_env):
    zc, _ = run_zocalo_with_dev_ispyb("MULTI_X")
    results = zc.zocalo_interactor.wait_for_result(zc.ispyb.ispyb_ids[2])
    assert len(results) > 1
    assert results[0] == TEST_RESULT_LARGE[0]
    assert results[1] == TEST_RESULT_SMALL[0]<|MERGE_RESOLUTION|>--- conflicted
+++ resolved
@@ -8,18 +8,11 @@
     TEST_RESULT_LARGE,
     TEST_RESULT_SMALL,
 )
+from artemis.parameters.external_parameters import from_file as default_raw_params
 from artemis.parameters.internal_parameters.plan_specific.fgs_internal_params import (
     FGSInternalParameters,
 )
-<<<<<<< HEAD
 from artemis.utils import create_point
-
-from artemis.parameters.external_parameters import from_file as default_raw_params
-=======
-from artemis.utils import Point3D
->>>>>>> 546f5eb0
-
-from artemis.parameters.external_parameters import from_file as default_raw_params
 
 
 @pytest.mark.s03
@@ -38,11 +31,7 @@
 
 @pytest.fixture
 def run_zocalo_with_dev_ispyb(dummy_params: FGSInternalParameters, dummy_ispyb_3d):
-<<<<<<< HEAD
     def inner(sample_name="", fallback=create_point(0, 0, 0)):
-=======
-    def inner(sample_name="", fallback=Point3D(0, 0, 0)):
->>>>>>> 546f5eb0
         dummy_params.artemis_params.detector_params.prefix = sample_name
         zc: FGSZocaloCallback = FGSCallbackCollection.from_params(
             dummy_params
