--- conflicted
+++ resolved
@@ -12,6 +12,7 @@
     create_parameters_for_first_file,
     create_parameters_for_second_file,
 )
+from artemis.parameters.external_parameters import from_file as default_raw_params
 from artemis.parameters.internal_parameters.plan_specific.fgs_internal_params import (
     FGSInternalParameters,
 )
@@ -19,9 +20,6 @@
 """It's hard to effectively unit test the nexus writing so these are really system tests
 that confirms that we're passing the right sorts of data to nexgen to get a sensible output.
 Note that the testing process does now write temporary files to disk."""
-
-
-from artemis.parameters.external_parameters import from_file as default_raw_params
 
 
 def assert_end_data_correct(nexus_writer: NexusWriter):
@@ -46,16 +44,9 @@
 
 
 @pytest.fixture
-<<<<<<< HEAD
-def dummy_nexus_writers(minimal_params: InternalParameters):
+def dummy_nexus_writers(minimal_params: FGSInternalParameters):
     first_file_params, first_scan = create_parameters_for_first_file(minimal_params)
     nexus_writer_1 = NexusWriter(first_file_params, first_scan)
-=======
-def dummy_nexus_writers(minimal_params: FGSInternalParameters):
-    first_file_params = create_parameters_for_first_file(minimal_params)
-    nexus_writer_1 = NexusWriter(first_file_params)
->>>>>>> 33961499
-
     second_file_params, second_scan = create_parameters_for_second_file(minimal_params)
     nexus_writer_2 = NexusWriter(second_file_params, second_scan)
 
