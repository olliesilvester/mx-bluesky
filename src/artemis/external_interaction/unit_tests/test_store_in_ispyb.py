--- conflicted
+++ resolved
@@ -149,11 +149,7 @@
 def test_get_current_time_string(dummy_ispyb):
     current_time = dummy_ispyb.get_current_time_string()
 
-<<<<<<< HEAD
-    assert type(current_time) is str
-=======
     assert isinstance(current_time, str)
->>>>>>> 35ac7fcd
     assert re.match(TIME_FORMAT_REGEX, current_time) is not None
 
 
