import concurrent.futures
import getpass
import socket
from functools import partial
from time import sleep
from typing import Callable, Dict
from unittest.mock import MagicMock, patch

import numpy as np
import pytest
from pytest import mark, raises
from zocalo.configuration import Configuration

from artemis.external_interaction.zocalo.zocalo_interaction import (
    NoDiffractionFound,
    ZocaloInteractor,
)
from artemis.parameters.constants import SIM_ZOCALO_ENV

EXPECTED_DCID = 100
EXPECTED_RUN_START_MESSAGE = {"event": "start", "ispyb_dcid": EXPECTED_DCID}
EXPECTED_RUN_END_MESSAGE = {
    "event": "end",
    "ispyb_dcid": EXPECTED_DCID,
}


@patch("zocalo.configuration.from_file", autospec=True)
@patch("artemis.external_interaction.zocalo.zocalo_interaction.lookup", autospec=True)
def _test_zocalo(
    func_testing: Callable, expected_params: dict, mock_transport_lookup, mock_from_file
):
    mock_zc = MagicMock()
    mock_from_file.return_value = mock_zc
    mock_transport = MagicMock()
    mock_transport_lookup.return_value = MagicMock()
    mock_transport_lookup.return_value.return_value = mock_transport

    func_testing(mock_transport)

    mock_zc.activate_environment.assert_called_once_with(SIM_ZOCALO_ENV)
    mock_transport.connect.assert_called_once()
    expected_message = {
        "recipes": ["mimas"],
        "parameters": expected_params,
    }

    expected_headers = {
        "zocalo.go.user": getpass.getuser(),
        "zocalo.go.host": socket.gethostname(),
    }
    mock_transport.send.assert_called_once_with(
        "processing_recipe", expected_message, headers=expected_headers
    )
    mock_transport.disconnect.assert_called_once()


def normally(function_to_run, mock_transport):
    function_to_run()


def with_exception(function_to_run, mock_transport):
    mock_transport.send.side_effect = Exception()

    with raises(Exception):
        function_to_run()


zc = ZocaloInteractor(environment=SIM_ZOCALO_ENV)


@mark.parametrize(
    "function_to_test,function_wrapper,expected_message",
    [
        (zc.run_start, normally, EXPECTED_RUN_START_MESSAGE),
        (
            zc.run_start,
            with_exception,
            EXPECTED_RUN_START_MESSAGE,
        ),
        (zc.run_end, normally, EXPECTED_RUN_END_MESSAGE),
        (zc.run_end, with_exception, EXPECTED_RUN_END_MESSAGE),
    ],
)
def test__run_start_and_end(
    function_to_test: Callable, function_wrapper: Callable, expected_message: Dict
):
    """
    Args:
        function_to_test (Callable): The function to test e.g. start/stop zocalo
        function_wrapper (Callable): A wrapper around the function, used to test for expected exceptions
        expected_message (Dict): The expected dictionary sent to zocalo
    """
    function_to_run = partial(function_to_test, EXPECTED_DCID)
    function_to_run = partial(function_wrapper, function_to_run)
    _test_zocalo(function_to_run, expected_message)


@patch("workflows.recipe.wrap_subscribe", autospec=True)
@patch("zocalo.configuration.from_file", autospec=True)
@patch("artemis.external_interaction.zocalo.zocalo_interaction.lookup", autospec=True)
def test_when_message_recieved_from_zocalo_then_point_returned(
    mock_transport_lookup, mock_from_file, mock_wrap_subscribe
):
    zc = ZocaloInteractor(environment=SIM_ZOCALO_ENV)
    centre_of_mass_coords = [2.942925659754348, 7.142683401382778, 6.79110544979448]

    message = {
        "results": [
            {
                "max_voxel": [3, 5, 5],
                "centre_of_mass": centre_of_mass_coords,
            }
        ]
    }
    datacollection_grid_id = 7263143
    step_params = {"dcid": "8183741", "dcgid": str(datacollection_grid_id)}

    mock_zc: Configuration = MagicMock()
    mock_from_file.return_value = mock_zc
    mock_transport = MagicMock()
    mock_transport_lookup.return_value = MagicMock()
    mock_transport_lookup.return_value.return_value = mock_transport

    with concurrent.futures.ThreadPoolExecutor() as executor:
        future = executor.submit(zc.wait_for_result, datacollection_grid_id)

        for _ in range(10):
            sleep(0.1)
            if mock_wrap_subscribe.call_args:
                break

        result_func = mock_wrap_subscribe.call_args[0][2]

        mock_recipe_wrapper = MagicMock()
        mock_recipe_wrapper.recipe_step.__getitem__.return_value = step_params
        result_func(mock_recipe_wrapper, {}, message)

        return_value = future.result()

<<<<<<< HEAD
    assert type(return_value) is list
=======
    assert isinstance(return_value, list)
>>>>>>> 649df950
    returned_com = np.array([*return_value[0]["centre_of_mass"]])
    np.testing.assert_array_almost_equal(
        returned_com, np.array([*centre_of_mass_coords])
    )


@patch("workflows.recipe.wrap_subscribe", autospec=True)
@patch("zocalo.configuration.from_file", autospec=True)
@patch("artemis.external_interaction.zocalo.zocalo_interaction.lookup", autospec=True)
def test_when_exception_caused_by_zocalo_message_then_exception_propagated(
    mock_transport_lookup, mock_from_file, mock_wrap_subscribe
):
    zc = ZocaloInteractor(environment=SIM_ZOCALO_ENV)

    mock_zc: Configuration = MagicMock()
    mock_from_file.return_value = mock_zc
    mock_transport = MagicMock()
    mock_transport_lookup.return_value = MagicMock()
    mock_transport_lookup.return_value.return_value = mock_transport

    with concurrent.futures.ThreadPoolExecutor() as executor:
        future = executor.submit(zc.wait_for_result, 0)

        for _ in range(10):
            sleep(0.1)
            if mock_wrap_subscribe.call_args:
                break

        result_func = mock_wrap_subscribe.call_args[0][2]

        failure_exception = Exception("Bad function!")

        mock_recipe_wrapper = MagicMock()
        mock_transport.ack.side_effect = failure_exception
        with pytest.raises(Exception) as actual_exception:
            result_func(mock_recipe_wrapper, {}, [])
        assert str(actual_exception.value) == str(failure_exception)

        with pytest.raises(Exception) as actual_exception:
            future.result()
        assert str(actual_exception.value) == str(failure_exception)


@patch("workflows.recipe.wrap_subscribe", autospec=True)
@patch("zocalo.configuration.from_file", autospec=True)
@patch("artemis.external_interaction.zocalo.zocalo_interaction.lookup", autospec=True)
def test_when_no_results_returned_then_no_diffraction_exception_raised(
    mock_transport_lookup, mock_from_file, mock_wrap_subscribe
):
    zc = ZocaloInteractor(environment=SIM_ZOCALO_ENV)

    message = {}
    datacollection_grid_id = 7263143
    step_params = {"dcid": "8183741", "dcgid": str(datacollection_grid_id)}

    mock_zc: Configuration = MagicMock()
    mock_from_file.return_value = mock_zc
    mock_transport = MagicMock()
    mock_transport_lookup.return_value = MagicMock()
    mock_transport_lookup.return_value.return_value = mock_transport

    with concurrent.futures.ThreadPoolExecutor() as executor:
        future = executor.submit(zc.wait_for_result, datacollection_grid_id)

        for _ in range(10):
            sleep(0.1)
            if mock_wrap_subscribe.call_args:
                break

        result_func = mock_wrap_subscribe.call_args[0][2]

        mock_recipe_wrapper = MagicMock()
        mock_recipe_wrapper.recipe_step.__getitem__.return_value = step_params

        with pytest.raises(NoDiffractionFound):
            result_func(mock_recipe_wrapper, {}, message)

        with pytest.raises(NoDiffractionFound):
            future.result()<|MERGE_RESOLUTION|>--- conflicted
+++ resolved
@@ -138,11 +138,7 @@
 
         return_value = future.result()
 
-<<<<<<< HEAD
-    assert type(return_value) is list
-=======
     assert isinstance(return_value, list)
->>>>>>> 649df950
     returned_com = np.array([*return_value[0]["centre_of_mass"]])
     np.testing.assert_array_almost_equal(
         returned_com, np.array([*centre_of_mass_coords])
