--- conflicted
+++ resolved
@@ -152,13 +152,8 @@
             "Artemis: Xray centring - Diffraction grid scan of "
             f"{self.full_params.experiment_params.x_steps} by "
             f"{self.y_steps} images in "
-<<<<<<< HEAD
-            f"{self.full_params.experiment_params.x_step_size} mm by "
-            f"{self.y_step_size} mm steps. "
-=======
-            f"{self.full_params.grid_scan_params.x_step_size*1e3} um by "
+            f"{self.full_params.experiment_params.x_step_size*1e3} um by "
             f"{self.y_step_size*1e3} um steps. "
->>>>>>> 05b17a0c
             f"Top left (px): [{int(self.upper_left.x)},{int(self.upper_left.y)}], "
             f"bottom right (px): [{bottom_right.x},{bottom_right.y}]."
         )
