import datetime
import re
from abc import ABC, abstractmethod

import ispyb
import ispyb.sqlalchemy
from ispyb.sqlalchemy import DataCollection
from sqlalchemy import create_engine
from sqlalchemy.connectors import Connector
from sqlalchemy.orm import sessionmaker

import artemis.devices.oav.utils as oav_utils
from artemis.external_interaction.ispyb.ispyb_dataclass import Orientation
from artemis.log import LOGGER
from artemis.parameters import FullParameters
from artemis.tracing import TRACER
from artemis.utils import Point2D

I03_EIGER_DETECTOR = 78
EIGER_FILE_SUFFIX = "h5"


class StoreInIspyb(ABC):

    VISIT_PATH_REGEX = r".+/([a-zA-Z]{2}\d{4,5}-\d{1,3})/"

    def __init__(self, ispyb_config, parameters=None):
        self.ISPYB_CONFIG_FILE = ispyb_config
        self.full_params = parameters
        self.ispyb_params = None
        self.detector_params = None
        self.run_number = None
        self.omega_start = None
        self.experiment_type = None
        self.xtal_snapshots = None
        self.upper_left = None
        self.y_steps = None
        self.y_step_size = None

        # reading from ispyb
        url = ispyb.sqlalchemy.url(self.ISPYB_CONFIG_FILE)
        engine = create_engine(url, connect_args={"use_pure": True})
        self.Session = sessionmaker(engine)

        # writing to ispyb
        self.conn: Connector = None
        self.mx_acquisition = None
        self.core = None

        self.datacollection_ids = None
        self.datacollection_group_id = None
        self.grid_ids = None

    def begin_deposition(self):
        (
            self.datacollection_ids,
            self.grid_ids,
            self.datacollection_group_id,
        ) = self.store_grid_scan(self.full_params)
        return self.datacollection_ids, self.grid_ids, self.datacollection_group_id

    def end_deposition(self, success, reason):
        if success == "fail":
            run_status = "DataCollection Unsuccessful"
        elif success == "abort":
            run_status = "DataCollection Unsuccessful"
        else:
            run_status = "DataCollection Successful"
        current_time = self.get_current_time_string()
        for id in self.datacollection_ids:
            self.update_grid_scan_with_end_time_and_status(
                current_time, run_status, reason, id, self.datacollection_group_id
            )

    def store_grid_scan(self, full_params: FullParameters):

        self.full_params = full_params
        self.ispyb_params = full_params.artemis_params.ispyb_params
        self.detector_params = full_params.artemis_params.detector_params
        self.run_number = self.detector_params.run_number
        self.omega_start = self.detector_params.omega_start
        self.xtal_snapshots = self.ispyb_params.xtal_snapshots_omega_start
        self.upper_left = Point2D(
            self.ispyb_params.upper_left.x,
            self.ispyb_params.upper_left.y,
        )
        self.y_steps = full_params.experiment_params.y_steps
        self.y_step_size = full_params.experiment_params.y_step_size

        with ispyb.open(self.ISPYB_CONFIG_FILE) as self.conn:
            self.mx_acquisition = self.conn.mx_acquisition
            self.core = self.conn.core

            return self._store_scan_data()

    @abstractmethod
    def _store_scan_data(self):
        pass

    @TRACER.start_as_current_span("read_comment_from_ispyb")
    def get_current_datacollection_comment(self, dcid: int) -> str:
        """Read the 'comments' field from the given datacollection id's ISPyB entry.
        Returns an empty string if the comment is not yet initialised.
        """
        try:
            LOGGER.debug("Getting comment from ISPyB")
            with self.Session() as session:
                query = session.query(DataCollection).filter(
                    DataCollection.dataCollectionId == dcid
                )
                current_comment: str = query.first().comments
            if current_comment is None:
                current_comment = ""
            LOGGER.debug(f"Current comment: {current_comment}")
        except Exception as e:
            LOGGER.warn("Exception occured when reading comment from ISPyB database:\n")
            LOGGER.error(e, exc_info=True)
            current_comment = ""
        return current_comment

    def update_grid_scan_with_end_time_and_status(
        self,
        end_time: str,
        run_status: str,
        reason: str,
        datacollection_id: int,
        datacollection_group_id: int,
    ) -> int:
        params = self.mx_acquisition.get_data_collection_params()
        params["id"] = datacollection_id
        params["parentid"] = datacollection_group_id
        params["endtime"] = end_time
        params["run_status"] = run_status
        if reason is not None and reason != "":
            current_comment = self.get_current_datacollection_comment(datacollection_id)
            params["comments"] = current_comment + f" {run_status} reason: {reason}"
        return self.mx_acquisition.upsert_data_collection(list(params.values()))

    def _store_grid_info_table(self, ispyb_data_collection_id: int) -> int:
        params = self.mx_acquisition.get_dc_grid_params()

        params["parentid"] = ispyb_data_collection_id
        params["dxInMm"] = self.full_params.experiment_params.x_step_size
        params["dyInMm"] = self.y_step_size
        params["stepsX"] = self.full_params.experiment_params.x_steps
        params["stepsY"] = self.y_steps
        params["pixelsPerMicronX"] = self.ispyb_params.pixels_per_micron_x
        params["pixelsPerMicronY"] = self.ispyb_params.pixels_per_micron_y
        params["snapshotOffsetXPixel"], params["snapshotOffsetYPixel"] = self.upper_left
        params["orientation"] = Orientation.HORIZONTAL.value
        params["snaked"] = True

        return self.mx_acquisition.upsert_dc_grid(list(params.values()))

    def _construct_comment(self) -> str:
        bottom_right = oav_utils.bottom_right_from_top_left(
            self.upper_left,
            self.full_params.experiment_params.x_steps,
            self.y_steps,
            self.full_params.experiment_params.x_step_size,
            self.y_step_size,
            self.ispyb_params.pixels_per_micron_x,
            self.ispyb_params.pixels_per_micron_y,
        )
        return (
            "Artemis: Xray centring - Diffraction grid scan of "
<<<<<<< HEAD
            f"{self.full_params.experiment_params.x_steps} by "
            f"{self.full_params.experiment_params.y_steps} images in "
            f"{self.full_params.experiment_params.x_step_size} mm by "
            f"{self.full_params.experiment_params.y_step_size} mm steps. "
            f"Top left: [{self.upper_left.x},{self.upper_left.y}], "
            f"bottom right: [{bottom_right.x},{bottom_right.y}]."
=======
            f"{self.full_params.grid_scan_params.x_steps} by "
            f"{self.y_steps} images in "
            f"{self.full_params.grid_scan_params.x_step_size} mm by "
            f"{self.y_step_size} mm steps. "
            f"Top left (px): [{int(self.upper_left.x)},{int(self.upper_left.y)}], "
            f"bottom right (px): [{bottom_right.x},{bottom_right.y}]."
>>>>>>> 3b4a3c22
        )

    def _store_data_collection_table(self, data_collection_group_id: int) -> int:
        try:
            session_id = self.core.retrieve_visit_id(self.get_visit_string())
        except ispyb.NoResult:
            raise Exception(
                f"Not found - session ID for visit {self.get_visit_string()}"
            )

        params = self.mx_acquisition.get_data_collection_params()
        params["visitid"] = session_id
        params["parentid"] = data_collection_group_id
        params["sampleid"] = self.ispyb_params.sample_id
        params["detectorid"] = I03_EIGER_DETECTOR
        params["axis_start"] = self.omega_start
        params["axis_end"] = self.omega_start
        params["axis_range"] = 0
        params["focal_spot_size_at_samplex"] = self.ispyb_params.focal_spot_size_x
        params["focal_spot_size_at_sampley"] = self.ispyb_params.focal_spot_size_y
        params["slitgap_vertical"] = self.ispyb_params.slit_gap_size_y
        params["slitgap_horizontal"] = self.ispyb_params.slit_gap_size_x
        params["beamsize_at_samplex"] = self.ispyb_params.beam_size_x
        params["beamsize_at_sampley"] = self.ispyb_params.beam_size_y
        params["transmission"] = self.ispyb_params.transmission
        params["comments"] = self._construct_comment()
        params["datacollection_number"] = self.run_number
        params["detector_distance"] = self.detector_params.detector_distance
        params["exp_time"] = self.detector_params.exposure_time
        params["imgdir"] = self.detector_params.directory
        params["imgprefix"] = self.detector_params.prefix
        params["imgsuffix"] = EIGER_FILE_SUFFIX
        params["n_images"] = self.full_params.experiment_params.x_steps * self.y_steps

        # Both overlap and n_passes included for backwards compatibility,
        # planned to be removed later
        params["n_passes"] = 1
        params["overlap"] = 0

        params["flux"] = self.ispyb_params.flux
        params["omegastart"] = self.omega_start
        params["start_image_number"] = 1
        params["resolution"] = self.ispyb_params.resolution
        params["wavelength"] = self.ispyb_params.wavelength
        beam_position = self.detector_params.get_beam_position_mm(
            self.detector_params.detector_distance
        )
        params["xbeam"], params["ybeam"] = beam_position
        (
            params["xtal_snapshot1"],
            params["xtal_snapshot2"],
            params["xtal_snapshot3"],
        ) = self.xtal_snapshots
        params["synchrotron_mode"] = self.ispyb_params.synchrotron_mode
        params["undulator_gap1"] = self.ispyb_params.undulator_gap
        params["starttime"] = self.get_current_time_string()

        # temporary file template until nxs filewriting is integrated and we can use
        # that file name
        params[
            "file_template"
        ] = f"{self.detector_params.prefix}_{self.run_number}_master.h5"

        return self.mx_acquisition.upsert_data_collection(list(params.values()))

    def _store_position_table(self, dc_id: int) -> int:
        params = self.mx_acquisition.get_dc_position_params()

        params["id"] = dc_id
        (
            params["pos_x"],
            params["pos_y"],
            params["pos_z"],
        ) = self.ispyb_params.position

        return self.mx_acquisition.update_dc_position(list(params.values()))

    def _store_data_collection_group_table(self) -> int:
        try:
            session_id = self.core.retrieve_visit_id(self.get_visit_string())
        except ispyb.NoResult:
            raise Exception(
                f"Not found - session ID for visit {self.get_visit_string()} where self.ispyb_params.visit_path is {self.ispyb_params.visit_path}"
            )

        params = self.mx_acquisition.get_data_collection_group_params()
        params["parentid"] = session_id
        params["experimenttype"] = self.experiment_type
        params["sampleid"] = self.ispyb_params.sample_id
        params["sample_barcode"] = self.ispyb_params.sample_barcode

        return self.mx_acquisition.upsert_data_collection_group(list(params.values()))

    def get_current_time_string(self):
        now = datetime.datetime.now()
        return now.strftime("%Y-%m-%d %H:%M:%S")

    def get_visit_string(self):
        visit_path_match = self.get_visit_string_from_path(self.ispyb_params.visit_path)
        if visit_path_match:
            return visit_path_match
        else:
            return self.get_visit_string_from_path(self.detector_params.directory)

    def get_visit_string_from_path(self, path):
        match = re.search(self.VISIT_PATH_REGEX, path) if path else None
        return match.group(1) if match else None


class StoreInIspyb3D(StoreInIspyb):
    def __init__(self, ispyb_config, parameters=None):
        super().__init__(ispyb_config, parameters)
        self.experiment_type = "Mesh3D"

    def _store_scan_data(self):
        data_collection_group_id = self._store_data_collection_group_table()

        data_collection_id_1 = self._store_data_collection_table(
            data_collection_group_id
        )

        self._store_position_table(data_collection_id_1)

        grid_id_1 = self._store_grid_info_table(data_collection_id_1)

        self.__prepare_second_scan_params()

        data_collection_id_2 = self._store_data_collection_table(
            data_collection_group_id
        )

        self._store_position_table(data_collection_id_2)

        grid_id_2 = self._store_grid_info_table(data_collection_id_2)

        return (
            [data_collection_id_1, data_collection_id_2],
            [grid_id_1, grid_id_2],
            data_collection_group_id,
        )

    def __prepare_second_scan_params(self):
        self.omega_start += 90
        self.run_number += 1
        self.xtal_snapshots = self.ispyb_params.xtal_snapshots_omega_end
        self.upper_left = Point2D(
            self.ispyb_params.upper_left.x,
            self.ispyb_params.upper_left.z,
        )
        self.y_steps = self.full_params.experiment_params.z_steps
        self.y_step_size = self.full_params.experiment_params.z_step_size


class StoreInIspyb2D(StoreInIspyb):
    def __init__(self, ispyb_config, parameters=None):
        super().__init__(ispyb_config, parameters)
        self.experiment_type = "mesh"

    def _store_scan_data(self):
        data_collection_group_id = self._store_data_collection_group_table()

        data_collection_id = self._store_data_collection_table(data_collection_group_id)

        self._store_position_table(data_collection_id)

        grid_id = self._store_grid_info_table(data_collection_id)

        return [data_collection_id], [grid_id], data_collection_group_id<|MERGE_RESOLUTION|>--- conflicted
+++ resolved
@@ -164,21 +164,12 @@
         )
         return (
             "Artemis: Xray centring - Diffraction grid scan of "
-<<<<<<< HEAD
             f"{self.full_params.experiment_params.x_steps} by "
-            f"{self.full_params.experiment_params.y_steps} images in "
+            f"{self.y_steps} images in "
             f"{self.full_params.experiment_params.x_step_size} mm by "
-            f"{self.full_params.experiment_params.y_step_size} mm steps. "
-            f"Top left: [{self.upper_left.x},{self.upper_left.y}], "
-            f"bottom right: [{bottom_right.x},{bottom_right.y}]."
-=======
-            f"{self.full_params.grid_scan_params.x_steps} by "
-            f"{self.y_steps} images in "
-            f"{self.full_params.grid_scan_params.x_step_size} mm by "
             f"{self.y_step_size} mm steps. "
             f"Top left (px): [{int(self.upper_left.x)},{int(self.upper_left.y)}], "
             f"bottom right (px): [{bottom_right.x},{bottom_right.y}]."
->>>>>>> 3b4a3c22
         )
 
     def _store_data_collection_table(self, data_collection_group_id: int) -> int:
