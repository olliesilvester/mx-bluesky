import datetime
import re
from abc import ABC, abstractmethod

import ispyb
import ispyb.sqlalchemy
from sqlalchemy.connectors import Connector

import artemis.devices.oav.utils as oav_utils
from artemis.external_interaction.ispyb.ispyb_dataclass import Orientation
from artemis.log import LOGGER
from artemis.parameters import FullParameters
from artemis.tracing import TRACER
from artemis.utils import Point2D

I03_EIGER_DETECTOR = 78
EIGER_FILE_SUFFIX = "h5"


class StoreInIspyb(ABC):

    VISIT_PATH_REGEX = r".+/([a-zA-Z]{2}\d{4,5}-\d{1,3})/"

    def __init__(self, ispyb_config, parameters=None):
        self.ISPYB_CONFIG_PATH = ispyb_config
        self.full_params = parameters
        self.ispyb_params = None
        self.detector_params = None
        self.run_number = None
        self.omega_start = None
        self.experiment_type = None
        self.xtal_snapshots = None
        self.upper_left = None
        self.y_steps = None
        self.y_step_size = None

<<<<<<< HEAD
        # reading from ispyb
        url = ispyb.sqlalchemy.url(self.ISPYB_CONFIG_PATH)
        engine = create_engine(url, connect_args={"use_pure": True})
        self.Session = sessionmaker(engine)

=======
>>>>>>> 815f9abb
        # writing to ispyb
        self.conn: Connector = None
        self.mx_acquisition = None
        self.core = None

        self.datacollection_ids = None
        self.datacollection_group_id = None
        self.grid_ids = None

    def begin_deposition(self):
        (
            self.datacollection_ids,
            self.grid_ids,
            self.datacollection_group_id,
        ) = self.store_grid_scan(self.full_params)
        return self.datacollection_ids, self.grid_ids, self.datacollection_group_id

    def end_deposition(self, success: str, reason: str):
        """Write the end of datacollection data.

        Args:
            success (str): The success of the run, could be fail or abort
            reason (str):If the run failed, the reason why
        """
        LOGGER.info(
            f"End ispyb deposition with status '{success}' and reason '{reason}'."
        )
        if success == "fail":
            run_status = "DataCollection Unsuccessful"
        elif success == "abort":
            run_status = "DataCollection Unsuccessful"
        else:
            run_status = "DataCollection Successful"
        current_time = self.get_current_time_string()
        for id in self.datacollection_ids:
            self.update_grid_scan_with_end_time_and_status(
                current_time, run_status, reason, id, self.datacollection_group_id
            )

    def store_grid_scan(self, full_params: FullParameters):

        self.full_params = full_params
        self.ispyb_params = full_params.ispyb_params
        self.detector_params = full_params.detector_params
        self.run_number = self.detector_params.run_number
        self.omega_start = self.detector_params.omega_start
        self.xtal_snapshots = self.ispyb_params.xtal_snapshots_omega_start
        self.upper_left = Point2D(
            self.ispyb_params.upper_left.x, self.ispyb_params.upper_left.y
        )
        self.y_steps = full_params.grid_scan_params.y_steps
        self.y_step_size = full_params.grid_scan_params.y_step_size

        with ispyb.open(self.ISPYB_CONFIG_PATH) as self.conn:
            self.mx_acquisition = self.conn.mx_acquisition
            self.core = self.conn.core

            return self._store_scan_data()

    @abstractmethod
    def _store_scan_data(self):
        pass

    def append_to_comment(
        self, datacollection_id: int, comment: str, delimiter: str = " "
    ) -> None:
        with ispyb.open(self.ISPYB_CONFIG_FILE) as self.conn:
            self.mx_acquisition = self.conn.mx_acquisition
            self.mx_acquisition.update_data_collection_append_comments(
                datacollection_id, comment, delimiter
            )

    def update_grid_scan_with_end_time_and_status(
        self,
        end_time: str,
        run_status: str,
        reason: str,
        datacollection_id: int,
        datacollection_group_id: int,
<<<<<<< HEAD
    ) -> int:
        with ispyb.open(self.ISPYB_CONFIG_PATH) as self.conn:
=======
    ) -> None:

        if reason is not None and reason != "":
            self.append_to_comment(datacollection_id, f"{run_status} reason: {reason}")

        with ispyb.open(self.ISPYB_CONFIG_FILE) as self.conn:
>>>>>>> 815f9abb
            self.mx_acquisition = self.conn.mx_acquisition

            params = self.mx_acquisition.get_data_collection_params()
            params["id"] = datacollection_id
            params["parentid"] = datacollection_group_id
            params["endtime"] = end_time
            params["run_status"] = run_status

            self.mx_acquisition.upsert_data_collection(list(params.values()))

    def _store_grid_info_table(self, ispyb_data_collection_id: int) -> int:
        params = self.mx_acquisition.get_dc_grid_params()

        params["parentid"] = ispyb_data_collection_id
        params["dxInMm"] = self.full_params.grid_scan_params.x_step_size
        params["dyInMm"] = self.y_step_size
        params["stepsX"] = self.full_params.grid_scan_params.x_steps
        params["stepsY"] = self.y_steps
        params["pixelsPerMicronX"] = self.ispyb_params.pixels_per_micron_x
        params["pixelsPerMicronY"] = self.ispyb_params.pixels_per_micron_y
        params["snapshotOffsetXPixel"], params["snapshotOffsetYPixel"] = self.upper_left
        params["orientation"] = Orientation.HORIZONTAL.value
        params["snaked"] = True

        return self.mx_acquisition.upsert_dc_grid(list(params.values()))

    def _construct_comment(self) -> str:
        bottom_right = oav_utils.bottom_right_from_top_left(
            self.upper_left,
            self.full_params.grid_scan_params.x_steps,
            self.y_steps,
            self.full_params.grid_scan_params.x_step_size,
            self.y_step_size,
            self.ispyb_params.pixels_per_micron_x,
            self.ispyb_params.pixels_per_micron_y,
        )
        return (
            "Artemis: Xray centring - Diffraction grid scan of "
            f"{self.full_params.grid_scan_params.x_steps} by "
            f"{self.y_steps} images in "
            f"{self.full_params.grid_scan_params.x_step_size*1e3} um by "
            f"{self.y_step_size*1e3} um steps. "
            f"Top left (px): [{int(self.upper_left.x)},{int(self.upper_left.y)}], "
            f"bottom right (px): [{bottom_right.x},{bottom_right.y}]."
        )

    @TRACER.start_as_current_span("store_ispyb_datacollection_table")
    def _store_data_collection_table(self, data_collection_group_id: int) -> int:
        try:
            session_id = self.core.retrieve_visit_id(self.get_visit_string())
        except ispyb.NoResult:
            raise Exception(
                f"Not found - session ID for visit {self.get_visit_string()}"
            )

        params = self.mx_acquisition.get_data_collection_params()
        params["visitid"] = session_id
        params["parentid"] = data_collection_group_id
        params["sampleid"] = self.ispyb_params.sample_id
        params["detectorid"] = I03_EIGER_DETECTOR
        params["axis_start"] = self.omega_start
        params["axis_end"] = self.omega_start
        params["axis_range"] = 0
        params["focal_spot_size_at_samplex"] = self.ispyb_params.focal_spot_size_x
        params["focal_spot_size_at_sampley"] = self.ispyb_params.focal_spot_size_y
        params["slitgap_vertical"] = self.ispyb_params.slit_gap_size_y
        params["slitgap_horizontal"] = self.ispyb_params.slit_gap_size_x
        params["beamsize_at_samplex"] = self.ispyb_params.beam_size_x
        params["beamsize_at_sampley"] = self.ispyb_params.beam_size_y
        params["transmission"] = self.ispyb_params.transmission
        params["comments"] = self._construct_comment()
        params["datacollection_number"] = self.run_number
        params["detector_distance"] = self.detector_params.detector_distance
        params["exp_time"] = self.detector_params.exposure_time
        params["imgdir"] = self.detector_params.directory
        params["imgprefix"] = self.detector_params.prefix
        params["imgsuffix"] = EIGER_FILE_SUFFIX
        params["n_images"] = self.full_params.grid_scan_params.x_steps * self.y_steps

        # Both overlap and n_passes included for backwards compatibility,
        # planned to be removed later
        params["n_passes"] = 1
        params["overlap"] = 0

        params["flux"] = self.ispyb_params.flux
        params["omegastart"] = self.omega_start
        params["start_image_number"] = 1
        params["resolution"] = self.ispyb_params.resolution
        params["wavelength"] = self.ispyb_params.wavelength
        beam_position = self.detector_params.get_beam_position_mm(
            self.detector_params.detector_distance
        )
        params["xbeam"], params["ybeam"] = beam_position
        (
            params["xtal_snapshot1"],
            params["xtal_snapshot2"],
            params["xtal_snapshot3"],
        ) = self.xtal_snapshots
        params["synchrotron_mode"] = self.ispyb_params.synchrotron_mode
        params["undulator_gap1"] = self.ispyb_params.undulator_gap
        params["starttime"] = self.get_current_time_string()

        # temporary file template until nxs filewriting is integrated and we can use
        # that file name
        params[
            "file_template"
        ] = f"{self.detector_params.prefix}_{self.run_number}_master.h5"

        return self.mx_acquisition.upsert_data_collection(list(params.values()))

    def _store_position_table(self, dc_id: int) -> int:
        params = self.mx_acquisition.get_dc_position_params()

        params["id"] = dc_id
        (
            params["pos_x"],
            params["pos_y"],
            params["pos_z"],
        ) = self.ispyb_params.position

        return self.mx_acquisition.update_dc_position(list(params.values()))

    def _store_data_collection_group_table(self) -> int:
        try:
            session_id = self.core.retrieve_visit_id(self.get_visit_string())
        except ispyb.NoResult:
            raise Exception(
                f"Not found - session ID for visit {self.get_visit_string()} where self.ispyb_params.visit_path is {self.ispyb_params.visit_path}"
            )

        params = self.mx_acquisition.get_data_collection_group_params()
        params["parentid"] = session_id
        params["experimenttype"] = self.experiment_type
        params["sampleid"] = self.ispyb_params.sample_id
        params["sample_barcode"] = self.ispyb_params.sample_barcode

        return self.mx_acquisition.upsert_data_collection_group(list(params.values()))

    def get_current_time_string(self):
        now = datetime.datetime.now()
        return now.strftime("%Y-%m-%d %H:%M:%S")

    def get_visit_string(self):
        visit_path_match = self.get_visit_string_from_path(self.ispyb_params.visit_path)
        if visit_path_match:
            return visit_path_match
        else:
            return self.get_visit_string_from_path(self.detector_params.directory)

    def get_visit_string_from_path(self, path):
        match = re.search(self.VISIT_PATH_REGEX, path) if path else None
        return match.group(1) if match else None


class StoreInIspyb3D(StoreInIspyb):
    def __init__(self, ispyb_config, parameters=None):
        super().__init__(ispyb_config, parameters)
        self.experiment_type = "Mesh3D"

    def _store_scan_data(self):
        data_collection_group_id = self._store_data_collection_group_table()

        data_collection_id_1 = self._store_data_collection_table(
            data_collection_group_id
        )

        self._store_position_table(data_collection_id_1)

        grid_id_1 = self._store_grid_info_table(data_collection_id_1)

        self.__prepare_second_scan_params()

        data_collection_id_2 = self._store_data_collection_table(
            data_collection_group_id
        )

        self._store_position_table(data_collection_id_2)

        grid_id_2 = self._store_grid_info_table(data_collection_id_2)

        return (
            [data_collection_id_1, data_collection_id_2],
            [grid_id_1, grid_id_2],
            data_collection_group_id,
        )

    def __prepare_second_scan_params(self):
        self.omega_start += 90
        self.run_number += 1
        self.xtal_snapshots = self.ispyb_params.xtal_snapshots_omega_end
        self.upper_left = Point2D(
            self.ispyb_params.upper_left.x, self.ispyb_params.upper_left.z
        )
        self.y_steps = self.full_params.grid_scan_params.z_steps
        self.y_step_size = self.full_params.grid_scan_params.z_step_size


class StoreInIspyb2D(StoreInIspyb):
    def __init__(self, ispyb_config, parameters=None):
        super().__init__(ispyb_config, parameters)
        self.experiment_type = "mesh"

    def _store_scan_data(self):
        data_collection_group_id = self._store_data_collection_group_table()

        data_collection_id = self._store_data_collection_table(data_collection_group_id)

        self._store_position_table(data_collection_id)

        grid_id = self._store_grid_info_table(data_collection_id)

        return [data_collection_id], [grid_id], data_collection_group_id<|MERGE_RESOLUTION|>--- conflicted
+++ resolved
@@ -34,14 +34,6 @@
         self.y_steps = None
         self.y_step_size = None
 
-<<<<<<< HEAD
-        # reading from ispyb
-        url = ispyb.sqlalchemy.url(self.ISPYB_CONFIG_PATH)
-        engine = create_engine(url, connect_args={"use_pure": True})
-        self.Session = sessionmaker(engine)
-
-=======
->>>>>>> 815f9abb
         # writing to ispyb
         self.conn: Connector = None
         self.mx_acquisition = None
@@ -121,17 +113,12 @@
         reason: str,
         datacollection_id: int,
         datacollection_group_id: int,
-<<<<<<< HEAD
-    ) -> int:
-        with ispyb.open(self.ISPYB_CONFIG_PATH) as self.conn:
-=======
     ) -> None:
 
         if reason is not None and reason != "":
             self.append_to_comment(datacollection_id, f"{run_status} reason: {reason}")
 
         with ispyb.open(self.ISPYB_CONFIG_FILE) as self.conn:
->>>>>>> 815f9abb
             self.mx_acquisition = self.conn.mx_acquisition
 
             params = self.mx_acquisition.get_data_collection_params()
