--- conflicted
+++ resolved
@@ -18,14 +18,11 @@
 TEST_POSITION_ID = 78
 TEST_SESSION_ID = 90
 
-<<<<<<< HEAD
-DUMMY_CONFIG = "/file/path/to/config/"
+DUMMY_CONFIG = "srcc/artemis/external_interaction/ispyb/tests/test_config.cfg"
 DUMMY_PARAMS = FullParameters()
 DUMMY_PARAMS.artemis_params.ispyb_params.upper_left = Point3D(100, 100, 100)
 DUMMY_PARAMS.artemis_params.ispyb_params.pixels_per_micron_x = 0.8
 DUMMY_PARAMS.artemis_params.ispyb_params.pixels_per_micron_y = 0.8
-=======
->>>>>>> 3b4a3c22
 
 TIME_FORMAT_REGEX = r"\d{4}-\d{2}-\d{2} \d{2}:\d{2}:\d{2}"
 
@@ -103,7 +100,9 @@
 
 
 @patch("ispyb.open", new_callable=mock_open)
-def test_store_3d_grid_scan(ispyb_conn, dummy_ispyb_3d, dummy_params):
+def test_store_3d_grid_scan(
+    ispyb_conn, dummy_ispyb_3d: StoreInIspyb3D, dummy_params: FullParameters
+):
     ispyb_conn.return_value.mx_acquisition = mock()
     ispyb_conn.return_value.core = mock()
 
@@ -131,13 +130,9 @@
     x = 0
     y = 1
     z = 2
-<<<<<<< HEAD
-    DUMMY_PARAMS.artemis_params.ispyb_params.upper_left = Point3D(x, y, z)
-    DUMMY_PARAMS.experiment_params.z_step_size = 0.2
-=======
-    dummy_params.ispyb_params.upper_left = Point3D(x, y, z)
-    dummy_params.grid_scan_params.z_step_size = 0.2
->>>>>>> 3b4a3c22
+
+    dummy_params.artemis_params.ispyb_params.upper_left = Point3D(x, y, z)
+    dummy_params.experiment_params.z_step_size = 0.2
 
     assert dummy_ispyb_3d.experiment_type == "Mesh3D"
 
@@ -147,31 +142,21 @@
         TEST_DATA_COLLECTION_GROUP_ID,
     )
 
-<<<<<<< HEAD
     assert (
         dummy_ispyb_3d.omega_start
-        == DUMMY_PARAMS.artemis_params.detector_params.omega_start + 90
+        == dummy_params.artemis_params.detector_params.omega_start + 90
     )
     assert (
         dummy_ispyb_3d.run_number
-        == DUMMY_PARAMS.artemis_params.detector_params.run_number + 1
+        == dummy_params.artemis_params.detector_params.run_number + 1
     )
     assert (
         dummy_ispyb_3d.xtal_snapshots
-        == DUMMY_PARAMS.artemis_params.ispyb_params.xtal_snapshots_omega_end
-    )
-    assert dummy_ispyb_3d.y_step_size == DUMMY_PARAMS.experiment_params.z_step_size
-    assert dummy_ispyb_3d.y_steps == DUMMY_PARAMS.experiment_params.z_steps
-=======
-    assert dummy_ispyb_3d.omega_start == dummy_params.detector_params.omega_start + 90
-    assert dummy_ispyb_3d.run_number == dummy_params.detector_params.run_number + 1
-    assert (
-        dummy_ispyb_3d.xtal_snapshots
-        == dummy_params.ispyb_params.xtal_snapshots_omega_end
-    )
-    assert dummy_ispyb_3d.y_step_size == dummy_params.grid_scan_params.z_step_size
-    assert dummy_ispyb_3d.y_steps == dummy_params.grid_scan_params.z_steps
->>>>>>> 3b4a3c22
+        == dummy_params.artemis_params.ispyb_params.xtal_snapshots_omega_end
+    )
+    assert dummy_ispyb_3d.y_step_size == dummy_params.experiment_params.z_step_size
+    assert dummy_ispyb_3d.y_steps == dummy_params.experiment_params.z_steps
+
     assert dummy_ispyb_3d.upper_left.x == x
     assert dummy_ispyb_3d.upper_left.y == z
 
@@ -245,14 +230,10 @@
 
 @patch("ispyb.open")
 def test_given_real_sampleid_when_grid_scan_stored_then_sample_id_set(
-    ispyb_conn, dummy_ispyb, dummy_params
+    ispyb_conn, dummy_ispyb: StoreInIspyb2D, dummy_params: FullParameters
 ):
     expected_sample_id = "0001"
-<<<<<<< HEAD
-    DUMMY_PARAMS.artemis_params.ispyb_params.sample_id = expected_sample_id
-=======
-    dummy_params.ispyb_params.sample_id = expected_sample_id
->>>>>>> 3b4a3c22
+    dummy_params.artemis_params.ispyb_params.sample_id = expected_sample_id
 
     def test_sample_id(default_params, actual):
         sampleid_idx = list(default_params).index("sampleid")
@@ -522,16 +503,11 @@
 
 @patch("ispyb.open")
 def test_given_x_and_y_steps_different_from_total_images_when_grid_scan_stored_then_num_images_correct(
-    ispyb_conn, dummy_ispyb, dummy_params
+    ispyb_conn, dummy_ispyb: StoreInIspyb2D, dummy_params: FullParameters
 ):
     expected_number_of_steps = 200 * 3
-<<<<<<< HEAD
-    DUMMY_PARAMS.experiment_params.x_steps = 200
-    DUMMY_PARAMS.experiment_params.y_steps = 3
-=======
-    dummy_params.grid_scan_params.x_steps = 200
-    dummy_params.grid_scan_params.y_steps = 3
->>>>>>> 3b4a3c22
+    dummy_params.experiment_params.x_steps = 200
+    dummy_params.experiment_params.y_steps = 3
 
     def test_number_of_steps(default_params, actual):
         # Note that internally the ispyb API removes underscores so this is the same as n_images
