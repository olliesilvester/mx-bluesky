--- conflicted
+++ resolved
@@ -1,12 +1,8 @@
 from enum import Enum
 from typing import Any, List, Optional
 
-<<<<<<< HEAD
 import numpy as np
-from dataclasses_json import config, dataclass_json
-=======
 from pydantic import BaseModel, validator
->>>>>>> 235d3f36
 
 ISPYB_PARAM_DEFAULTS = {
     "sample_id": None,
@@ -15,13 +11,8 @@
     "microns_per_pixel_x": 0.0,
     "microns_per_pixel_y": 0.0,
     # gets stored as 2x2D coords - (x, y) and (x, z). Values in pixels
-<<<<<<< HEAD
     "upper_left": np.array([0, 0, 0]),
     "position": np.array([0, 0, 0]),
-=======
-    "upper_left": {"x": 0, "y": 0, "z": 0},
-    "position": {"x": 0, "y": 0, "z": 0},
->>>>>>> 235d3f36
     "xtal_snapshots_omega_start": ["test_1_y", "test_2_y", "test_3_y"],
     "xtal_snapshots_omega_end": ["test_1_z", "test_2_z", "test_3_z"],
     "transmission": 1.0,
@@ -45,42 +36,21 @@
     microns_per_pixel_x: float
     microns_per_pixel_y: float
 
-<<<<<<< HEAD
-    upper_left: np.ndarray = field(
-        # in px on the image
-        metadata=config(
-            encoder=lambda my_array: str(my_array),
-            decoder=lambda my_list: np.ndarray(my_list),
-        )
-    )
-
-    position: np.ndarray = field(
-        # motor position
-        metadata=config(
-            encoder=lambda my_array: str(my_array),
-            decoder=lambda my_list: np.ndarray(my_list),
-        )
-    )
-=======
-    upper_left: Point3D
-    position: Point3D
-
     @validator("upper_left", pre=True)
     def _parse_upper_left(
-        cls, upper_left: dict[str, int | float] | Point3D, values: dict[str, Any]
-    ) -> Point3D:
-        if isinstance(upper_left, Point3D):
+        cls, upper_left: list[int | float] | np.ndarray, values: dict[str, Any]
+    ) -> np.ndarray:
+        if isinstance(upper_left, np.ndarray):
             return upper_left
-        return Point3D(upper_left["x"], upper_left["y"], upper_left["z"])
+        return np.array(upper_left)
 
     @validator("position", pre=True)
     def _parse_position(
-        cls, position: dict[str, int | float] | Point3D, values: dict[str, Any]
-    ) -> Point3D:
-        if isinstance(position, Point3D):
+        cls, position: list[int | float] | np.ndarray, values: dict[str, Any]
+    ) -> np.ndarray:
+        if isinstance(position, np.ndarray):
             return position
-        return Point3D(position["x"], position["y"], position["z"])
->>>>>>> 235d3f36
+        return np.array(position)
 
     transmission: float
     flux: float
@@ -107,7 +77,7 @@
         if not isinstance(other, IspybParams):
             return NotImplemented
         else:
-            return self.to_json() == other.to_json()
+            return self.json() == other.json()
 
 
 class Orientation(Enum):
