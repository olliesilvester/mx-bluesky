from __future__ import annotations

from typing import Optional

from bluesky.callbacks import CallbackBase

from artemis.external_interaction.nexus.write_nexus import (
    NexusWriter,
    create_parameters_for_first_file,
    create_parameters_for_second_file,
)
from artemis.log import LOGGER
from artemis.parameters.internal_parameters.plan_specific.fgs_internal_params import (
    FGSInternalParameters,
)


class FGSNexusFileHandlerCallback(CallbackBase):
    """Callback class to handle the creation of Nexus files based on experiment
    parameters. Creates the Nexus files on recieving a 'start' document for the
    'run_gridscan' sub plan, and updates the timestamps on recieving a 'stop' document
    for the same.

    To use, subscribe the Bluesky RunEngine to an instance of this class.
    E.g.:
        nexus_file_handler_callback = NexusFileHandlerCallback(parameters)
        RE.subscribe(nexus_file_handler_callback)
    Or decorate a plan using bluesky.preprocessors.subs_decorator.

    See: https://blueskyproject.io/bluesky/callbacks.html#ways-to-invoke-callbacks

    Usually used as part of an FGSCallbackCollection.
    """

<<<<<<< HEAD
    def __init__(self, parameters: InternalParameters):
        self.nxs_writer_1 = NexusWriter(*create_parameters_for_first_file(parameters))
        self.nxs_writer_2 = NexusWriter(*create_parameters_for_second_file(parameters))
=======
    def __init__(self, parameters: FGSInternalParameters):
        self.nxs_writer_1 = NexusWriter(create_parameters_for_first_file(parameters))
        self.nxs_writer_2 = NexusWriter(create_parameters_for_second_file(parameters))
>>>>>>> 33961499
        self.run_gridscan_uid: Optional[str] = None

    def start(self, doc: dict):
        if doc.get("subplan_name") == "run_gridscan":
            self.run_gridscan_uid = doc.get("uid")
            LOGGER.info("Creating Nexus files.")
            self.nxs_writer_1.create_nexus_file()
            self.nxs_writer_2.create_nexus_file()

    def stop(self, doc: dict):
        if (
            self.run_gridscan_uid is not None
            and doc.get("run_start") == self.run_gridscan_uid
        ):
            LOGGER.info("Updating Nexus file timestamps.")
            self.nxs_writer_1.update_nexus_file_timestamp()
            self.nxs_writer_2.update_nexus_file_timestamp()<|MERGE_RESOLUTION|>--- conflicted
+++ resolved
@@ -32,15 +32,9 @@
     Usually used as part of an FGSCallbackCollection.
     """
 
-<<<<<<< HEAD
     def __init__(self, parameters: InternalParameters):
         self.nxs_writer_1 = NexusWriter(*create_parameters_for_first_file(parameters))
         self.nxs_writer_2 = NexusWriter(*create_parameters_for_second_file(parameters))
-=======
-    def __init__(self, parameters: FGSInternalParameters):
-        self.nxs_writer_1 = NexusWriter(create_parameters_for_first_file(parameters))
-        self.nxs_writer_2 = NexusWriter(create_parameters_for_second_file(parameters))
->>>>>>> 33961499
         self.run_gridscan_uid: Optional[str] = None
 
     def start(self, doc: dict):
