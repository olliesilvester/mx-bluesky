--- conflicted
+++ resolved
@@ -1,11 +1,8 @@
 from unittest.mock import MagicMock
 
-<<<<<<< HEAD
 import bluesky.plan_stubs as bps
 import bluesky.preprocessors as bpp
-=======
 import numpy as np
->>>>>>> d5ae2c53
 import pytest
 from bluesky.run_engine import RunEngine
 from dodal.devices.eiger import DetectorParams, EigerDetector
