from unittest.mock import MagicMock

import pytest
from bluesky.run_engine import RunEngine

from artemis.devices.eiger import DetectorParams, EigerDetector
from artemis.devices.fast_grid_scan_composite import FGSComposite
from artemis.experiment_plans.fast_grid_scan_plan import run_gridscan_and_move
from artemis.external_interaction.callbacks.fgs.fgs_callback_collection import (
    FGSCallbackCollection,
)
<<<<<<< HEAD
from artemis.external_interaction.exceptions import ISPyBDepositionNotMade
from artemis.parameters.constants import (
    ISPYB_PLAN_NAME,
=======
from artemis.parameters import (
>>>>>>> ae52e12f
    SIM_BEAMLINE,
    SIM_INSERTION_PREFIX,
)
from artemis.parameters.internal_parameters import InternalParameters
from artemis.utils import Point3D


def test_callback_collection_init():
    callbacks = FGSCallbackCollection.from_params(InternalParameters())
    test_parameters = InternalParameters()
    assert (
        callbacks.ispyb_handler.params.experiment_params
        == test_parameters.experiment_params
    )
    assert (
        callbacks.ispyb_handler.params.artemis_params.detector_params
        == test_parameters.artemis_params.detector_params
    )
    assert (
        callbacks.ispyb_handler.params.artemis_params.ispyb_params
        == test_parameters.artemis_params.ispyb_params
    )
    assert (
        callbacks.ispyb_handler.params.artemis_params == test_parameters.artemis_params
    )
    assert callbacks.ispyb_handler.params == test_parameters
    assert callbacks.zocalo_handler.ispyb == callbacks.ispyb_handler
    assert len(list(callbacks)) == 3


<<<<<<< HEAD
def test_callback_collection_subscription_order_triggers_ispyb_before_zocalo(
    nexus_writer: MagicMock,
    mock_ispyb_begin_deposition: MagicMock,
    mock_ispyb_end_deposition: MagicMock,
):
    RE = RunEngine({})

    mock_ispyb_begin_deposition.return_value = ([1, 2], None, 4)

    fgs_undulator_gap = SynSignal(name="fgs_undulator_gap")
    fgs_synchrotron_machine_status_synchrotron_mode = SynSignal(
        name="fgs_synchrotron_machine_status_synchrotron_mode"
    )
    fgs_slit_gaps_xgap = SynSignal(name="fgs_slit_gaps_xgap")
    fgs_slit_gaps_ygap = SynSignal(name="fgs_slit_gaps_ygap")
    detector = SynSignal(name="detector")

    callbacks = FGSCallbackCollection.from_params(InternalParameters())

    callbacks.zocalo_handler.zocalo_interactor.wait_for_result = MagicMock()
    callbacks.zocalo_handler.zocalo_interactor.run_end = MagicMock()
    callbacks.zocalo_handler.zocalo_interactor.run_start = MagicMock()

    callbacklist_right_order = [
        callbacks.nexus_handler,
        callbacks.ispyb_handler,
        callbacks.zocalo_handler,
    ]
    assert callbacklist_right_order == list(callbacks)

    @bpp.subs_decorator(list(callbacks))
    @bpp.run_decorator()
    def fake_plan():
        yield from bps.create(ISPYB_PLAN_NAME)
        yield from bps.read(fgs_undulator_gap)
        yield from bps.read(fgs_synchrotron_machine_status_synchrotron_mode)
        yield from bps.read(fgs_slit_gaps_xgap)
        yield from bps.read(fgs_slit_gaps_ygap)
        yield from bps.save()
        # we need to read from something here - otherwise it is the end of the run and
        # the event document is not sent in the format we expect.
        yield from bps.read(detector)

    RE(fake_plan())

    callbacks = FGSCallbackCollection.from_params(InternalParameters())
    callbacklist_wrong_order = [
        callbacks.nexus_handler,
        callbacks.zocalo_handler,
        callbacks.ispyb_handler,
    ]
    assert callbacklist_wrong_order != list(callbacks)
    assert callbacks.ispyb_handler.ispyb_ids == (None, None, None)

    @bpp.subs_decorator(callbacklist_wrong_order)
    @bpp.run_decorator()
    def fake_plan_wrong_order():
        yield from bps.create(ISPYB_PLAN_NAME)
        yield from bps.read(fgs_undulator_gap)
        yield from bps.read(fgs_synchrotron_machine_status_synchrotron_mode)
        yield from bps.read(fgs_slit_gaps_xgap)
        yield from bps.read(fgs_slit_gaps_ygap)
        yield from bps.save()

    with pytest.raises(ISPyBDepositionNotMade):
        RE(fake_plan_wrong_order())


=======
>>>>>>> ae52e12f
@pytest.fixture()
def eiger():
    detector_params: DetectorParams = DetectorParams(
        current_energy=100,
        exposure_time=0.1,
        directory="/tmp",
        prefix="file_name",
        detector_distance=100.0,
        omega_start=0.0,
        omega_increment=0.1,
        num_images=50,
        use_roi_mode=False,
        run_number=0,
        det_dist_to_beam_converter_path="src/artemis/devices/unit_tests/test_lookup_table.txt",
    )
    eiger = EigerDetector(
        detector_params=detector_params, name="eiger", prefix="BL03S-EA-EIGER-01:"
    )

    # Otherwise odin moves too fast to be tested
    eiger.cam.manual_trigger.put("Yes")

    # S03 currently does not have StaleParameters_RBV
    eiger.wait_for_stale_parameters = lambda: None
    eiger.odin.check_odin_initialised = lambda: (True, "")

    yield eiger


@pytest.mark.skip(
    reason="Needs better S03 or some other workaround for eiger/odin timeout."
)
@pytest.mark.s03
def test_communicator_in_composite_run(
    nexus_writer: MagicMock,
    ispyb_begin_deposition: MagicMock,
    ispyb_end_deposition: MagicMock,
    eiger: EigerDetector,
):
    nexus_writer.side_effect = [MagicMock(), MagicMock()]
    RE = RunEngine({})

    params = InternalParameters()
    params.artemis_parameters.beamline = SIM_BEAMLINE
    ispyb_begin_deposition.return_value = ([1, 2], None, 4)

    callbacks = FGSCallbackCollection.from_params(params)
    callbacks.zocalo_handler._wait_for_result = MagicMock()
    callbacks.zocalo_handler._run_end = MagicMock()
    callbacks.zocalo_handler._run_start = MagicMock()
    callbacks.zocalo_handler.xray_centre_motor_position = Point3D(1, 2, 3)

    fast_grid_scan_composite = FGSComposite(
        insertion_prefix=SIM_INSERTION_PREFIX, name="fgs", prefix=SIM_BEAMLINE
    )
    # this is where it's currently getting stuck:
    # fast_grid_scan_composite.fast_grid_scan.is_invalid = lambda: False
    # but this is not a solution
    fast_grid_scan_composite.wait_for_connection()
    # Would be better to use get_plan instead but eiger doesn't work well in S03
    RE(run_gridscan_and_move(fast_grid_scan_composite, eiger, params, callbacks))

    # nexus writing
    callbacks.nexus_handler.nxs_writer_1.assert_called_once()
    callbacks.nexus_handler.nxs_writer_2.assert_called_once()
    # ispyb
    ispyb_begin_deposition.assert_called_once()
    ispyb_end_deposition.assert_called_once()
    # zocalo
    callbacks.zocalo_handler._run_start.assert_called()
    callbacks.zocalo_handler._run_end.assert_called()
    callbacks.zocalo_handler._wait_for_result.assert_called_once()<|MERGE_RESOLUTION|>--- conflicted
+++ resolved
@@ -1,7 +1,10 @@
 from unittest.mock import MagicMock
 
+import bluesky.plan_stubs as bps
+import bluesky.preprocessors as bpp
 import pytest
 from bluesky.run_engine import RunEngine
+from ophyd.sim import SynSignal
 
 from artemis.devices.eiger import DetectorParams, EigerDetector
 from artemis.devices.fast_grid_scan_composite import FGSComposite
@@ -9,13 +12,9 @@
 from artemis.external_interaction.callbacks.fgs.fgs_callback_collection import (
     FGSCallbackCollection,
 )
-<<<<<<< HEAD
 from artemis.external_interaction.exceptions import ISPyBDepositionNotMade
 from artemis.parameters.constants import (
     ISPYB_PLAN_NAME,
-=======
-from artemis.parameters import (
->>>>>>> ae52e12f
     SIM_BEAMLINE,
     SIM_INSERTION_PREFIX,
 )
@@ -46,7 +45,6 @@
     assert len(list(callbacks)) == 3
 
 
-<<<<<<< HEAD
 def test_callback_collection_subscription_order_triggers_ispyb_before_zocalo(
     nexus_writer: MagicMock,
     mock_ispyb_begin_deposition: MagicMock,
@@ -115,8 +113,6 @@
         RE(fake_plan_wrong_order())
 
 
-=======
->>>>>>> ae52e12f
 @pytest.fixture()
 def eiger():
     detector_params: DetectorParams = DetectorParams(
@@ -160,7 +156,7 @@
     RE = RunEngine({})
 
     params = InternalParameters()
-    params.artemis_parameters.beamline = SIM_BEAMLINE
+    params.artemis_params.beamline = SIM_BEAMLINE
     ispyb_begin_deposition.return_value = ([1, 2], None, 4)
 
     callbacks = FGSCallbackCollection.from_params(params)
