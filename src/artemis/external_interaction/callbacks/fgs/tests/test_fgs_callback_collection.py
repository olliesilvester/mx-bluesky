--- conflicted
+++ resolved
@@ -9,18 +9,12 @@
 from artemis.external_interaction.callbacks.fgs.fgs_callback_collection import (
     FGSCallbackCollection,
 )
-<<<<<<< HEAD
-from artemis.parameters import SIM_BEAMLINE, DetectorParams, FullParameters
-=======
-from artemis.external_interaction.exceptions import ISPyBDepositionNotMade
 from artemis.parameters import (
-    ISPYB_PLAN_NAME,
     SIM_BEAMLINE,
     SIM_INSERTION_PREFIX,
     DetectorParams,
     FullParameters,
 )
->>>>>>> 23e116d1
 from artemis.utils import Point3D
 
 
