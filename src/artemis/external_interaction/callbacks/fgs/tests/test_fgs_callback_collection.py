from unittest.mock import MagicMock

import bluesky.plan_stubs as bps
import bluesky.preprocessors as bpp
import pytest
from bluesky.run_engine import RunEngine
from ophyd.sim import SynSignal

from artemis.devices.eiger import DetectorParams, EigerDetector
from artemis.devices.fast_grid_scan_composite import FGSComposite
from artemis.experiment_plans.fast_grid_scan_plan import run_gridscan_and_move
from artemis.external_interaction.callbacks.fgs.fgs_callback_collection import (
    FGSCallbackCollection,
)
from artemis.external_interaction.exceptions import ISPyBDepositionNotMade
<<<<<<< HEAD
from artemis.parameters.constants import ISPYB_PLAN_NAME, SIM_BEAMLINE
from artemis.parameters.internal_parameters import InternalParameters
=======
from artemis.parameters import (
    ISPYB_PLAN_NAME,
    SIM_BEAMLINE,
    SIM_INSERTION_PREFIX,
    DetectorParams,
    FullParameters,
)
>>>>>>> 38856e5c
from artemis.utils import Point3D


def test_callback_collection_init():
    callbacks = FGSCallbackCollection.from_params(InternalParameters())
    test_parameters = InternalParameters()
    assert (
        callbacks.ispyb_handler.params.experiment_params
        == test_parameters.experiment_params
    )
    assert (
        callbacks.ispyb_handler.params.artemis_params.detector_params
        == test_parameters.artemis_params.detector_params
    )
    assert (
        callbacks.ispyb_handler.params.artemis_params.ispyb_params
        == test_parameters.artemis_params.ispyb_params
    )
    assert (
        callbacks.ispyb_handler.params.artemis_params == test_parameters.artemis_params
    )
    assert callbacks.ispyb_handler.params == test_parameters
    assert callbacks.zocalo_handler.ispyb == callbacks.ispyb_handler
    assert len(list(callbacks)) == 3


def test_callback_collection_subscription_order_triggers_ispyb_before_zocalo(
    nexus_writer: MagicMock,
    mock_ispyb_begin_deposition: MagicMock,
    mock_ispyb_end_deposition: MagicMock,
):
    RE = RunEngine({})

    mock_ispyb_begin_deposition.return_value = ([1, 2], None, 4)

    fgs_undulator_gap = SynSignal(name="fgs_undulator_gap")
    fgs_synchrotron_machine_status_synchrotron_mode = SynSignal(
        name="fgs_synchrotron_machine_status_synchrotron_mode"
    )
    fgs_slit_gaps_xgap = SynSignal(name="fgs_slit_gaps_xgap")
    fgs_slit_gaps_ygap = SynSignal(name="fgs_slit_gaps_ygap")
    detector = SynSignal(name="detector")

    callbacks = FGSCallbackCollection.from_params(InternalParameters())

    callbacks.zocalo_handler.zocalo_interactor.wait_for_result = MagicMock()
    callbacks.zocalo_handler.zocalo_interactor.run_end = MagicMock()
    callbacks.zocalo_handler.zocalo_interactor.run_start = MagicMock()

    callbacklist_right_order = [
        callbacks.nexus_handler,
        callbacks.ispyb_handler,
        callbacks.zocalo_handler,
    ]
    assert callbacklist_right_order == list(callbacks)

    @bpp.subs_decorator(list(callbacks))
    @bpp.run_decorator()
    def fake_plan():
        yield from bps.create(ISPYB_PLAN_NAME)
        yield from bps.read(fgs_undulator_gap)
        yield from bps.read(fgs_synchrotron_machine_status_synchrotron_mode)
        yield from bps.read(fgs_slit_gaps_xgap)
        yield from bps.read(fgs_slit_gaps_ygap)
        yield from bps.save()
        # we need to read from something here - otherwise it is the end of the run and
        # the event document is not sent in the format we expect.
        yield from bps.read(detector)

    RE(fake_plan())

    callbacks = FGSCallbackCollection.from_params(InternalParameters())
    callbacklist_wrong_order = [
        callbacks.nexus_handler,
        callbacks.zocalo_handler,
        callbacks.ispyb_handler,
    ]
    assert callbacklist_wrong_order != list(callbacks)
    assert callbacks.ispyb_handler.ispyb_ids == (None, None, None)

    @bpp.subs_decorator(callbacklist_wrong_order)
    @bpp.run_decorator()
    def fake_plan_wrong_order():
        yield from bps.create(ISPYB_PLAN_NAME)
        yield from bps.read(fgs_undulator_gap)
        yield from bps.read(fgs_synchrotron_machine_status_synchrotron_mode)
        yield from bps.read(fgs_slit_gaps_xgap)
        yield from bps.read(fgs_slit_gaps_ygap)
        yield from bps.save()

    with pytest.raises(ISPyBDepositionNotMade):
        RE(fake_plan_wrong_order())


@pytest.fixture()
def eiger():
    detector_params: DetectorParams = DetectorParams(
        current_energy=100,
        exposure_time=0.1,
        directory="/tmp",
        prefix="file_name",
        detector_distance=100.0,
        omega_start=0.0,
        omega_increment=0.1,
        num_images=50,
        use_roi_mode=False,
        run_number=0,
        det_dist_to_beam_converter_path="src/artemis/devices/unit_tests/test_lookup_table.txt",
    )
    eiger = EigerDetector(
        detector_params=detector_params, name="eiger", prefix="BL03S-EA-EIGER-01:"
    )

    # Otherwise odin moves too fast to be tested
    eiger.cam.manual_trigger.put("Yes")

    # S03 currently does not have StaleParameters_RBV
    eiger.wait_for_stale_parameters = lambda: None
    eiger.odin.check_odin_initialised = lambda: (True, "")

    yield eiger


@pytest.mark.skip(
    reason="Needs better S03 or some other workaround for eiger/odin timeout."
)
@pytest.mark.s03
def test_communicator_in_composite_run(
    nexus_writer: MagicMock,
    ispyb_begin_deposition: MagicMock,
    ispyb_end_deposition: MagicMock,
    eiger: EigerDetector,
):
    nexus_writer.side_effect = [MagicMock(), MagicMock()]
    RE = RunEngine({})

    params = InternalParameters()
    params.artemis_parameters.beamline = SIM_BEAMLINE
    ispyb_begin_deposition.return_value = ([1, 2], None, 4)

    callbacks = FGSCallbackCollection.from_params(params)
    callbacks.zocalo_handler._wait_for_result = MagicMock()
    callbacks.zocalo_handler._run_end = MagicMock()
    callbacks.zocalo_handler._run_start = MagicMock()
    callbacks.zocalo_handler.xray_centre_motor_position = Point3D(1, 2, 3)

    fast_grid_scan_composite = FGSComposite(
<<<<<<< HEAD
        insertion_prefix=params.artemis_parameters.insertion_prefix,
        name="fgs",
        prefix=params.artemis_parameters.beamline,
=======
        insertion_prefix=SIM_INSERTION_PREFIX, name="fgs", prefix=SIM_BEAMLINE
>>>>>>> 38856e5c
    )
    # this is where it's currently getting stuck:
    # fast_grid_scan_composite.fast_grid_scan.is_invalid = lambda: False
    # but this is not a solution
    fast_grid_scan_composite.wait_for_connection()
    # Would be better to use get_plan instead but eiger doesn't work well in S03
    RE(run_gridscan_and_move(fast_grid_scan_composite, eiger, params, callbacks))

    # nexus writing
    callbacks.nexus_handler.nxs_writer_1.assert_called_once()
    callbacks.nexus_handler.nxs_writer_2.assert_called_once()
    # ispyb
    ispyb_begin_deposition.assert_called_once()
    ispyb_end_deposition.assert_called_once()
    # zocalo
    callbacks.zocalo_handler._run_start.assert_called()
    callbacks.zocalo_handler._run_end.assert_called()
    callbacks.zocalo_handler._wait_for_result.assert_called_once()<|MERGE_RESOLUTION|>--- conflicted
+++ resolved
@@ -13,18 +13,12 @@
     FGSCallbackCollection,
 )
 from artemis.external_interaction.exceptions import ISPyBDepositionNotMade
-<<<<<<< HEAD
-from artemis.parameters.constants import ISPYB_PLAN_NAME, SIM_BEAMLINE
-from artemis.parameters.internal_parameters import InternalParameters
-=======
-from artemis.parameters import (
+from artemis.parameters.constants import (
     ISPYB_PLAN_NAME,
     SIM_BEAMLINE,
     SIM_INSERTION_PREFIX,
-    DetectorParams,
-    FullParameters,
 )
->>>>>>> 38856e5c
+from artemis.parameters.internal_parameters import InternalParameters
 from artemis.utils import Point3D
 
 
@@ -172,13 +166,7 @@
     callbacks.zocalo_handler.xray_centre_motor_position = Point3D(1, 2, 3)
 
     fast_grid_scan_composite = FGSComposite(
-<<<<<<< HEAD
-        insertion_prefix=params.artemis_parameters.insertion_prefix,
-        name="fgs",
-        prefix=params.artemis_parameters.beamline,
-=======
         insertion_prefix=SIM_INSERTION_PREFIX, name="fgs", prefix=SIM_BEAMLINE
->>>>>>> 38856e5c
     )
     # this is where it's currently getting stuck:
     # fast_grid_scan_composite.fast_grid_scan.is_invalid = lambda: False
