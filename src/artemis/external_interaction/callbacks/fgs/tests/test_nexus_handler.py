import copy
from unittest.mock import MagicMock, call, patch

import pytest

from artemis.external_interaction.callbacks.fgs.nexus_callback import (
    FGSNexusFileHandlerCallback,
)
from artemis.parameters.internal_parameters.plan_specific.fgs_internal_params import (
    FGSInternalParameters,
)

from artemis.parameters.external_parameters import from_file as default_raw_params

test_start_document = {
    "uid": "d8bee3ee-f614-4e7a-a516-25d6b9e87ef3",
    "time": 1666604299.6149616,
    "versions": {"ophyd": "1.6.4.post76+g0895f9f", "bluesky": "1.8.3"},
    "scan_id": 1,
    "plan_type": "generator",
    "plan_name": "run_gridscan_and_move",
}


@pytest.fixture
def dummy_params():
    return FGSInternalParameters(default_raw_params())


@pytest.fixture
def nexus_writer():
    with patch(
        "artemis.external_interaction.callbacks.fgs.nexus_callback.NexusWriter"
    ) as nw:
        yield nw


@pytest.fixture
def params_for_first():
    with patch(
        "artemis.external_interaction.callbacks.fgs.nexus_callback.create_parameters_for_first_file"
    ) as p:
        yield p


@pytest.fixture
def params_for_second():
    with patch(
        "artemis.external_interaction.callbacks.fgs.nexus_callback.create_parameters_for_second_file"
    ) as p:
        yield p


def test_writers_setup_on_init(
    params_for_second: MagicMock,
    params_for_first: MagicMock,
    nexus_writer: MagicMock,
    dummy_params,
):
<<<<<<< HEAD
    params = InternalParameters()
    nexus_handler = FGSNexusFileHandlerCallback(params)
=======
    nexus_handler = FGSNexusFileHandlerCallback(dummy_params)
>>>>>>> 33961499
    # flake8 gives an error if we don't do something with communicator
    nexus_handler.__init__(dummy_params)

    nexus_writer.assert_has_calls(
        [
            call(*params_for_first()),
            call(*params_for_second()),
        ],
        any_order=True,
    )


def test_writers_dont_create_on_init(
    params_for_second: MagicMock,
    params_for_first: MagicMock,
    nexus_writer: MagicMock,
    dummy_params,
):
<<<<<<< HEAD
    params = InternalParameters()
    nexus_handler = FGSNexusFileHandlerCallback(params)
=======
    nexus_handler = FGSNexusFileHandlerCallback(dummy_params)
>>>>>>> 33961499

    nexus_handler.nxs_writer_1.create_nexus_file.assert_not_called()
    nexus_handler.nxs_writer_2.create_nexus_file.assert_not_called()


def test_writers_do_create_one_file_each_on_start_doc_for_run_gridscan(
    nexus_writer: MagicMock, dummy_params
):
    nexus_writer.side_effect = [MagicMock(), MagicMock()]

    nexus_handler = FGSNexusFileHandlerCallback(dummy_params)
    nexus_handler.start(test_start_document)

    nexus_handler.nxs_writer_1.create_nexus_file.assert_not_called()
    nexus_handler.nxs_writer_2.create_nexus_file.assert_not_called()

    gridscan_start_doc = copy.deepcopy(test_start_document)
    gridscan_start_doc["subplan_name"] = "run_gridscan"

    nexus_handler.start(gridscan_start_doc)

    nexus_handler.nxs_writer_1.create_nexus_file.assert_called_once()
    nexus_handler.nxs_writer_2.create_nexus_file.assert_called_once()<|MERGE_RESOLUTION|>--- conflicted
+++ resolved
@@ -6,11 +6,10 @@
 from artemis.external_interaction.callbacks.fgs.nexus_callback import (
     FGSNexusFileHandlerCallback,
 )
+from artemis.parameters.external_parameters import from_file as default_raw_params
 from artemis.parameters.internal_parameters.plan_specific.fgs_internal_params import (
     FGSInternalParameters,
 )
-
-from artemis.parameters.external_parameters import from_file as default_raw_params
 
 test_start_document = {
     "uid": "d8bee3ee-f614-4e7a-a516-25d6b9e87ef3",
@@ -57,12 +56,8 @@
     nexus_writer: MagicMock,
     dummy_params,
 ):
-<<<<<<< HEAD
-    params = InternalParameters()
+    params = FGSInternalParameters()
     nexus_handler = FGSNexusFileHandlerCallback(params)
-=======
-    nexus_handler = FGSNexusFileHandlerCallback(dummy_params)
->>>>>>> 33961499
     # flake8 gives an error if we don't do something with communicator
     nexus_handler.__init__(dummy_params)
 
@@ -81,12 +76,8 @@
     nexus_writer: MagicMock,
     dummy_params,
 ):
-<<<<<<< HEAD
-    params = InternalParameters()
+    params = FGSInternalParameters()
     nexus_handler = FGSNexusFileHandlerCallback(params)
-=======
-    nexus_handler = FGSNexusFileHandlerCallback(dummy_params)
->>>>>>> 33961499
 
     nexus_handler.nxs_writer_1.create_nexus_file.assert_not_called()
     nexus_handler.nxs_writer_2.create_nexus_file.assert_not_called()
