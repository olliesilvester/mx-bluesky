--- conflicted
+++ resolved
@@ -1,9 +1,6 @@
-<<<<<<< HEAD
 from __future__ import annotations
 
-=======
 import operator
->>>>>>> 2084e789
 import time
 from typing import Callable, Optional
 
