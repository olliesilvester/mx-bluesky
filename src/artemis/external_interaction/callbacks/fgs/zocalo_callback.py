import math
import time
from typing import Callable, Optional

from bluesky.callbacks import CallbackBase

from artemis.external_interaction.callbacks.fgs.ispyb_callback import (
    FGSISPyBHandlerCallback,
)
from artemis.external_interaction.exceptions import ISPyBDepositionNotMade
from artemis.external_interaction.zocalo.zocalo_interaction import ZocaloInteractor
from artemis.log import LOGGER
from artemis.parameters import FullParameters
from artemis.utils import Point3D


class FGSZocaloCallback(CallbackBase):
    """Callback class to handle the triggering of Zocalo processing.
    Sends zocalo a run_start signal on recieving a start document for the 'do_fgs'
    sub-plan, and sends a run_end signal on recieving a stop document for the#
    'run_gridscan' sub-plan.

    Needs to be connected to an ISPyBHandlerCallback subscribed to the same run in order
    to have access to the deposition numbers to pass on to Zocalo.

    To use, subscribe the Bluesky RunEngine to an instance of this class.
    E.g.:
        nexus_file_handler_callback = NexusFileHandlerCallback(parameters)
        RE.subscribe(nexus_file_handler_callback)
    Or decorate a plan using bluesky.preprocessors.subs_decorator.

    See: https://blueskyproject.io/bluesky/callbacks.html#ways-to-invoke-callbacks

    Usually used as part of an FGSCallbackCollection.
    """

    def __init__(
        self, parameters: FullParameters, ispyb_handler: FGSISPyBHandlerCallback
    ):
        self.grid_position_to_motor_position: Callable[
            [Point3D], Point3D
        ] = parameters.grid_scan_params.grid_position_to_motor_position
        self.processing_start_time = 0.0
        self.processing_time = 0.0
<<<<<<< HEAD
        self.results = None
        self.started_run: bool = False
        self.run_gridscan_uid: Optional[str] = None
        self.xray_centre_motor_position = None
=======
>>>>>>> 815f9abb
        self.ispyb = ispyb_handler
        self.zocalo_interactor = ZocaloInteractor(parameters.zocalo_environment)

    def start(self, doc: dict):
        LOGGER.info("Zocalo handler received start document.")
        if doc.get("subplan_name") == "do_fgs":
            self.run_gridscan_uid = doc.get("uid")
            if self.ispyb.ispyb_ids[0] is not None:
                datacollection_ids = self.ispyb.ispyb_ids[0]
                for id in datacollection_ids:
                    self.zocalo_interactor.run_start(id)
                self.started_run = True
            else:
                raise ISPyBDepositionNotMade("ISPyB deposition was not initialised!")

    def stop(self, doc: dict):
        if self.started_run:
            if doc.get("run_start") == self.run_gridscan_uid:
                LOGGER.info(
                    f"Zocalo handler received stop document, for run {doc.get('run_start')}, and started run = {self.started_run}, uid : {self.run_gridscan_uid}"
                )
                if self.ispyb.ispyb_ids == (None, None, None):
                    raise ISPyBDepositionNotMade(
                        "ISPyB deposition was not initialised!"
                    )
                datacollection_ids = self.ispyb.ispyb_ids[0]
                for id in datacollection_ids:
                    self.zocalo_interactor.run_end(id)
                self.processing_start_time = time.time()

    def wait_for_results(self, fallback_xyz: Point3D) -> Point3D:
        """Blocks until a centre has been received from Zocalo

        Args:
            fallback_xyz (Point3D): The position to fallback to if no centre is found

        Returns:
            Point3D: The xray centre position to move to
        """
        datacollection_group_id = self.ispyb.ispyb_ids[2]
        raw_results = self.zocalo_interactor.wait_for_result(datacollection_group_id)
        self.processing_time = time.time() - self.processing_start_time

        if any([math.isnan(coord) for coord in raw_results]):
            # We move back to the centre if results aren't found
            log_msg = (
                f"Zocalo: No diffraction found, using fallback centre {fallback_xyz}"
            )
            xray_centre = fallback_xyz
            LOGGER.warn(log_msg)
        else:
            # _wait_for_result returns the centre of the grid box, but we want the corner
            results = Point3D(
                raw_results.x - 0.5, raw_results.y - 0.5, raw_results.z - 0.5
            )
            xray_centre = self.grid_position_to_motor_position(results)

        LOGGER.info(f"Results recieved from zocalo: {xray_centre}")
        self.ispyb.append_to_comment(
            f"Zocalo processing took {self.processing_time:.2f} s"
        )
        LOGGER.info(f"Zocalo processing took {self.processing_time}s")
        return xray_centre<|MERGE_RESOLUTION|>--- conflicted
+++ resolved
@@ -42,13 +42,10 @@
         ] = parameters.grid_scan_params.grid_position_to_motor_position
         self.processing_start_time = 0.0
         self.processing_time = 0.0
-<<<<<<< HEAD
         self.results = None
         self.started_run: bool = False
         self.run_gridscan_uid: Optional[str] = None
         self.xray_centre_motor_position = None
-=======
->>>>>>> 815f9abb
         self.ispyb = ispyb_handler
         self.zocalo_interactor = ZocaloInteractor(parameters.zocalo_environment)
 
