--- conflicted
+++ resolved
@@ -16,17 +16,10 @@
     ZocaloInteractor,
 )
 from artemis.log import LOGGER
-<<<<<<< HEAD
-from artemis.utils import create_point
 from artemis.parameters.internal_parameters.plan_specific.fgs_internal_params import (
     FGSInternalParameters,
 )
-=======
-from artemis.parameters.internal_parameters.plan_specific.fgs_internal_params import (
-    FGSInternalParameters,
-)
-from artemis.utils import Point3D
->>>>>>> 546f5eb0
+from artemis.utils import create_point
 
 
 class FGSZocaloCallback(CallbackBase):
