--- conflicted
+++ resolved
@@ -7,17 +7,13 @@
 
 from artemis.external_interaction.exceptions import ISPyBDepositionNotMade
 from artemis.external_interaction.ispyb.store_in_ispyb import (
+    StoreInIspyb,
     StoreInIspyb2D,
     StoreInIspyb3D,
 )
-<<<<<<< HEAD
-from artemis.log import LOGGER
+from artemis.log import LOGGER, set_dcgid_tag
 from artemis.parameters.constants import ISPYB_PLAN_NAME, SIM_ISPYB_CONFIG
 from artemis.parameters.internal_parameters import InternalParameters
-=======
-from artemis.log import LOGGER, set_dcgid_tag
-from artemis.parameters import ISPYB_PLAN_NAME, SIM_ISPYB_CONFIG, FullParameters
->>>>>>> 2084e789
 
 
 class FGSISPyBHandlerCallback(CallbackBase):
@@ -46,7 +42,7 @@
                 "Using dev ISPyB database. If you want to use the real database, please"
                 " set the ISPYB_CONFIG_PATH environment variable."
             )
-        self.ispyb = (
+        self.ispyb: StoreInIspyb = (
             StoreInIspyb3D(ispyb_config, self.params)
             if self.params.experiment_params.is_3d_grid_scan
             else StoreInIspyb2D(ispyb_config, self.params)
@@ -79,19 +75,11 @@
             self.params.artemis_params.ispyb_params.synchrotron_mode = doc["data"][
                 "fgs_synchrotron_machine_status_synchrotron_mode"
             ]
-<<<<<<< HEAD
             self.params.artemis_params.ispyb_params.slit_gap_size_x = doc["data"][
-                "fgs_slit_gaps_xgap"
+                "fgs_s4_slit_gaps_xgap"
             ]
             self.params.artemis_params.ispyb_params.slit_gap_size_y = doc["data"][
-                "fgs_slit_gaps_ygap"
-=======
-            self.params.ispyb_params.slit_gap_size_x = doc["data"][
-                "fgs_s4_slit_gaps_xgap"
-            ]
-            self.params.ispyb_params.slit_gap_size_y = doc["data"][
                 "fgs_s4_slit_gaps_ygap"
->>>>>>> 2084e789
             ]
 
             LOGGER.info("Creating ispyb entry.")
