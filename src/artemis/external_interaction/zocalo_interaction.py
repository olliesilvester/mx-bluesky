--- conflicted
+++ resolved
@@ -10,14 +10,11 @@
 from workflows.transport import lookup
 
 import artemis.log
-<<<<<<< HEAD
 from artemis.exceptions import WarningException
-=======
 from artemis.external_interaction.communicator_callbacks import ISPyBHandlerCallback
 from artemis.external_interaction.exceptions import ISPyBDepositionNotMade
 from artemis.log import LOGGER
 from artemis.parameters import ISPYB_PLAN_NAME, FullParameters
->>>>>>> 2d32d1dd
 from artemis.utils import Point3D
 
 TIMEOUT = 90
@@ -39,77 +36,6 @@
     See: https://blueskyproject.io/bluesky/callbacks.html#ways-to-invoke-callbacks
     """
 
-<<<<<<< HEAD
-
-def run_end(data_collection_id: int):
-    """Tells the data analysis pipeline we have finished a grid scan.
-    Assumes that appropriate data has already been put into ISPyB
-
-    Args:
-        data_collection_id (int): The ID of the data collection representing the
-                                  gridscan in ISPyB
-
-    """
-    _send_to_zocalo(
-        {
-            "event": "end",
-            "ispyb_wait_for_runstatus": "1",
-            "ispyb_dcid": data_collection_id,
-        }
-    )
-
-
-def wait_for_result(data_collection_group_id: int, timeout: int = TIMEOUT) -> Point3D:
-    """Block until a result is received from Zocalo.
-    Args:
-        data_collection_group_id (int): The ID of the data collection group representing
-                                        the gridscan in ISPyB
-
-        timeout (float): The time in seconds to wait for the result to be received.
-    Returns:
-        Returns the centre of the grid box with the strongest diffraction, i.e.,
-        which contains the centre of the crystal and which we want to move to.
-    """
-    transport = _get_zocalo_connection()
-    result_received: queue.Queue = queue.Queue()
-
-    def receive_result(
-        rw: workflows.recipe.RecipeWrapper, header: dict, message: dict
-    ) -> None:
-        artemis.log.LOGGER.info(f"Received {message}")
-        recipe_parameters = rw.recipe_step["parameters"]
-        artemis.log.LOGGER.info(f"Recipe step parameters: {recipe_parameters}")
-        transport.ack(header)
-        received_group_id = recipe_parameters["dcgid"]
-        if received_group_id == str(data_collection_group_id):
-            result_received.put(Point3D(*reversed(message[0]["centre_of_mass"])))
-        else:
-            artemis.log.LOGGER.warn(
-                f"Warning: results for {received_group_id} received but expected \
-                    {data_collection_group_id}"
-            )
-
-    workflows.recipe.wrap_subscribe(
-        transport,
-        "xrc.i03",
-        receive_result,
-        acknowledgement=True,
-        allow_non_recipe_messages=False,
-    )
-
-    try:
-        return result_received.get(timeout=timeout)
-    finally:
-        transport.disconnect()
-
-
-class NoCentreFoundException(WarningException):
-    """
-    Error for if zocalo is unable to find the centre during a gridscan.
-    """
-
-    pass
-=======
     def __init__(self, parameters: FullParameters, ispyb_handler: ISPyBHandlerCallback):
         self.grid_position_to_motor_position = (
             parameters.grid_scan_params.grid_position_to_motor_position
@@ -257,4 +183,11 @@
             return result_received.get(timeout=timeout)
         finally:
             transport.disconnect()
->>>>>>> 2d32d1dd
+
+
+class NoCentreFoundException(WarningException):
+    """
+    Error for if zocalo is unable to find the centre during a gridscan.
+    """
+
+    pass