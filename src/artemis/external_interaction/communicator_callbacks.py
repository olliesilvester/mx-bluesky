--- conflicted
+++ resolved
@@ -14,8 +14,7 @@
     create_parameters_for_second_file,
 )
 from artemis.log import LOGGER
-<<<<<<< HEAD
-from artemis.parameters import SIM_ISPYB_CONFIG, ISPYB_PLAN_NAME, FullParameters
+from artemis.parameters import ISPYB_PLAN_NAME, SIM_ISPYB_CONFIG, FullParameters
 from artemis.utils import Point3D
 
 
@@ -23,9 +22,6 @@
     """Raised when the ISPyB or Zocalo callbacks can't access ISPyB deposition numbers."""
 
     pass
-=======
-from artemis.parameters import ISPYB_PLAN_NAME, FullParameters
->>>>>>> 18824150
 
 
 class NexusFileHandlerCallback(CallbackBase):
