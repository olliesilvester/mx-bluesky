--- conflicted
+++ resolved
@@ -4,13 +4,8 @@
 
 import pytest
 from ispyb.sp.mxacquisition import MXAcquisition
-<<<<<<< HEAD
-from mockito import ANY, mock, when
 from src.artemis.ispyb.store_in_ispyb import StoreInIspyb2D, StoreInIspyb3D
-=======
 from mockito import ANY, arg_that, mock, verify, when
-from src.artemis.ispyb.store_in_ispyb import StoreInIspyb
->>>>>>> 325707bb
 from src.artemis.parameters import FullParameters
 
 TEST_DATA_COLLECTION_ID = 12
@@ -82,7 +77,6 @@
     )
 
 
-<<<<<<< HEAD
 @patch("ispyb.open", new_callable=mock_open)
 def test_store_3d_grid_scan(ispyb_conn, dummy_ispyb_3d):
     ispyb_conn.return_value.mx_acquisition = mock()
@@ -113,11 +107,7 @@
     assert dummy_ispyb_3d.run_number == DUMMY_PARAMS.detector_params.run_number + 1
 
 
-@patch("ispyb.open", new_callable=mock_open)
-def test_param_keys(ispyb_conn, dummy_ispyb):
-=======
 def setup_mock_return_values(ispyb_conn):
->>>>>>> 325707bb
     ispyb_conn.return_value.core = mock()
     ispyb_conn.return_value.mx_acquisition = mock()
 
@@ -143,11 +133,6 @@
     )
     when(mx_acquisition).upsert_dc_grid(ANY).thenReturn(TEST_GRID_INFO_ID)
 
-<<<<<<< HEAD
-    assert dummy_ispyb.store_grid_scan(DUMMY_PARAMS) == (
-        [TEST_DATA_COLLECTION_ID],
-        [TEST_GRID_INFO_ID],
-=======
 
 @patch("ispyb.open", new_callable=mock_open)
 def test_param_keys(ispyb_conn, dummy_ispyb):
@@ -156,7 +141,6 @@
     assert dummy_ispyb.store_grid_scan() == (
         TEST_GRID_INFO_ID,
         TEST_DATA_COLLECTION_ID,
->>>>>>> 325707bb
         TEST_DATA_COLLECTION_GROUP_ID,
     )
 
