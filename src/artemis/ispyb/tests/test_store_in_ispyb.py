import re
from functools import partial
from unittest.mock import mock_open, patch

import pytest
from ispyb.sp.mxacquisition import MXAcquisition
from mockito import ANY, arg_that, mock, verify, when
from src.artemis.ispyb.store_in_ispyb import StoreInIspyb
from src.artemis.parameters import FullParameters

TEST_DATA_COLLECTION_ID = 12
TEST_DATA_COLLECTION_GROUP_ID = 34
TEST_GRID_INFO_ID = 56
TEST_POSITION_ID = 78
TEST_SESSION_ID = 90

DUMMY_CONFIG = "/file/path/to/config/"
DUMMY_PARAMS = FullParameters()

TIME_FORMAT_REGEX = r"\d{4}-\d{2}-\d{2} \d{2}:\d{2}:\d{2}"


@pytest.fixture
def dummy_ispyb():
    return StoreInIspyb(DUMMY_CONFIG, DUMMY_PARAMS)


def test_get_current_time_string(dummy_ispyb):
    current_time = dummy_ispyb.get_current_time_string()

    assert type(current_time) == str
    assert re.match(TIME_FORMAT_REGEX, current_time) != None


@pytest.mark.parametrize(
    "visit_path, expected_match",
    [
        ("/dls/i03/data/2022/cm6477-45/", "cm6477-45"),
        ("/dls/i03/data/2022/mx54663-1/", "mx54663-1"),
        ("/dls/i03/data/2022/mx53-1/", None),
        ("/dls/i03/data/2022/mx5563-1565/", None),
    ],
)
def test_regex_string(dummy_ispyb, visit_path: str, expected_match: str):
    assert dummy_ispyb.get_visit_string_from_path(visit_path) == expected_match


@patch("ispyb.open", new_callable=mock_open)
def test_store_grid_scan(ispyb_conn, dummy_ispyb):
    ispyb_conn.return_value.mx_acquisition = mock()
    ispyb_conn.return_value.core = mock()

    when(dummy_ispyb)._store_position_table(TEST_DATA_COLLECTION_ID).thenReturn(
        TEST_POSITION_ID
    )
    when(dummy_ispyb)._store_data_collection_group_table().thenReturn(
        TEST_DATA_COLLECTION_GROUP_ID
    )
    when(dummy_ispyb)._store_data_collection_table(
        TEST_DATA_COLLECTION_GROUP_ID
    ).thenReturn(TEST_DATA_COLLECTION_ID)
    when(dummy_ispyb)._store_grid_info_table(TEST_DATA_COLLECTION_ID).thenReturn(
        TEST_GRID_INFO_ID
    )

    assert dummy_ispyb.store_grid_scan() == (
        TEST_GRID_INFO_ID,
        TEST_DATA_COLLECTION_ID,
        TEST_DATA_COLLECTION_GROUP_ID,
    )


def setup_mock_return_values(ispyb_conn):
    ispyb_conn.return_value.core = mock()
    ispyb_conn.return_value.mx_acquisition = mock()

    mx_acquisition = ispyb_conn.return_value.mx_acquisition

    dcg_params = MXAcquisition.get_data_collection_group_params()
    dc_params = MXAcquisition.get_data_collection_params()
    grid_params = MXAcquisition.get_dc_grid_params()
    position_params = MXAcquisition.get_dc_position_params()

    when(mx_acquisition).get_data_collection_group_params().thenReturn(dcg_params)
    when(mx_acquisition).get_data_collection_params().thenReturn(dc_params)
    when(mx_acquisition).get_dc_grid_params().thenReturn(grid_params)
    when(mx_acquisition).get_dc_position_params().thenReturn(position_params)

    when(ispyb_conn.return_value.core).retrieve_visit_id(ANY).thenReturn(
        TEST_SESSION_ID
    )
    when(mx_acquisition).upsert_data_collection(ANY).thenReturn(TEST_DATA_COLLECTION_ID)
    when(mx_acquisition).update_dc_position(ANY).thenReturn(TEST_POSITION_ID)
    when(mx_acquisition).upsert_data_collection_group(ANY).thenReturn(
        TEST_DATA_COLLECTION_GROUP_ID
    )
    when(mx_acquisition).upsert_dc_grid(ANY).thenReturn(TEST_GRID_INFO_ID)

<<<<<<< HEAD

@patch("ispyb.open", new_callable=mock_open)
def test_param_keys(ispyb_conn, dummy_ispyb):
    setup_mock_return_values(ispyb_conn)

    assert dummy_ispyb.store_grid_scan() == (TEST_GRID_INFO_ID, TEST_DATA_COLLECTION_ID)


@patch("ispyb.open", new_callable=mock_open)
def test_given_sampleid_of_none_when_grid_scan_stored_then_sample_id_not_set(
    ispyb_conn, dummy_ispyb
):
    setup_mock_return_values(ispyb_conn)

    dummy_ispyb.store_grid_scan()

    def test_sample_id(expected, actual):
        sampleid_idx = list(expected).index("sampleid")
        return actual[sampleid_idx] == expected["sampleid"]

    mx_acquisition = ispyb_conn.return_value.mx_acquisition

    verify(mx_acquisition, times=1).upsert_data_collection_group(
        arg_that(
            partial(
                test_sample_id,
                MXAcquisition.get_data_collection_group_params(),
            )
        )
    )

    verify(mx_acquisition, times=1).upsert_data_collection(
        arg_that(
            partial(
                test_sample_id,
                MXAcquisition.get_data_collection_params(),
            )
        )
=======
    assert dummy_ispyb.store_grid_scan() == (
        TEST_GRID_INFO_ID,
        TEST_DATA_COLLECTION_ID,
        TEST_DATA_COLLECTION_GROUP_ID,
>>>>>>> c98a4bdf
    )<|MERGE_RESOLUTION|>--- conflicted
+++ resolved
@@ -96,13 +96,16 @@
     )
     when(mx_acquisition).upsert_dc_grid(ANY).thenReturn(TEST_GRID_INFO_ID)
 
-<<<<<<< HEAD
 
 @patch("ispyb.open", new_callable=mock_open)
 def test_param_keys(ispyb_conn, dummy_ispyb):
     setup_mock_return_values(ispyb_conn)
 
-    assert dummy_ispyb.store_grid_scan() == (TEST_GRID_INFO_ID, TEST_DATA_COLLECTION_ID)
+    assert dummy_ispyb.store_grid_scan() == (
+        TEST_GRID_INFO_ID,
+        TEST_DATA_COLLECTION_ID,
+        TEST_DATA_COLLECTION_GROUP_ID,
+    )
 
 
 @patch("ispyb.open", new_callable=mock_open)
@@ -135,10 +138,4 @@
                 MXAcquisition.get_data_collection_params(),
             )
         )
-=======
-    assert dummy_ispyb.store_grid_scan() == (
-        TEST_GRID_INFO_ID,
-        TEST_DATA_COLLECTION_ID,
-        TEST_DATA_COLLECTION_GROUP_ID,
->>>>>>> c98a4bdf
     )