from dataclasses import dataclass, field
from enum import Enum
from typing import List, Optional

from dataclasses_json import config, dataclass_json
<<<<<<< HEAD
from src.artemis.utils import Point3D
=======

from artemis.utils import Point2D, Point3D
>>>>>>> 27a9a75e


@dataclass_json
@dataclass
class IspybParams:
    visit_path: str
    pixels_per_micron_x: float
    pixels_per_micron_y: float

    upper_left: Point3D = field(
        metadata=config(
            encoder=lambda mytuple: mytuple._asdict(),
            decoder=lambda mydict: Point3D(**mydict),
        )
    )

    position: Point3D = field(
        metadata=config(
            encoder=lambda mytuple: mytuple._asdict(),
            decoder=lambda mydict: Point3D(**mydict),
        )
    )

    xtal_snapshots_omega_start: List[str]
    xtal_snapshots_omega_end: List[str]
    transmission: float
    flux: float
    wavelength: float
    beam_size_x: float
    beam_size_y: float
    focal_spot_size_x: float
    focal_spot_size_y: float
    comment: str
    resolution: float

    sample_id: Optional[int] = None
    sample_barcode: Optional[str] = None

    # Optional from GDA as populated by Ophyd
    undulator_gap: Optional[float] = None
    synchrotron_mode: Optional[str] = None
    slit_gap_size_x: Optional[float] = None
    slit_gap_size_y: Optional[float] = None


class Orientation(Enum):
    HORIZONTAL = "horizontal"
    VERTICAL = "vertical"<|MERGE_RESOLUTION|>--- conflicted
+++ resolved
@@ -3,12 +3,8 @@
 from typing import List, Optional
 
 from dataclasses_json import config, dataclass_json
-<<<<<<< HEAD
-from src.artemis.utils import Point3D
-=======
+from artemis.utils import Point3D
 
-from artemis.utils import Point2D, Point3D
->>>>>>> 27a9a75e
 
 
 @dataclass_json
