--- conflicted
+++ resolved
@@ -35,12 +35,7 @@
     )
 
     synchrotron_mode: str
-<<<<<<< HEAD
     xtal_snapshots: List[str]
-    run_number: int
-=======
-    xtal_snapshots: str
->>>>>>> 327d75c9
     transmission: float
     flux: float
     wavelength: float
