<<<<<<< HEAD
=======
from collections import namedtuple
>>>>>>> 0ff35788
from dataclasses import dataclass, field
from enum import Enum
from typing import List

from dataclasses_json import config, dataclass_json
<<<<<<< HEAD
from src.artemis.utils import Point2D, Point3D
=======

Point2D = namedtuple("point_2d", ["x", "y"])
Point3D = namedtuple("point_3d", ["x", "y", "z"])
>>>>>>> 0ff35788


@dataclass_json
@dataclass
class IspybParams:
    sample_id: int
    visit_path: str
    undulator_gap: float
    pixels_per_micron_x: float
    pixels_per_micron_y: float

    upper_left: Point2D = field(
        metadata=config(
            encoder=lambda mytuple: mytuple._asdict(),
            decoder=lambda mydict: Point2D(**mydict),
        )
    )

    sample_barcode: str

    position: Point3D = field(
        metadata=config(
            encoder=lambda mytuple: mytuple._asdict(),
            decoder=lambda mydict: Point3D(**mydict),
        )
    )

    synchrotron_mode: str
    xtal_snapshots: List[str]
    transmission: float
    flux: float
    wavelength: float
    beam_size_x: float
    beam_size_y: float
    slit_gap_size_x: float
    slit_gap_size_y: float
    focal_spot_size_x: float
    focal_spot_size_y: float
    comment: str
    resolution: float


class Orientation(Enum):
    HORIZONTAL = "horizontal"
    VERTICAL = "vertical"<|MERGE_RESOLUTION|>--- conflicted
+++ resolved
@@ -1,19 +1,9 @@
-<<<<<<< HEAD
-=======
-from collections import namedtuple
->>>>>>> 0ff35788
 from dataclasses import dataclass, field
 from enum import Enum
 from typing import List
 
 from dataclasses_json import config, dataclass_json
-<<<<<<< HEAD
 from src.artemis.utils import Point2D, Point3D
-=======
-
-Point2D = namedtuple("point_2d", ["x", "y"])
-Point3D = namedtuple("point_3d", ["x", "y", "z"])
->>>>>>> 0ff35788
 
 
 @dataclass_json
