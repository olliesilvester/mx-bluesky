from dataclasses import dataclass, field
from enum import Enum
<<<<<<< HEAD
from typing import Optional
=======
from typing import List
>>>>>>> 538eab86

from dataclasses_json import config, dataclass_json
from src.artemis.utils import Point2D, Point3D


@dataclass_json
@dataclass
class IspybParams:
    visit_path: str
    undulator_gap: float
    pixels_per_micron_x: float
    pixels_per_micron_y: float

    upper_left: Point2D = field(
        metadata=config(
            encoder=lambda mytuple: mytuple._asdict(),
            decoder=lambda mydict: Point2D(**mydict),
        )
    )

    position: Point3D = field(
        metadata=config(
            encoder=lambda mytuple: mytuple._asdict(),
            decoder=lambda mydict: Point3D(**mydict),
        )
    )

    synchrotron_mode: str
    xtal_snapshots: List[str]
    transmission: float
    flux: float
    wavelength: float
    beam_size_x: float
    beam_size_y: float
    slit_gap_size_x: float
    slit_gap_size_y: float
    focal_spot_size_x: float
    focal_spot_size_y: float
    comment: str
    resolution: float

    sample_id: Optional[int] = None
    sample_barcode: Optional[str] = None


class Orientation(Enum):
    HORIZONTAL = "horizontal"
    VERTICAL = "vertical"<|MERGE_RESOLUTION|>--- conflicted
+++ resolved
@@ -1,10 +1,6 @@
 from dataclasses import dataclass, field
 from enum import Enum
-<<<<<<< HEAD
-from typing import Optional
-=======
-from typing import List
->>>>>>> 538eab86
+from typing import List, Optional
 
 from dataclasses_json import config, dataclass_json
 from src.artemis.utils import Point2D, Point3D
