import datetime
import re

from sqlalchemy.connectors import Connector
from src.artemis.ispyb.ispyb_dataclass import Orientation
from src.artemis.parameters import FullParameters

import ispyb

I03_EIGER_DETECTOR = 78
EIGER_FILE_SUFFIX = "h5"


class StoreInIspyb:

    VISIT_PATH_REGEX = r".+/([a-zA-Z]{2}\d{4,5}-\d{1,3})/"

    def __init__(self, ispyb_config):
        self.ISPYB_CONFIG_FILE = ispyb_config
        self.full_params = None
        self.ispyb_params = None
        self.detector_params = None
        self.run_number = None
        self.omega_start = None
        self.experiment_type = None

        self.conn: Connector = None
        self.mx_acquisition = None
        self.core = None

    def store_grid_scan(self, full_params: FullParameters):

        self.full_params = full_params
        self.ispyb_params = full_params.ispyb_params
        self.detector_params = full_params.detector_params
        self.run_number = self.ispyb_params.run_number
        self.omega_start = self.detector_params.omega_start

        with ispyb.open(self.ISPYB_CONFIG_FILE) as self.conn:
            self.mx_acquisition = self.conn.mx_acquisition
            self.core = self.conn.core

            return self._store_scan_data()

<<<<<<< HEAD
    def _store_scan_data(self):
        raise NotImplementedError(
            "_store_scan_data() must be implemented by a subclass"
        )
=======
            self._store_position_table(data_collection_id)

            grid_id = self._store_grid_info_table(data_collection_id)

            return grid_id, data_collection_id, data_collection_group_id
>>>>>>> 327d75c9

    def update_grid_scan_with_end_time_and_status(
        self,
        end_time: str,
        run_status: str,
        datacollection_id: int,
        datacollection_group_id: int,
    ) -> int:
        with ispyb.open(self.ISPYB_CONFIG_FILE) as self.conn:
            self.mx_acquisition = self.conn.mx_acquisition

            params = self.mx_acquisition.get_data_collection_params()
            params["id"] = datacollection_id
            params["parentid"] = datacollection_group_id
            params["endtime"] = end_time
            params["run_status"] = run_status

            return self.mx_acquisition.upsert_data_collection(list(params.values()))

    def _store_grid_info_table(self, ispyb_data_collection_id: int) -> int:
        params = self.mx_acquisition.get_dc_grid_params()

        params["parentid"] = ispyb_data_collection_id
        params["dxInMm"] = self.full_params.grid_scan_params.x_step_size
        params["dyInMm"] = self.full_params.grid_scan_params.y_step_size
        params["stepsX"] = self.full_params.grid_scan_params.x_steps
        params["stepsY"] = self.full_params.grid_scan_params.y_steps
        params["pixelsPerMicronX"] = self.ispyb_params.pixels_per_micron_x
        params["pixelsPerMicronY"] = self.ispyb_params.pixels_per_micron_y
        upper_left = self.ispyb_params.upper_left
        params["snapshotOffsetXPixel"], params["snapshotOffsetYPixel"] = upper_left
        params["orientation"] = Orientation.HORIZONTAL.value
        params["snaked"] = True

        return self.mx_acquisition.upsert_dc_grid(list(params.values()))

    def _store_data_collection_table(self, data_collection_group_id: int) -> int:
        session_id = self.core.retrieve_visit_id(self.get_visit_string())

        params = self.mx_acquisition.get_data_collection_params()
        params["visitid"] = session_id
        params["parentid"] = data_collection_group_id
        params["sampleid"] = self.ispyb_params.sample_id
        params["detectorid"] = I03_EIGER_DETECTOR
        params["axis_start"] = self.omega_start
        params["axis_end"] = self.omega_start
        params["axis_range"] = 0
        params["focal_spot_size_at_samplex"] = self.ispyb_params.focal_spot_size_x
        params["focal_spot_size_at_sampley"] = self.ispyb_params.focal_spot_size_y
        params["slitgap_vertical"] = self.ispyb_params.slit_gap_size_y
        params["slitgap_horizontal"] = self.ispyb_params.slit_gap_size_x
        params["beamsize_at_samplex"] = self.ispyb_params.beam_size_x
        params["beamsize_at_sampley"] = self.ispyb_params.beam_size_y
        params["transmission"] = self.ispyb_params.transmission
        params["comments"] = "Artemis: " + self.ispyb_params.comment
<<<<<<< HEAD
        params["datacollection_number"] = self.run_number
=======
        params["datacollection_number"] = self.detector_params.run_number
>>>>>>> 327d75c9
        params["detector_distance"] = self.detector_params.detector_distance
        params["exp_time"] = self.detector_params.exposure_time
        params["imgdir"] = self.detector_params.directory
        params["imgprefix"] = self.detector_params.prefix
        params["imgsuffix"] = EIGER_FILE_SUFFIX
        params["n_images"] = self.detector_params.num_images

        # Both overlap and n_passes included for backwards compatibility, planned to be removed later
        params["n_passes"] = 1
        params["overlap"] = 0

        params["flux"] = self.ispyb_params.flux
        params["omegastart"] = self.omega_start
        params["start_image_number"] = 1
        params["resolution"] = self.ispyb_params.resolution
        params["wavelength"] = self.ispyb_params.wavelength
        beam_position = self.detector_params.get_beam_position_mm(
            self.detector_params.detector_distance
        )
        params["xbeam"], params["ybeam"] = beam_position
        params["xtal_snapshot1"], params["xtal_snapshot2"], params["xtal_snapshot3"] = [
            self.ispyb_params.xtal_snapshots
        ] * 3
        params["synchrotron_mode"] = self.ispyb_params.synchrotron_mode
        params["undulator_gap1"] = self.ispyb_params.undulator_gap
        params["starttime"] = self.get_current_time_string()

        # temporary file template until nxs filewriting is integrated and we can use that file name
<<<<<<< HEAD
        params[
            "file_template"
        ] = f"{self.detector_params.prefix}_{self.run_number}_master.h5"
=======
        params["file_template"] = f"{self.detector_params.full_filename}_master.h5"
>>>>>>> 327d75c9

        return self.mx_acquisition.upsert_data_collection(list(params.values()))

    def _store_position_table(self, dc_id: int) -> int:
        params = self.mx_acquisition.get_dc_position_params()

        params["id"] = dc_id
        (
            params["pos_x"],
            params["pos_y"],
            params["pos_z"],
        ) = self.ispyb_params.position

        return self.mx_acquisition.update_dc_position(list(params.values()))

    def _store_data_collection_group_table(self) -> int:
        session_id = self.core.retrieve_visit_id(self.get_visit_string())

        params = self.mx_acquisition.get_data_collection_group_params()
        params["parentid"] = session_id
        params["experimenttype"] = self.experiment_type
        params["sampleid"] = self.ispyb_params.sample_id
        params["sample_barcode"] = self.ispyb_params.sample_barcode

        return self.mx_acquisition.upsert_data_collection_group(list(params.values()))

    def get_current_time_string(self):
        now = datetime.datetime.now()
        return now.strftime("%Y-%m-%d %H:%M:%S")

    def get_visit_string(self):
        visit_path_match = self.get_visit_string_from_path(self.ispyb_params.visit_path)
        if visit_path_match:
            return visit_path_match
        else:
            return self.get_visit_string_from_path(self.detector_params.directory)

    def get_visit_string_from_path(self, path):
        match = re.search(self.VISIT_PATH_REGEX, path) if path else None
        return match.group(1) if match else None<|MERGE_RESOLUTION|>--- conflicted
+++ resolved
@@ -42,18 +42,10 @@
 
             return self._store_scan_data()
 
-<<<<<<< HEAD
     def _store_scan_data(self):
         raise NotImplementedError(
             "_store_scan_data() must be implemented by a subclass"
         )
-=======
-            self._store_position_table(data_collection_id)
-
-            grid_id = self._store_grid_info_table(data_collection_id)
-
-            return grid_id, data_collection_id, data_collection_group_id
->>>>>>> 327d75c9
 
     def update_grid_scan_with_end_time_and_status(
         self,
@@ -109,11 +101,7 @@
         params["beamsize_at_sampley"] = self.ispyb_params.beam_size_y
         params["transmission"] = self.ispyb_params.transmission
         params["comments"] = "Artemis: " + self.ispyb_params.comment
-<<<<<<< HEAD
         params["datacollection_number"] = self.run_number
-=======
-        params["datacollection_number"] = self.detector_params.run_number
->>>>>>> 327d75c9
         params["detector_distance"] = self.detector_params.detector_distance
         params["exp_time"] = self.detector_params.exposure_time
         params["imgdir"] = self.detector_params.directory
@@ -142,13 +130,9 @@
         params["starttime"] = self.get_current_time_string()
 
         # temporary file template until nxs filewriting is integrated and we can use that file name
-<<<<<<< HEAD
         params[
             "file_template"
         ] = f"{self.detector_params.prefix}_{self.run_number}_master.h5"
-=======
-        params["file_template"] = f"{self.detector_params.full_filename}_master.h5"
->>>>>>> 327d75c9
 
         return self.mx_acquisition.upsert_data_collection(list(params.values()))
 
