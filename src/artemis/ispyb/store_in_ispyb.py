--- conflicted
+++ resolved
@@ -4,15 +4,10 @@
 
 import ispyb
 from sqlalchemy.connectors import Connector
-<<<<<<< HEAD
-from src.artemis.ispyb.ispyb_dataclass import Orientation
-from src.artemis.parameters import FullParameters
-from src.artemis.utils import Point2D
-=======
->>>>>>> 27a9a75e
-
 from artemis.ispyb.ispyb_dataclass import Orientation
 from artemis.parameters import FullParameters
+from artemis.utils import Point2D
+
 
 I03_EIGER_DETECTOR = 78
 EIGER_FILE_SUFFIX = "h5"
