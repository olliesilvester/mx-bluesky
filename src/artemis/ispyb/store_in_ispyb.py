import datetime
import re

<<<<<<< HEAD
from src.artemis.parameters import FullParameters
=======
from sqlalchemy.connectors import Connector
from src.artemis.fast_grid_scan_plan import FullParameters
>>>>>>> 81b6bb25
from src.artemis.ispyb.ispyb_dataclass import Orientation

import ispyb

I03_EIGER_DETECTOR = 78
EIGER_FILE_SUFFIX = "h5"


class StoreInIspyb:

    VISIT_PATH_REGEX = r".+/([a-zA-Z]{2}\d{4,5}-\d{1,3})/"

    def __init__(self, ispyb_config, full_params: FullParameters):
        self.ISPYB_CONFIG_FILE = ispyb_config
        self.full_params = full_params
        self.ispyb_params = full_params.ispyb_params
        self.detector_params = full_params.detector_params
        self.conn: Connector = None
        self.mx_acquisition = None
        self.core = None

    def store_grid_scan(self):

        with ispyb.open(self.ISPYB_CONFIG_FILE) as self.conn:
            self.mx_acquisition = self.conn.mx_acquisition
            self.core = self.conn.core

            data_collection_group_id = self._store_data_collection_group_table()
            position_id = self._store_position_table()

            data_collection_id = self._store_data_collection_table(
                position_id, data_collection_group_id
            )

            grid_id = self._store_grid_info_table(data_collection_id)

            return grid_id, data_collection_id

    def update_grid_scan_with_end_time_and_status(
        self, end_time: str, run_status: str, dc_id: int
    ) -> int:
        with ispyb.open(self.ISPYB_CONFIG_FILE) as self.conn:
            self.mx_acquisition = self.conn.mx_acquisition

            params = self.mx_acquisition.get_data_collection_params()
            params["id"] = dc_id
            params["endtime"] = end_time
            params["run_status"] = run_status

            return self.mx_acquisition.upsert_data_collection(list(params.values()))

    def _store_grid_info_table(self, ispyb_data_collection_id: int) -> int:
        params = self.mx_acquisition.get_dc_grid_params()

        params["parentid"] = ispyb_data_collection_id
        params["dxInMm"] = self.full_params.grid_scan_params.x_step_size
        params["dyInMm"] = self.full_params.grid_scan_params.y_step_size
        params["stepsX"] = self.full_params.grid_scan_params.x_steps
        params["stepsY"] = self.full_params.grid_scan_params.y_steps
<<<<<<< HEAD
        params["pixelsPerMicronX"] = self.full_params.ispyb_params.pixels_per_micron_x
        params["pixelsPerMicronY"] = self.full_params.ispyb_params.pixels_per_micron_y
        (
            params["snapshotOffsetXPixel"],
            params["snapshotOffsetYPixel"],
        ) = self.full_params.ispyb_params.upper_left
=======
        params["pixelsPerMicronX"] = self.ispyb_params.pixels_per_micron_x
        params["pixelsPerMicronY"] = self.ispyb_params.pixels_per_micron_y
        upper_left = self.ispyb_params.upper_left
        params["snapshotOffsetXPixel"], params["snapshotOffsetYPixel"] = upper_left
>>>>>>> 81b6bb25
        params["orientation"] = Orientation.HORIZONTAL.value
        params["snaked"] = True

        return self.mx_acquisition.upsert_dc_grid(list(params.values()))

    def _store_data_collection_table(
        self, position_id: int, data_collection_group_id: int
    ) -> int:
        session_id = self.core.retrieve_visit_id(self.get_visit_string())

        params = self.mx_acquisition.get_data_collection_params()
        params["visitid"] = session_id
        params["parentid"] = data_collection_group_id
        params["positionid"] = position_id
        params["sampleid"] = self.ispyb_params.sample_id
        params["detectorid"] = I03_EIGER_DETECTOR
        params["axis_start"] = self.detector_params.omega_start
        params["axis_end"] = self.detector_params.omega_start
        params["axis_range"] = 0
<<<<<<< HEAD
        params[
            "focal_spot_size_at_samplex"
        ] = self.full_params.ispyb_params.focal_spot_size_x
        params[
            "focal_spot_size_at_sampley"
        ] = self.full_params.ispyb_params.focal_spot_size_y
        params["slitgap_vertical"] = self.full_params.ispyb_params.slit_gap_size_y
        params["slitgap_horizontal"] = self.full_params.ispyb_params.slit_gap_size_x
        params["beamsize_at_samplex"] = self.full_params.ispyb_params.beam_size_x
        params["beamsize_at_sampley"] = self.full_params.ispyb_params.beam_size_y
        params["transmission"] = self.full_params.ispyb_params.transmission
        params["comments"] = self.full_params.ispyb_params.comment
        params["datacollection_number"] = self.full_params.ispyb_params.run_number
        params["detector_distance"] = self.full_params.detector_params.detector_distance
        params["exp_time"] = self.full_params.detector_params.exposure_time
        params["imgdir"] = self.full_params.detector_params.directory
        params["imgprefix"] = self.full_params.detector_params.prefix
=======
        params["focal_spot_size_at_samplex"] = self.ispyb_params.focal_spot_size_x
        params["focal_spot_size_at_sampley"] = self.ispyb_params.focal_spot_size_y
        params["slitgap_vertical"] = self.ispyb_params.slit_gap_size_y
        params["slitgap_horizontal"] = self.ispyb_params.slit_gap_size_x
        params["beamsize_at_samplex"] = self.ispyb_params.beam_size_x
        params["beamsize_at_sampley"] = self.ispyb_params.beam_size_y
        params["transmission"] = self.ispyb_params.transmission
        params["comments"] = self.ispyb_params.comment
        params["datacollection_number"] = self.ispyb_params.run_number
        params["detector_distance"] = self.detector_params.detector_distance
        params["exp_time"] = self.detector_params.exposure_time
        params["imgdir"] = self.detector_params.directory
        params["imgprefix"] = self.detector_params.prefix
>>>>>>> 81b6bb25
        params["imgsuffix"] = EIGER_FILE_SUFFIX
        params["n_images"] = self.detector_params.num_images

        # Both overlap and n_passes included for backwards compatibility, planned to be removed later
        params["n_passes"] = 1
<<<<<<< HEAD
        params[
            "overlap"
        ] = 0  # Both overlap and n_passes included for backwards compatibility, planned to be removed later
=======
        params["overlap"] = 0
>>>>>>> 81b6bb25

        params["flux"] = self.ispyb_params.flux
        params["omegastart"] = self.detector_params.omega_start
        params["start_image_number"] = 1
<<<<<<< HEAD
        params["resolution"] = self.full_params.ispyb_params.resolution
        params["wavelength"] = self.full_params.ispyb_params.wavelength
        (
            params["xbeam"],
            params["ybeam"],
        ) = self.full_params.detector_params.get_beam_position_mm(
            self.full_params.detector_params.detector_distance
        )
        params["xtal_snapshot1"], params["xtal_snapshot2"], params["xtal_snapshot3"] = [
            self.full_params.ispyb_params.xtal_snapshots
        ] * 3
        params["synchrotron_mode"] = self.full_params.ispyb_params.synchrotron_mode
        params["undulator_gap1"] = self.full_params.ispyb_params.undulator_gap
=======
        params["resolution"] = self.ispyb_params.resolution
        params["wavelength"] = self.ispyb_params.wavelength
        beam_position = self.detector_params.get_beam_position_mm(
            self.detector_params.detector_distance
        )
        params["xbeam"], params["ybeam"] = beam_position
        params["xtal_snapshot1"], params["xtal_snapshot2"], params["xtal_snapshot3"] = [
            self.ispyb_params.xtal_snapshots
        ] * 3
        params["synchrotron_mode"] = self.ispyb_params.synchrotron_mode
        params["undulator_gap1"] = self.ispyb_params.undulator_gap
>>>>>>> 81b6bb25
        params["starttime"] = self.get_current_time_string()

        # temporary file template until nxs filewriting is integrated and we can use that file name
        params[
            "file_template"
<<<<<<< HEAD
        ] = f"{self.full_params.detector_params.prefix}_{self.full_params.ispyb_params.run_number}_master.h5"
=======
        ] = f"{self.detector_params.prefix}_{self.ispyb_params.run_number}_master.h5"
>>>>>>> 81b6bb25

        return self.mx_acquisition.upsert_data_collection(list(params.values()))

    def _store_position_table(self) -> int:
        params = self.mx_acquisition.get_dc_position_params()

        (
            params["pos_x"],
            params["pos_y"],
            params["pos_z"],
<<<<<<< HEAD
        ) = self.full_params.ispyb_params.position
=======
        ) = self.ispyb_params.position
>>>>>>> 81b6bb25

        return self.mx_acquisition.update_dc_position(list(params.values()))

    def _store_data_collection_group_table(self) -> int:
        session_id = self.core.retrieve_visit_id(self.get_visit_string())

        params = self.mx_acquisition.get_data_collection_group_params()
        params["parentid"] = session_id
        params["experimenttype"] = "mesh"
        params["sampleid"] = self.ispyb_params.sample_id
        params["sample_barcode"] = self.ispyb_params.sample_barcode

        return self.mx_acquisition.upsert_data_collection_group(list(params.values()))

    def get_current_time_string(self):
        now = datetime.datetime.now()
        return now.strftime("%Y-%m-%d %H:%M:%S")

    def get_visit_string(self):
<<<<<<< HEAD
        visit_path_match = self.get_visit_string_from_path(
            self.full_params.ispyb_params.visit_path
        )
        return (
            visit_path_match
            if visit_path_match
            else self.get_visit_string_from_path(
                self.full_params.detector_params.directory
            )
        )
=======
        visit_path_match = self.get_visit_string_from_path(self.ispyb_params.visit_path)
        if visit_path_match:
            return visit_path_match
        else:
            return self.get_visit_string_from_path(self.detector_params.directory)
>>>>>>> 81b6bb25

    def get_visit_string_from_path(self, path):
        match = re.search(self.VISIT_PATH_REGEX, path) if path else None
        return match.group(1) if match else None<|MERGE_RESOLUTION|>--- conflicted
+++ resolved
@@ -1,13 +1,9 @@
 import datetime
 import re
 
-<<<<<<< HEAD
+from sqlalchemy.connectors import Connector
+from src.artemis.ispyb.ispyb_dataclass import Orientation
 from src.artemis.parameters import FullParameters
-=======
-from sqlalchemy.connectors import Connector
-from src.artemis.fast_grid_scan_plan import FullParameters
->>>>>>> 81b6bb25
-from src.artemis.ispyb.ispyb_dataclass import Orientation
 
 import ispyb
 
@@ -66,19 +62,10 @@
         params["dyInMm"] = self.full_params.grid_scan_params.y_step_size
         params["stepsX"] = self.full_params.grid_scan_params.x_steps
         params["stepsY"] = self.full_params.grid_scan_params.y_steps
-<<<<<<< HEAD
-        params["pixelsPerMicronX"] = self.full_params.ispyb_params.pixels_per_micron_x
-        params["pixelsPerMicronY"] = self.full_params.ispyb_params.pixels_per_micron_y
-        (
-            params["snapshotOffsetXPixel"],
-            params["snapshotOffsetYPixel"],
-        ) = self.full_params.ispyb_params.upper_left
-=======
         params["pixelsPerMicronX"] = self.ispyb_params.pixels_per_micron_x
         params["pixelsPerMicronY"] = self.ispyb_params.pixels_per_micron_y
         upper_left = self.ispyb_params.upper_left
         params["snapshotOffsetXPixel"], params["snapshotOffsetYPixel"] = upper_left
->>>>>>> 81b6bb25
         params["orientation"] = Orientation.HORIZONTAL.value
         params["snaked"] = True
 
@@ -98,25 +85,6 @@
         params["axis_start"] = self.detector_params.omega_start
         params["axis_end"] = self.detector_params.omega_start
         params["axis_range"] = 0
-<<<<<<< HEAD
-        params[
-            "focal_spot_size_at_samplex"
-        ] = self.full_params.ispyb_params.focal_spot_size_x
-        params[
-            "focal_spot_size_at_sampley"
-        ] = self.full_params.ispyb_params.focal_spot_size_y
-        params["slitgap_vertical"] = self.full_params.ispyb_params.slit_gap_size_y
-        params["slitgap_horizontal"] = self.full_params.ispyb_params.slit_gap_size_x
-        params["beamsize_at_samplex"] = self.full_params.ispyb_params.beam_size_x
-        params["beamsize_at_sampley"] = self.full_params.ispyb_params.beam_size_y
-        params["transmission"] = self.full_params.ispyb_params.transmission
-        params["comments"] = self.full_params.ispyb_params.comment
-        params["datacollection_number"] = self.full_params.ispyb_params.run_number
-        params["detector_distance"] = self.full_params.detector_params.detector_distance
-        params["exp_time"] = self.full_params.detector_params.exposure_time
-        params["imgdir"] = self.full_params.detector_params.directory
-        params["imgprefix"] = self.full_params.detector_params.prefix
-=======
         params["focal_spot_size_at_samplex"] = self.ispyb_params.focal_spot_size_x
         params["focal_spot_size_at_sampley"] = self.ispyb_params.focal_spot_size_y
         params["slitgap_vertical"] = self.ispyb_params.slit_gap_size_y
@@ -130,38 +98,16 @@
         params["exp_time"] = self.detector_params.exposure_time
         params["imgdir"] = self.detector_params.directory
         params["imgprefix"] = self.detector_params.prefix
->>>>>>> 81b6bb25
         params["imgsuffix"] = EIGER_FILE_SUFFIX
         params["n_images"] = self.detector_params.num_images
 
         # Both overlap and n_passes included for backwards compatibility, planned to be removed later
         params["n_passes"] = 1
-<<<<<<< HEAD
-        params[
-            "overlap"
-        ] = 0  # Both overlap and n_passes included for backwards compatibility, planned to be removed later
-=======
         params["overlap"] = 0
->>>>>>> 81b6bb25
 
         params["flux"] = self.ispyb_params.flux
         params["omegastart"] = self.detector_params.omega_start
         params["start_image_number"] = 1
-<<<<<<< HEAD
-        params["resolution"] = self.full_params.ispyb_params.resolution
-        params["wavelength"] = self.full_params.ispyb_params.wavelength
-        (
-            params["xbeam"],
-            params["ybeam"],
-        ) = self.full_params.detector_params.get_beam_position_mm(
-            self.full_params.detector_params.detector_distance
-        )
-        params["xtal_snapshot1"], params["xtal_snapshot2"], params["xtal_snapshot3"] = [
-            self.full_params.ispyb_params.xtal_snapshots
-        ] * 3
-        params["synchrotron_mode"] = self.full_params.ispyb_params.synchrotron_mode
-        params["undulator_gap1"] = self.full_params.ispyb_params.undulator_gap
-=======
         params["resolution"] = self.ispyb_params.resolution
         params["wavelength"] = self.ispyb_params.wavelength
         beam_position = self.detector_params.get_beam_position_mm(
@@ -173,17 +119,12 @@
         ] * 3
         params["synchrotron_mode"] = self.ispyb_params.synchrotron_mode
         params["undulator_gap1"] = self.ispyb_params.undulator_gap
->>>>>>> 81b6bb25
         params["starttime"] = self.get_current_time_string()
 
         # temporary file template until nxs filewriting is integrated and we can use that file name
         params[
             "file_template"
-<<<<<<< HEAD
-        ] = f"{self.full_params.detector_params.prefix}_{self.full_params.ispyb_params.run_number}_master.h5"
-=======
         ] = f"{self.detector_params.prefix}_{self.ispyb_params.run_number}_master.h5"
->>>>>>> 81b6bb25
 
         return self.mx_acquisition.upsert_data_collection(list(params.values()))
 
@@ -194,11 +135,7 @@
             params["pos_x"],
             params["pos_y"],
             params["pos_z"],
-<<<<<<< HEAD
-        ) = self.full_params.ispyb_params.position
-=======
         ) = self.ispyb_params.position
->>>>>>> 81b6bb25
 
         return self.mx_acquisition.update_dc_position(list(params.values()))
 
@@ -218,24 +155,11 @@
         return now.strftime("%Y-%m-%d %H:%M:%S")
 
     def get_visit_string(self):
-<<<<<<< HEAD
-        visit_path_match = self.get_visit_string_from_path(
-            self.full_params.ispyb_params.visit_path
-        )
-        return (
-            visit_path_match
-            if visit_path_match
-            else self.get_visit_string_from_path(
-                self.full_params.detector_params.directory
-            )
-        )
-=======
         visit_path_match = self.get_visit_string_from_path(self.ispyb_params.visit_path)
         if visit_path_match:
             return visit_path_match
         else:
             return self.get_visit_string_from_path(self.detector_params.directory)
->>>>>>> 81b6bb25
 
     def get_visit_string_from_path(self, path):
         match = re.search(self.VISIT_PATH_REGEX, path) if path else None
