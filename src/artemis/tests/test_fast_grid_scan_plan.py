--- conflicted
+++ resolved
@@ -1,4 +1,3 @@
-import os
 import types
 from unittest.mock import MagicMock, call, patch
 
@@ -12,18 +11,11 @@
     EIGER_TYPE_EIGER2_X_16M,
 )
 from src.artemis.devices.eiger import EigerDetector
-from src.artemis.devices.fast_grid_scan import FastGridScan
-<<<<<<< HEAD
-from src.artemis.devices.motors import I03Smargon
-=======
 from src.artemis.devices.fast_grid_scan_composite import FGSComposite
->>>>>>> 8d8c2d08
 from src.artemis.devices.slit_gaps import SlitGaps
 from src.artemis.devices.synchrotron import Synchrotron
 from src.artemis.devices.undulator import Undulator
-from src.artemis.devices.zebra import Zebra
 from src.artemis.fast_grid_scan_plan import (
-    get_plan,
     run_gridscan,
     update_params_from_epics_devices,
 )
@@ -88,21 +80,9 @@
     params = FullParameters()
     params.grid_scan_params.z_steps = 2
 
-<<<<<<< HEAD
-    FakeSlitGaps = make_fake_device(SlitGaps)
-    slit_gaps: SlitGaps = FakeSlitGaps(name="slit_gaps")
-    FakeSynchrotron = make_fake_device(Synchrotron)
-    synchrotron: Synchrotron = FakeSynchrotron(name="synchrotron")
-    FakeUndulator = make_fake_device(Undulator)
-    undulator: Undulator = FakeUndulator(name="undulator")
-
-    FakeI03Smargon = make_fake_device(I03Smargon)
-    motor_bundle: I03Smargon = FakeI03Smargon(name="motor_bundle")
-
-=======
     FakeFGSComposite = make_fake_device(FGSComposite)
     fgs_composite: FGSComposite = FakeFGSComposite(name="fgs", insertion_prefix="")
->>>>>>> 8d8c2d08
+
     FakeEiger = make_fake_device(EigerDetector)
     eiger: EigerDetector = FakeEiger(
         detector_params=params.detector_params, name="eiger"
@@ -117,22 +97,7 @@
     )
 
     with patch("src.artemis.fast_grid_scan_plan.NexusWriter"):
-<<<<<<< HEAD
-        list(
-            run_gridscan(
-                fast_grid_scan,
-                zebra,
-                eiger,
-                motor_bundle,
-                undulator,
-                synchrotron,
-                slit_gaps,
-                params,
-            )
-        )
-=======
         list(run_gridscan(fgs_composite, eiger, params))
->>>>>>> 8d8c2d08
 
     run_start.assert_has_calls(call(x) for x in dc_ids)
     assert run_start.call_count == len(dc_ids)
