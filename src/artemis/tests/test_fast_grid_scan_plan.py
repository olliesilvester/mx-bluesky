--- conflicted
+++ resolved
@@ -1,18 +1,12 @@
-<<<<<<< HEAD
-from src.artemis.parameters import FullParameters
-from src.artemis.fast_grid_scan_plan import get_plan
-=======
->>>>>>> 81b6bb25
+import types
+
 from src.artemis.devices.det_dim_constants import (
     EIGER2_X_4M_DIMENSION,
     EIGER_TYPE_EIGER2_X_4M,
     EIGER_TYPE_EIGER2_X_16M,
 )
-<<<<<<< HEAD
-import types
-=======
-from src.artemis.fast_grid_scan_plan import FullParameters
->>>>>>> 81b6bb25
+from src.artemis.fast_grid_scan_plan import get_plan
+from src.artemis.parameters import FullParameters
 
 
 def test_given_full_parameters_dict_when_detector_name_used_and_converted_then_detector_constants_correct():
@@ -22,17 +16,10 @@
     )
     params["detector_params"]["detector_size_constants"] = EIGER_TYPE_EIGER2_X_4M
     params: FullParameters = FullParameters.from_dict(params)
-<<<<<<< HEAD
-    assert (
-        params.detector_params.detector_size_constants.det_dimension
-        == EIGER2_X_4M_DIMENSION
-    )
+    det_dimension = params.detector_params.detector_size_constants.det_dimension
+    assert det_dimension == EIGER2_X_4M_DIMENSION
 
 
 def test_when_get_plan_called_then_generator_returned():
     plan = get_plan(FullParameters())
-    assert isinstance(plan, types.GeneratorType)
-=======
-    det_dimension = params.detector_params.detector_size_constants.det_dimension
-    assert det_dimension == EIGER2_X_4M_DIMENSION
->>>>>>> 81b6bb25
+    assert isinstance(plan, types.GeneratorType)