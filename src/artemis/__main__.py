import argparse
import atexit
import threading
from dataclasses import dataclass
from json import JSONDecodeError
from queue import Queue
from typing import Callable, Optional, Tuple

from bluesky import RunEngine
from dataclasses_json import dataclass_json
from flask import Flask, request
from flask_restful import Api, Resource

import artemis.log
from artemis.exceptions import WarningException
<<<<<<< HEAD
from artemis.external_interaction.callbacks import FGSCallbackCollection
from artemis.fast_grid_scan_plan import get_plan
from artemis.parameters.constants import Actions, Status
from artemis.parameters.internal_parameters import InternalParameters
=======
from artemis.experiment_plans.experiment_registry import PLAN_REGISTRY, PlanNotFound
from artemis.external_interaction.callbacks import (
    FGSCallbackCollection,
    VerbosePlanExecutionLoggingCallback,
)
from artemis.parameters import FullParameters
>>>>>>> 05b17a0c
from artemis.tracing import TRACER

VERBOSE_EVENT_LOGGING: Optional[bool] = None


<<<<<<< HEAD
@dataclass
class Command:
    action: Actions
    parameters: Optional[InternalParameters] = None
=======
class Actions(Enum):
    START = "start"
    STOP = "stop"
    SHUTDOWN = "shutdown"
    STATUS = "status"


class Status(Enum):
    WARN = "Warn"
    FAILED = "Failed"
    SUCCESS = "Success"
    BUSY = "Busy"
    ABORTING = "Aborting"
    IDLE = "Idle"


@dataclass
class Command:
    action: Actions
    experiment: Optional[Callable] = None
    parameters: Optional[FullParameters] = None
>>>>>>> 05b17a0c


@dataclass_json
@dataclass
class StatusAndMessage:
    status: str
    message: str = ""

    def __init__(self, status: Status, message: str = "") -> None:
        self.status = status.value
        self.message = message


class BlueskyRunner:
<<<<<<< HEAD
    callbacks: FGSCallbackCollection = FGSCallbackCollection.from_params(
        InternalParameters()
    )
=======
    callbacks: FGSCallbackCollection
>>>>>>> 05b17a0c
    command_queue: "Queue[Command]" = Queue()
    current_status: StatusAndMessage = StatusAndMessage(Status.IDLE)
    last_run_aborted: bool = False

    def __init__(self, RE: RunEngine) -> None:
        self.RE = RE
        if VERBOSE_EVENT_LOGGING:
            RE.subscribe(VerbosePlanExecutionLoggingCallback())

<<<<<<< HEAD
    def start(self, parameters: InternalParameters) -> StatusAndMessage:
        artemis.log.LOGGER.info(f"Started with parameters: {parameters}")
=======
    def start(
        self, experiment: Callable, parameters: FullParameters
    ) -> StatusAndMessage:
        artemis.log.LOGGER.info(f"Started {experiment} with parameters: {parameters}")
>>>>>>> 05b17a0c
        self.callbacks = FGSCallbackCollection.from_params(parameters)
        if (
            self.current_status.status == Status.BUSY.value
            or self.current_status.status == Status.ABORTING.value
        ):
            return StatusAndMessage(Status.FAILED, "Bluesky already running")
        else:
            self.current_status = StatusAndMessage(Status.BUSY)
            self.command_queue.put(Command(Actions.START, experiment, parameters))
            return StatusAndMessage(Status.SUCCESS)

    def stopping_thread(self):
        try:
            self.RE.abort()
            self.current_status = StatusAndMessage(Status.IDLE)
        except Exception as e:
            self.current_status = StatusAndMessage(Status.FAILED, repr(e))

    def stop(self) -> StatusAndMessage:
        if self.current_status.status == Status.IDLE.value:
            return StatusAndMessage(Status.FAILED, "Bluesky not running")
        elif self.current_status.status == Status.ABORTING.value:
            return StatusAndMessage(Status.FAILED, "Bluesky already stopping")
        else:
            self.current_status = StatusAndMessage(Status.ABORTING)
            stopping_thread = threading.Thread(target=self.stopping_thread)
            stopping_thread.start()
            self.last_run_aborted = True
            return StatusAndMessage(Status.ABORTING)

    def shutdown(self):
        """Stops the run engine and the loop waiting for messages."""
        print("Shutting down: Stopping the run engine gracefully")
        self.stop()
        self.command_queue.put(Command(Actions.SHUTDOWN))

    def wait_on_queue(self):
        while True:
            command = self.command_queue.get()
            if command.action == Actions.SHUTDOWN:
                return
            elif command.action == Actions.START:
                try:
                    with TRACER.start_span("do_run"):
                        self.RE(command.experiment(command.parameters, self.callbacks))
                    self.current_status = StatusAndMessage(Status.IDLE)
                    self.last_run_aborted = False
                except WarningException as exception:
                    artemis.log.LOGGER.warning("Warning Exception", exc_info=True)
                    self.current_status = StatusAndMessage(Status.WARN, repr(exception))
                except Exception as exception:
                    artemis.log.LOGGER.error("Exception on running plan", exc_info=True)
                    if self.last_run_aborted:
                        # Aborting will cause an exception here that we want to swallow
                        self.last_run_aborted = False
                    else:
                        self.current_status = StatusAndMessage(
                            Status.FAILED, repr(exception)
                        )


class RunExperiment(Resource):
    def __init__(self, runner: BlueskyRunner) -> None:
        super().__init__()
        self.runner = runner

    def put(self, experiment: str, action: Actions):
        status_and_message = StatusAndMessage(Status.FAILED, f"{action} not understood")
        if action == Actions.START.value:
            try:
<<<<<<< HEAD
                parameters = InternalParameters.from_external_json(request.data)
                status_and_message = self.runner.start(parameters)
            except JSONDecodeError as exception:
                status_and_message = StatusAndMessage(Status.FAILED, str(exception))
=======
                plan = PLAN_REGISTRY.get(experiment)
                if plan is None:
                    raise PlanNotFound(
                        f"Experiment plan '{experiment}' not found in registry."
                    )
                parameters = FullParameters.from_json(request.data)
                status_and_message = self.runner.start(plan, parameters)
            except JSONDecodeError as e:
                status_and_message = StatusAndMessage(Status.FAILED, repr(e))
            except PlanNotFound as e:
                status_and_message = StatusAndMessage(Status.FAILED, repr(e))
>>>>>>> 05b17a0c
        elif action == Actions.STOP.value:
            status_and_message = self.runner.stop()
        # no idea why mypy gives an attribute error here but nowhere else for this
        # exactsame situation...
        return status_and_message.to_dict()  # type: ignore


class StopOrStatus(Resource):
    def __init__(self, runner: BlueskyRunner) -> None:
        super().__init__()
        self.runner = runner

    def put(self, action):
        status_and_message = StatusAndMessage(Status.FAILED, f"{action} not understood")
        if action == Actions.STOP.value:
            status_and_message = self.runner.stop()
        return status_and_message.to_dict()

    def get(self, **kwargs):
        action = kwargs.get("action")
        status_and_message = StatusAndMessage(Status.FAILED, f"{action} not understood")
        if action == Actions.STATUS.value:
            status_and_message = self.runner.current_status
        return status_and_message.to_dict()


def create_app(
    test_config=None, RE: RunEngine = RunEngine({})
) -> Tuple[Flask, BlueskyRunner]:
    runner = BlueskyRunner(RE)
    app = Flask(__name__)
    if test_config:
        app.config.update(test_config)
    api = Api(app)
    api.add_resource(
        RunExperiment,
        "/<string:experiment>/<string:action>",
        resource_class_args=[runner],
    )
    api.add_resource(
        StopOrStatus,
        "/<string:action>",
        resource_class_args=[runner],
    )
    return app, runner


def cli_arg_parse() -> Tuple[Optional[str], Optional[bool], Optional[bool]]:
    parser = argparse.ArgumentParser()
    parser.add_argument(
        "--dev",
        action="store_true",
        help="Use dev options, such as local graylog instances and S03",
    )
    parser.add_argument(
        "--verbose-event-logging",
        action="store_true",
        help="Log all bluesky event documents to graylog",
    )
    parser.add_argument(
        "--logging-level",
        type=str,
        choices=["CRITICAL", "ERROR", "WARNING", "INFO", "DEBUG"],
        help="Choose overall logging level, defaults to INFO",
    )
    args = parser.parse_args()
    return args.logging_level, args.verbose_event_logging, args.dev


if __name__ == "__main__":
    artemis_port = 5005
    logging_level, VERBOSE_EVENT_LOGGING, dev_mode = cli_arg_parse()

    artemis.log.set_up_logging_handlers(logging_level, dev_mode)
    app, runner = create_app()
    atexit.register(runner.shutdown)
    flask_thread = threading.Thread(
        target=lambda: app.run(
            host="0.0.0.0", port=artemis_port, debug=True, use_reloader=False
        ),
        daemon=True,
    )
    flask_thread.start()
    artemis.log.LOGGER.info(
        f"Artemis now listening on {artemis_port} ({'IN DEV' if dev_mode else ''})"
    )
    runner.wait_on_queue()
    flask_thread.join()<|MERGE_RESOLUTION|>--- conflicted
+++ resolved
@@ -2,6 +2,7 @@
 import atexit
 import threading
 from dataclasses import dataclass
+from enum import Enum
 from json import JSONDecodeError
 from queue import Queue
 from typing import Callable, Optional, Tuple
@@ -13,52 +14,23 @@
 
 import artemis.log
 from artemis.exceptions import WarningException
-<<<<<<< HEAD
-from artemis.external_interaction.callbacks import FGSCallbackCollection
-from artemis.fast_grid_scan_plan import get_plan
-from artemis.parameters.constants import Actions, Status
-from artemis.parameters.internal_parameters import InternalParameters
-=======
 from artemis.experiment_plans.experiment_registry import PLAN_REGISTRY, PlanNotFound
 from artemis.external_interaction.callbacks import (
     FGSCallbackCollection,
     VerbosePlanExecutionLoggingCallback,
 )
-from artemis.parameters import FullParameters
->>>>>>> 05b17a0c
+from artemis.parameters.constants import Actions, Status
+from artemis.parameters.internal_parameters import InternalParameters
 from artemis.tracing import TRACER
 
 VERBOSE_EVENT_LOGGING: Optional[bool] = None
-
-
-<<<<<<< HEAD
-@dataclass
-class Command:
-    action: Actions
-    parameters: Optional[InternalParameters] = None
-=======
-class Actions(Enum):
-    START = "start"
-    STOP = "stop"
-    SHUTDOWN = "shutdown"
-    STATUS = "status"
-
-
-class Status(Enum):
-    WARN = "Warn"
-    FAILED = "Failed"
-    SUCCESS = "Success"
-    BUSY = "Busy"
-    ABORTING = "Aborting"
-    IDLE = "Idle"
 
 
 @dataclass
 class Command:
     action: Actions
     experiment: Optional[Callable] = None
-    parameters: Optional[FullParameters] = None
->>>>>>> 05b17a0c
+    parameters: Optional[InternalParameters] = None
 
 
 @dataclass_json
@@ -73,13 +45,7 @@
 
 
 class BlueskyRunner:
-<<<<<<< HEAD
-    callbacks: FGSCallbackCollection = FGSCallbackCollection.from_params(
-        InternalParameters()
-    )
-=======
     callbacks: FGSCallbackCollection
->>>>>>> 05b17a0c
     command_queue: "Queue[Command]" = Queue()
     current_status: StatusAndMessage = StatusAndMessage(Status.IDLE)
     last_run_aborted: bool = False
@@ -89,15 +55,10 @@
         if VERBOSE_EVENT_LOGGING:
             RE.subscribe(VerbosePlanExecutionLoggingCallback())
 
-<<<<<<< HEAD
-    def start(self, parameters: InternalParameters) -> StatusAndMessage:
+    def start(
+        self, experiment: Callable, parameters: InternalParameters
+    ) -> StatusAndMessage:
         artemis.log.LOGGER.info(f"Started with parameters: {parameters}")
-=======
-    def start(
-        self, experiment: Callable, parameters: FullParameters
-    ) -> StatusAndMessage:
-        artemis.log.LOGGER.info(f"Started {experiment} with parameters: {parameters}")
->>>>>>> 05b17a0c
         self.callbacks = FGSCallbackCollection.from_params(parameters)
         if (
             self.current_status.status == Status.BUSY.value
@@ -168,24 +129,17 @@
         status_and_message = StatusAndMessage(Status.FAILED, f"{action} not understood")
         if action == Actions.START.value:
             try:
-<<<<<<< HEAD
-                parameters = InternalParameters.from_external_json(request.data)
-                status_and_message = self.runner.start(parameters)
-            except JSONDecodeError as exception:
-                status_and_message = StatusAndMessage(Status.FAILED, str(exception))
-=======
                 plan = PLAN_REGISTRY.get(experiment)
                 if plan is None:
                     raise PlanNotFound(
                         f"Experiment plan '{experiment}' not found in registry."
                     )
-                parameters = FullParameters.from_json(request.data)
+                parameters = InternalParameters.from_external_json(request.data)
                 status_and_message = self.runner.start(plan, parameters)
             except JSONDecodeError as e:
                 status_and_message = StatusAndMessage(Status.FAILED, repr(e))
             except PlanNotFound as e:
                 status_and_message = StatusAndMessage(Status.FAILED, repr(e))
->>>>>>> 05b17a0c
         elif action == Actions.STOP.value:
             status_and_message = self.runner.stop()
         # no idea why mypy gives an attribute error here but nowhere else for this
