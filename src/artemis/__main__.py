--- conflicted
+++ resolved
@@ -139,45 +139,26 @@
         status_and_message = StatusAndMessage(Status.FAILED, f"{action} not understood")
         if action == Actions.START.value:
             try:
-<<<<<<< HEAD
-                experiment_registry_entry = PLAN_REGISTRY.get(experiment)
+                experiment_registry_entry = PLAN_REGISTRY.get(plan)
                 if experiment_registry_entry is None:
                     raise PlanNotFound(
-                        f"Experiment '{experiment}' not found in registry."
+                        f"Experiment plan '{plan}' not found in registry."
                     )
 
                 experiment_internal_param_type: InternalParameters = (
                     experiment_registry_entry.get("internal_param_type")
                 )
-                plan = experiment_registry_entry.get("run")
+                experiment = experiment_registry_entry.get("run")
                 if experiment_internal_param_type is None:
                     raise PlanNotFound(
                         f"Corresponing internal param type for '{experiment}' not found in registry."
                     )
-                if plan is None:
-                    raise PlanNotFound(
-                        f"Experiment plan '{experiment}' has no 'run' method."
-                    )
+                if experiment is None:
+                    raise PlanNotFound(f"Experiment plan '{plan}' has no 'run' method.")
                 parameters = experiment_internal_param_type.from_external_json(
                     request.data
                 )
-                status_and_message = self.runner.start(plan, parameters)
-=======
-                experiment_type = PLAN_REGISTRY.get(plan)
-                if experiment_type is None:
-                    raise PlanNotFound(
-                        f"Experiment plan '{plan}' not found in registry."
-                    )
-                experiment = experiment_type.get("run")
-                if experiment is None:
-                    raise PlanNotFound(
-                        f"Experiment plan '{plan}' has no \"run\" method."
-                    )
-                parameters = InternalParameters.from_external_json(request.data)
-                status_and_message = self.runner.start(
-                    experiment, parameters, experiment_type
-                )
->>>>>>> 4c3a4055
+                status_and_message = self.runner.start(experiment, parameters, plan)
             except JSONDecodeError as e:
                 status_and_message = StatusAndMessage(Status.FAILED, repr(e))
             except PlanNotFound as e:
