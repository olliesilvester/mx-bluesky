--- conflicted
+++ resolved
@@ -5,17 +5,7 @@
 from pydantic import BaseModel, root_validator
 from semver import Version
 
-<<<<<<< HEAD
-from artemis.parameters.constants import (
-    DEFAULT_EXPERIMENT_TYPE,
-    DETECTOR_PARAM_DEFAULTS,
-    SIM_BEAMLINE,
-    SIM_INSERTION_PREFIX,
-    SIM_ZOCALO_ENV,
-)
-=======
 from artemis.external_interaction.ispyb.ispyb_dataclass import IspybParams
->>>>>>> 7ba291e7
 from artemis.parameters.external_parameters import from_json
 
 
@@ -36,13 +26,6 @@
 
 
 class ArtemisParameters(BaseModel):
-<<<<<<< HEAD
-    zocalo_environment: str = SIM_ZOCALO_ENV
-    beamline: str = SIM_BEAMLINE
-    insertion_prefix: str = SIM_INSERTION_PREFIX
-    experiment_type: str = DEFAULT_EXPERIMENT_TYPE
-    detector_params: DetectorParams = DetectorParams(**DETECTOR_PARAM_DEFAULTS)
-=======
     zocalo_environment: str
     beamline: str
     insertion_prefix: str
@@ -56,7 +39,6 @@
             **DetectorParams.Config.json_encoders,
             **IspybParams.Config.json_encoders,
         }
->>>>>>> 7ba291e7
 
 
 def flatten_dict(d: dict, parent_items: dict = {}) -> dict:
