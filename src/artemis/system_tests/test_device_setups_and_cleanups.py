import pytest
from bluesky.run_engine import RunEngine
<<<<<<< HEAD
from dodal.devices.zebra import (
=======

from artemis.device_setup_plans.setup_zebra_for_fgs import (
    set_zebra_shutter_to_manual,
    setup_zebra_for_fgs,
)
from artemis.device_setup_plans.setup_zebra_for_rotation import setup_zebra_for_rotation
from artemis.devices.zebra import (
>>>>>>> 3c7f3497
    IN3_TTL,
    IN4_TTL,
    OR1,
    PC_PULSE,
    TTL_DETECTOR,
    TTL_SHUTTER,
    I03_axes,
    Zebra,
)

from artemis.device_setup_plans.setup_zebra_for_fgs import (
    set_zebra_shutter_to_manual,
    setup_zebra_for_fgs,
)


@pytest.fixture
def RE():
    return RunEngine({})


@pytest.mark.s03
def test_zebra_set_up_for_fgs(RE):
    zebra = Zebra(name="zebra", prefix="BL03S-EA-ZEBRA-01:")
    RE(setup_zebra_for_fgs(zebra))
    assert zebra.output.out_pvs[TTL_DETECTOR].get() == IN3_TTL
    assert zebra.output.out_pvs[TTL_SHUTTER].get() == IN4_TTL


@pytest.mark.s03
def test_zebra_set_up_for_rotation(RE):
    zebra = Zebra(name="zebra", prefix="BL03S-EA-ZEBRA-01:")
    RE(setup_zebra_for_rotation(zebra))
    assert zebra.pc.gate_trigger.get(as_string=True) == I03_axes.OMEGA.value
    assert zebra.pc.gate_width.get() == pytest.approx(360, 0.01)


@pytest.mark.s03
def test_zebra_cleanup(RE):
    zebra = Zebra(name="zebra", prefix="BL03S-EA-ZEBRA-01:")
    RE(set_zebra_shutter_to_manual(zebra))
    assert zebra.output.out_pvs[TTL_DETECTOR].get() == PC_PULSE
    assert zebra.output.out_pvs[TTL_SHUTTER].get() == OR1<|MERGE_RESOLUTION|>--- conflicted
+++ resolved
@@ -1,16 +1,6 @@
 import pytest
 from bluesky.run_engine import RunEngine
-<<<<<<< HEAD
 from dodal.devices.zebra import (
-=======
-
-from artemis.device_setup_plans.setup_zebra_for_fgs import (
-    set_zebra_shutter_to_manual,
-    setup_zebra_for_fgs,
-)
-from artemis.device_setup_plans.setup_zebra_for_rotation import setup_zebra_for_rotation
-from artemis.devices.zebra import (
->>>>>>> 3c7f3497
     IN3_TTL,
     IN4_TTL,
     OR1,
@@ -25,6 +15,7 @@
     set_zebra_shutter_to_manual,
     setup_zebra_for_fgs,
 )
+from artemis.device_setup_plans.setup_zebra_for_rotation import setup_zebra_for_rotation
 
 
 @pytest.fixture
