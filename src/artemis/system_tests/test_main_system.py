--- conflicted
+++ resolved
@@ -300,11 +300,8 @@
     assert test_args == ("DEBUG", True, True, True)
 
 
-<<<<<<< HEAD
 @patch("dodal.beamlines.i03.Attenuator")
-=======
 @patch("dodal.beamlines.i03.Flux")
->>>>>>> ad10763c
 @patch("dodal.beamlines.i03.DetectorMotion")
 @patch("dodal.beamlines.i03.OAV")
 @patch("dodal.beamlines.i03.ApertureScatterguard")
@@ -332,11 +329,8 @@
     aperture_scatterguard,
     oav,
     detector_motion,
-<<<<<<< HEAD
     attenuator,
-=======
     flux,
->>>>>>> ad10763c
 ):
     type_comparison.return_value = True
     BlueskyRunner(MagicMock(), skip_startup_connection=False)
@@ -351,11 +345,8 @@
     aperture_scatterguard.return_value.wait_for_connection.assert_called()
     oav.return_value.wait_for_connection.assert_called()
     detector_motion.return_value.wait_for_connection.assert_called()
-<<<<<<< HEAD
     attenuator.return_value.wait_for_connection.assert_called()
-=======
     flux.return_value.wait_for_connection.assert_called()
->>>>>>> ad10763c
 
 
 @patch("artemis.experiment_plans.fast_grid_scan_plan.EigerDetector")
