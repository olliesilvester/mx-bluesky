from __future__ import annotations

import json
import threading
from dataclasses import dataclass
from sys import argv
from time import sleep
from typing import Any, Callable, Optional
from unittest.mock import MagicMock, patch

import pytest
from flask.testing import FlaskClient

from artemis.__main__ import Actions, BlueskyRunner, Status, cli_arg_parse, create_app
from artemis.exceptions import WarningException
from artemis.experiment_plans.experiment_registry import PLAN_REGISTRY
from artemis.parameters import external_parameters
from artemis.parameters.plan_specific.fgs_internal_params import FGSInternalParameters

FGS_ENDPOINT = "/fast_grid_scan/"
START_ENDPOINT = FGS_ENDPOINT + Actions.START.value
STOP_ENDPOINT = Actions.STOP.value
STATUS_ENDPOINT = Actions.STATUS.value
SHUTDOWN_ENDPOINT = Actions.SHUTDOWN.value
TEST_BAD_PARAM_ENDPOINT = "/fgs_real_params/" + Actions.START.value
TEST_PARAMS = json.dumps(external_parameters.from_file("test_parameter_defaults.json"))

SECS_PER_RUNENGINE_LOOP = 0.1
RUNENGINE_TAKES_TIME_TIMEOUT = 15

"""
Every test in this file which uses the test_env fixture should either:
    - set RE_takes_time to false
    or
    - set an error on the mock run engine
In order to avoid threads which get left alive forever after test completion
"""


class MockRunEngine:
    RE_takes_time = True
    aborting_takes_time = False
    error: Optional[Exception] = None

    def __call__(self, *args: Any, **kwds: Any) -> Any:
        time = 0.0
        while self.RE_takes_time:
            sleep(SECS_PER_RUNENGINE_LOOP)
            time += SECS_PER_RUNENGINE_LOOP
            if self.error:
<<<<<<< HEAD
                raise self.error
=======
                raise Exception(self.error)
            if time > RUNENGINE_TAKES_TIME_TIMEOUT:
                raise TimeoutError(
                    "Mock RunEngine thread spun too long without an error. Most likely "
                    "you should initialise with RE_takes_time=false, or set RE.error "
                    "from another thread."
                )
>>>>>>> f8e92ce7

    def abort(self):
        while self.aborting_takes_time:
            sleep(SECS_PER_RUNENGINE_LOOP)
            if self.error:
                raise self.error
        self.RE_takes_time = False

    def subscribe(self, *args):
        pass


@dataclass
class ClientAndRunEngine:
    client: FlaskClient
    mock_run_engine: MockRunEngine


def mock_dict_values(d: dict):
    return {k: MagicMock() if k == "setup" or k == "run" else v for k, v in d.items()}


TEST_EXPTS = {
    "test_experiment": {
        "setup": MagicMock(),
        "run": MagicMock(),
        "internal_param_type": MagicMock(),
        "experiment_param_type": MagicMock(),
    },
    "test_experiment_no_run": {
        "setup": MagicMock(),
        "internal_param_type": MagicMock(),
        "experiment_param_type": MagicMock(),
    },
    "test_experiment_no_internal_param_type": {
        "setup": MagicMock(),
        "run": MagicMock(),
        "experiment_param_type": MagicMock(),
    },
    "fgs_real_params": {
        "setup": MagicMock(),
        "run": MagicMock(),
        "internal_param_type": FGSInternalParameters,
        "experiment_param_type": MagicMock(),
    },
}


@pytest.fixture
def test_env():
    mock_run_engine = MockRunEngine()
    with patch.dict(
        "artemis.__main__.PLAN_REGISTRY",
        dict({k: mock_dict_values(v) for k, v in PLAN_REGISTRY.items()}, **TEST_EXPTS),
    ):
        app, runner = create_app({"TESTING": True}, mock_run_engine)

    runner_thread = threading.Thread(target=runner.wait_on_queue)
    runner_thread.start()
    with app.test_client() as client:
        with patch.dict(
            "artemis.__main__.PLAN_REGISTRY",
            dict(
                {k: mock_dict_values(v) for k, v in PLAN_REGISTRY.items()}, **TEST_EXPTS
            ),
        ):
            yield ClientAndRunEngine(client, mock_run_engine)

    runner.shutdown()
    runner_thread.join(timeout=3)


def wait_for_run_engine_status(
    client: FlaskClient,
    status_check: Callable[[str], bool] = lambda status: status != Status.BUSY.value,
    attempts=10,
):
    while attempts != 0:
        response = client.get(STATUS_ENDPOINT)
        response_json = json.loads(response.data)
        if status_check(response_json["status"]):
            return response_json
        else:
            attempts -= 1
            sleep(0.1)
    assert False, "Run engine still busy"


def check_status_in_response(response_object, expected_result: Status):
    response_json = json.loads(response_object.data)
    assert response_json["status"] == expected_result.value


def test_start_gives_success(test_env: ClientAndRunEngine):
    response = test_env.client.put(START_ENDPOINT, data=TEST_PARAMS)
    check_status_in_response(response, Status.SUCCESS)


def test_getting_status_return_idle(test_env: ClientAndRunEngine):
    test_env.client.put(START_ENDPOINT, data=TEST_PARAMS)
    test_env.client.put(STOP_ENDPOINT)
    response = test_env.client.get(STATUS_ENDPOINT)
    check_status_in_response(response, Status.IDLE)


def test_getting_status_after_start_sent_returns_busy(
    test_env: ClientAndRunEngine,
):
    test_env.client.put(START_ENDPOINT, data=TEST_PARAMS)
    response = test_env.client.get(STATUS_ENDPOINT)
    check_status_in_response(response, Status.BUSY)


def test_putting_bad_plan_fails(test_env: ClientAndRunEngine):
    response = test_env.client.put("/bad_plan/start", data=TEST_PARAMS).json
    assert isinstance(response, dict)
    assert response.get("status") == Status.FAILED.value
    assert (
        response.get("message")
        == "PlanNotFound(\"Experiment plan 'bad_plan' not found in registry.\")"
    )


def test_plan_with_no_params_fails(test_env: ClientAndRunEngine):
    response = test_env.client.put(
        "/test_experiment_no_internal_param_type/start", data=TEST_PARAMS
    ).json
    assert isinstance(response, dict)
    assert response.get("status") == Status.FAILED.value
    assert (
        response.get("message")
        == "PlanNotFound(\"Corresponding internal param type for 'test_experiment_no_internal_param_type' not found in registry.\")"
    )


def test_plan_with_no_run_fails(test_env: ClientAndRunEngine):
    response = test_env.client.put(
        "/test_experiment_no_run/start", data=TEST_PARAMS
    ).json
    assert isinstance(response, dict)
    assert response.get("status") == Status.FAILED.value
    assert (
        response.get("message")
        == "PlanNotFound(\"Experiment plan 'test_experiment_no_run' has no 'run' method.\")"
    )


def test_sending_start_twice_fails(test_env: ClientAndRunEngine):
    test_env.client.put(START_ENDPOINT, data=TEST_PARAMS)
    response = test_env.client.put(START_ENDPOINT, data=TEST_PARAMS)
    check_status_in_response(response, Status.FAILED)


def test_given_started_when_stopped_then_success_and_idle_status(
    test_env: ClientAndRunEngine,
):
    test_env.mock_run_engine.aborting_takes_time = True
    test_env.client.put(START_ENDPOINT, data=TEST_PARAMS)
    response = test_env.client.put(STOP_ENDPOINT)
    check_status_in_response(response, Status.ABORTING)
    response = test_env.client.get(STATUS_ENDPOINT)
    check_status_in_response(response, Status.ABORTING)
    test_env.mock_run_engine.aborting_takes_time = False
    wait_for_run_engine_status(
        test_env.client, lambda status: status != Status.ABORTING
    )
    check_status_in_response(response, Status.ABORTING)


def test_given_started_when_stopped_and_started_again_then_runs(
    test_env: ClientAndRunEngine,
):
    test_env.client.put(START_ENDPOINT, data=TEST_PARAMS)
    test_env.client.put(STOP_ENDPOINT)
    response = test_env.client.put(START_ENDPOINT, data=TEST_PARAMS)
    check_status_in_response(response, Status.SUCCESS)
    response = test_env.client.get(STATUS_ENDPOINT)
    check_status_in_response(response, Status.BUSY)


def test_given_started_when_RE_stops_on_its_own_with_error_then_error_reported(
    caplog,
    test_env: ClientAndRunEngine,
):
    test_env.mock_run_engine.aborting_takes_time = True

    test_env.client.put(START_ENDPOINT, data=TEST_PARAMS)
    test_env.mock_run_engine.error = Exception("D'Oh")
    response_json = wait_for_run_engine_status(test_env.client)
    assert response_json["status"] == Status.FAILED.value
    assert response_json["message"] == 'Exception("D\'Oh")'
    assert response_json["exception_type"] == "Exception"
    assert caplog.records[-1].levelname == "ERROR"


def test_when_started_n_returnstatus_interrupted_bc_RE_aborted_thn_error_reptd(
    test_env: ClientAndRunEngine,
):
    test_env.mock_run_engine.aborting_takes_time = True
    test_env.client.put(START_ENDPOINT, data=TEST_PARAMS)
    test_env.client.put(STOP_ENDPOINT)
    test_env.mock_run_engine.error = Exception("D'Oh")
    response_json = wait_for_run_engine_status(
        test_env.client, lambda status: status != Status.ABORTING.value
    )
    assert response_json["status"] == Status.FAILED.value
    assert response_json["message"] == 'Exception("D\'Oh")'
    assert response_json["exception_type"] == "Exception"


def test_given_started_when_RE_stops_on_its_own_happily_then_no_error_reported(
    test_env: ClientAndRunEngine,
):
    test_env.client.put(START_ENDPOINT, data=TEST_PARAMS)
    test_env.mock_run_engine.RE_takes_time = False
    response_json = wait_for_run_engine_status(test_env.client)
    assert response_json["status"] == Status.IDLE.value


def test_start_with_json_file_gives_success(test_env: ClientAndRunEngine):
    test_env.mock_run_engine.RE_takes_time = False

    with open("test_parameters.json") as test_parameters_file:
        test_parameters_json = test_parameters_file.read()
    response = test_env.client.put(START_ENDPOINT, data=test_parameters_json)
    check_status_in_response(response, Status.SUCCESS)


def test_cli_args_parse():
    argv[1:] = ["--dev", "--logging-level=DEBUG"]
    test_args = cli_arg_parse()
    assert test_args == ("DEBUG", False, True, False)
    argv[1:] = ["--dev", "--logging-level=DEBUG", "--verbose-event-logging"]
    test_args = cli_arg_parse()
    assert test_args == ("DEBUG", True, True, False)
    argv[1:] = [
        "--dev",
        "--logging-level=DEBUG",
        "--verbose-event-logging",
        "--skip-startup-connection",
    ]
    test_args = cli_arg_parse()
    assert test_args == ("DEBUG", True, True, True)


@patch("dodal.beamlines.i03.DetectorMotion")
@patch("dodal.beamlines.i03.OAV")
@patch("dodal.beamlines.i03.ApertureScatterguard")
@patch("dodal.beamlines.i03.Backlight")
@patch("dodal.beamlines.i03.EigerDetector")
@patch("dodal.beamlines.i03.FastGridScan")
@patch("dodal.beamlines.i03.S4SlitGaps")
@patch("dodal.beamlines.i03.Smargon")
@patch("dodal.beamlines.i03.Synchrotron")
@patch("dodal.beamlines.i03.Undulator")
@patch("dodal.beamlines.i03.Zebra")
@patch("artemis.experiment_plans.fast_grid_scan_plan.get_beamline_parameters")
@patch("dodal.beamlines.beamline_utils.active_device_is_same_type")
def test_when_blueskyrunner_initiated_then_plans_are_setup_and_devices_connected(
    type_comparison,
    mock_get_beamline_params,
    zebra,
    undulator,
    synchrotron,
    smargon,
    s4_slits,
    fast_grid_scan,
    eiger,
    backlight,
    aperture_scatterguard,
    oav,
    detector_motion,
):
    type_comparison.return_value = True
    BlueskyRunner(MagicMock(), skip_startup_connection=False)
    zebra.return_value.wait_for_connection.assert_called()
    undulator.return_value.wait_for_connection.assert_called()
    synchrotron.return_value.wait_for_connection.assert_called()
    smargon.return_value.wait_for_connection.assert_called()
    s4_slits.return_value.wait_for_connection.assert_called()
    fast_grid_scan.return_value.wait_for_connection.assert_called()
    eiger.return_value.wait_for_connection.assert_not_called()  # can't wait on eiger
    backlight.return_value.wait_for_connection.assert_called()
    aperture_scatterguard.return_value.wait_for_connection.assert_called()
    oav.return_value.wait_for_connection.assert_called()
    detector_motion.return_value.wait_for_connection.assert_called()


@patch("artemis.experiment_plans.fast_grid_scan_plan.EigerDetector")
@patch("artemis.experiment_plans.fast_grid_scan_plan.FGSComposite")
@patch("artemis.experiment_plans.fast_grid_scan_plan.get_beamline_parameters")
def test_when_blueskyrunner_initiated_and_skip_flag_is_set_then_plans_are_setup_and_devices_are_not_connected(
    mock_get_beamline_params, mock_fgs, mock_eiger
):
    BlueskyRunner(MagicMock(), skip_startup_connection=True)
    mock_fgs.return_value.wait_for_connection.assert_not_called()


@patch("artemis.experiment_plans.fast_grid_scan_plan.EigerDetector")
@patch("artemis.experiment_plans.fast_grid_scan_plan.FGSComposite")
@patch("artemis.experiment_plans.fast_grid_scan_plan.get_beamline_parameters")
@patch("artemis.experiment_plans.fast_grid_scan_plan.create_devices")
def test_when_blueskyrunner_initiated_and_skip_flag_is_set_then_setup_called_upon_start(
    mock_setup, mock_get_beamline_params, mock_fgs, mock_eiger
):
    mock_setup = MagicMock()
    with patch.dict(
        "artemis.__main__.PLAN_REGISTRY",
        {
            "fast_grid_scan": {
                "setup": mock_setup,
                "run": MagicMock(),
                "param_type": MagicMock(),
                "callback_collection_type": MagicMock(),
            },
        },
    ):
        runner = BlueskyRunner(MagicMock(), skip_startup_connection=True)
        mock_setup.assert_not_called()
        runner.start(MagicMock(), MagicMock(), "fast_grid_scan")
        mock_setup.assert_called_once()


@patch("artemis.experiment_plans.fast_grid_scan_plan.EigerDetector")
@patch("artemis.experiment_plans.fast_grid_scan_plan.FGSComposite")
@patch("artemis.experiment_plans.fast_grid_scan_plan.get_beamline_parameters")
def test_when_blueskyrunner_initiated_and_skip_flag_is_not_set_then_all_plans_setup(
    mock_get_beamline_params,
    mock_fgs,
    mock_eiger,
):
    mock_setup = MagicMock()
    with patch.dict(
        "artemis.__main__.PLAN_REGISTRY",
        {
            "fast_grid_scan": {
                "setup": mock_setup,
                "run": MagicMock(),
                "param_type": MagicMock(),
                "callback_collection_type": MagicMock(),
            },
            "rotation_scan": {
                "setup": mock_setup,
                "run": MagicMock(),
                "param_type": MagicMock(),
                "callback_collection_type": MagicMock(),
            },
            "other_plan": {
                "setup": mock_setup,
                "run": MagicMock(),
                "param_type": MagicMock(),
                "callback_collection_type": MagicMock(),
            },
            "yet_another_plan": {
                "setup": mock_setup,
                "run": MagicMock(),
                "param_type": MagicMock(),
                "callback_collection_type": MagicMock(),
            },
        },
        clear=True,
    ):
        BlueskyRunner(MagicMock(), skip_startup_connection=False)
        assert mock_setup.call_count == 4


<<<<<<< HEAD
def test_log_on_invalid_json_params(test_env: ClientAndRunEngine):
=======
def test_log_on_invalid_json_params(caplog, test_env: ClientAndRunEngine):
    test_env.mock_run_engine.RE_takes_time = False
>>>>>>> f8e92ce7
    response = test_env.client.put(TEST_BAD_PARAM_ENDPOINT, data='{"bad":1}').json
    assert isinstance(response, dict)
    assert response.get("status") == Status.FAILED.value
    assert (
        response.get("message")
        == "<ValidationError: \"{'bad': 1} does not have enough properties\">"
    )
    assert response.get("exception_type") == "ValidationError"


def test_warn_exception_during_plan_causes_warning_in_log(caplog, test_env):
    test_env.client.put(START_ENDPOINT, data=TEST_PARAMS)
    test_env.mock_run_engine.error = WarningException("D'Oh")
    response_json = wait_for_run_engine_status(test_env.client)
    assert response_json["status"] == Status.FAILED.value
    assert response_json["message"] == 'WarningException("D\'Oh")'
    assert response_json["exception_type"] == "WarningException"
    assert caplog.records[-1].levelname == "WARNING"<|MERGE_RESOLUTION|>--- conflicted
+++ resolved
@@ -48,17 +48,13 @@
             sleep(SECS_PER_RUNENGINE_LOOP)
             time += SECS_PER_RUNENGINE_LOOP
             if self.error:
-<<<<<<< HEAD
                 raise self.error
-=======
-                raise Exception(self.error)
             if time > RUNENGINE_TAKES_TIME_TIMEOUT:
                 raise TimeoutError(
                     "Mock RunEngine thread spun too long without an error. Most likely "
                     "you should initialise with RE_takes_time=false, or set RE.error "
                     "from another thread."
                 )
->>>>>>> f8e92ce7
 
     def abort(self):
         while self.aborting_takes_time:
@@ -425,12 +421,8 @@
         assert mock_setup.call_count == 4
 
 
-<<<<<<< HEAD
 def test_log_on_invalid_json_params(test_env: ClientAndRunEngine):
-=======
-def test_log_on_invalid_json_params(caplog, test_env: ClientAndRunEngine):
     test_env.mock_run_engine.RE_takes_time = False
->>>>>>> f8e92ce7
     response = test_env.client.put(TEST_BAD_PARAM_ENDPOINT, data='{"bad":1}').json
     assert isinstance(response, dict)
     assert response.get("status") == Status.FAILED.value
