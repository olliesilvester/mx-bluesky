--- conflicted
+++ resolved
@@ -50,7 +50,6 @@
     return {k: MagicMock() for k, _ in d.items()}
 
 
-<<<<<<< HEAD
 TEST_EXPTS = {
     "test_experiment": {
         "setup": MagicMock(),
@@ -71,18 +70,12 @@
 }
 
 
-=======
->>>>>>> 812cb06c
 @pytest.fixture
 def test_env():
     mock_run_engine = MockRunEngine()
     with patch.dict(
         "artemis.__main__.PLAN_REGISTRY",
-<<<<<<< HEAD
         dict({k: mock_dict_values(v) for k, v in PLAN_REGISTRY.items()}, **TEST_EXPTS),
-=======
-        {k: mock_dict_values(v) for k, v in PLAN_REGISTRY.items()},
->>>>>>> 812cb06c
     ):
         app, runner = create_app({"TESTING": True}, mock_run_engine)
     runner_thread = threading.Thread(target=runner.wait_on_queue)
@@ -90,13 +83,9 @@
     with app.test_client() as client:
         with patch.dict(
             "artemis.__main__.PLAN_REGISTRY",
-<<<<<<< HEAD
             dict(
                 {k: mock_dict_values(v) for k, v in PLAN_REGISTRY.items()}, **TEST_EXPTS
             ),
-=======
-            {k: mock_dict_values(v) for k, v in PLAN_REGISTRY.items()},
->>>>>>> 812cb06c
         ):
             yield ClientAndRunEngine(client, mock_run_engine)
 
