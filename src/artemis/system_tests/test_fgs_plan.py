--- conflicted
+++ resolved
@@ -12,17 +12,8 @@
     run_gridscan,
 )
 from artemis.external_interaction.callbacks import FGSCallbackCollection
-<<<<<<< HEAD
 from artemis.parameters import InternalParameters
-from artemis.parameters.constants import SIM_BEAMLINE
-=======
-from artemis.parameters import (
-    SIM_BEAMLINE,
-    SIM_INSERTION_PREFIX,
-    DetectorParams,
-    FullParameters,
-)
->>>>>>> 38856e5c
+from artemis.parameters.constants import SIM_BEAMLINE, SIM_INSERTION_PREFIX
 
 
 @pytest.fixture()
@@ -54,12 +45,8 @@
     yield eiger
 
 
-<<<<<<< HEAD
 params = InternalParameters()
-params.beamline = SIM_BEAMLINE
-=======
-params = FullParameters()
->>>>>>> 38856e5c
+params.artemis_params.beamline = SIM_BEAMLINE
 
 
 @pytest.fixture
@@ -133,13 +120,8 @@
     RE: RunEngine,
     fgs_composite: FGSComposite,
 ):
-<<<<<<< HEAD
     callbacks = FGSCallbackCollection.from_params(InternalParameters())
-    RE(get_plan(params, callbacks))
-=======
-    callbacks = FGSCallbackCollection.from_params(FullParameters())
     RE(get_plan(fgs_composite, eiger, params, callbacks))
->>>>>>> 38856e5c
     set_shutter_to_manual.assert_called_once()
 
 
