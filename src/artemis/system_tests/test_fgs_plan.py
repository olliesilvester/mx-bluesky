--- conflicted
+++ resolved
@@ -9,15 +9,11 @@
 from dodal.devices.eiger import EigerDetector
 from dodal.devices.fast_grid_scan_composite import FGSComposite
 
-<<<<<<< HEAD
-=======
 import artemis.experiment_plans.fast_grid_scan_plan as fgs_plan
 from artemis.devices.eiger import EigerDetector
 from artemis.devices.fast_grid_scan_composite import FGSComposite
 from artemis.exceptions import WarningException
->>>>>>> 4ba4a51c
 from artemis.experiment_plans.fast_grid_scan_plan import (
-    fgs_plan,
     get_plan,
     read_hardware_for_ispyb,
     run_gridscan,
