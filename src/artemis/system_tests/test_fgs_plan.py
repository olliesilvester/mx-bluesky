--- conflicted
+++ resolved
@@ -6,12 +6,7 @@
 import pytest
 from bluesky.run_engine import RunEngine
 from dodal.devices.aperturescatterguard import AperturePositions
-<<<<<<< HEAD
-from dodal.devices.detector import DetectorParams
-from dodal.devices.eiger import DetectorParams
-=======
 from dodal.devices.eiger import DetectorParams, EigerDetector
->>>>>>> dac41c68
 
 import artemis.experiment_plans.fast_grid_scan_plan as fgs_plan
 from artemis.exceptions import WarningException
@@ -32,11 +27,15 @@
     ISPYB_CONFIG,
 )
 from artemis.parameters.beamline_parameters import GDABeamlineParameters
-from artemis.parameters.constants import I03_BEAMLINE_PARAMETER_PATH, SIM_BEAMLINE
+from artemis.parameters.constants import (
+    I03_BEAMLINE_PARAMETER_PATH,
+    SIM_BEAMLINE,
+    SIM_INSERTION_PREFIX,
+)
+from artemis.parameters.external_parameters import from_file as default_raw_params
 from artemis.parameters.internal_parameters.plan_specific.fgs_internal_params import (
     FGSInternalParameters,
 )
-from artemis.parameters.external_parameters import from_file as default_raw_params
 
 
 @pytest.fixture
@@ -54,20 +53,9 @@
 @pytest.fixture
 def fgs_composite():
     fast_grid_scan_composite = FGSComposite(
-        detector_params=DetectorParams(
-            current_energy=100,
-            exposure_time=0.1,
-            directory="/tmp",
-            prefix="file_name",
-            detector_distance=100.0,
-            omega_start=0.0,
-            omega_increment=0.1,
-            num_images_per_trigger=1,
-            num_triggers=50,
-            use_roi_mode=False,
-            run_number=0,
-            det_dist_to_beam_converter_path="src/artemis/unit_tests/test_lookup_table.txt",
-        )
+        insertion_prefix=SIM_INSERTION_PREFIX,
+        name="fgs",
+        prefix=SIM_BEAMLINE,
     )
     fgs_plan.fast_grid_scan_composite = fast_grid_scan_composite
     gda_beamline_parameters = GDABeamlineParameters.from_file(
@@ -176,13 +164,7 @@
 
 @pytest.mark.s03
 def test_GIVEN_scan_invalid_WHEN_plan_run_THEN_ispyb_entry_made_but_no_zocalo_entry(
-<<<<<<< HEAD
     RE: RunEngine, fgs_composite: FGSComposite, fetch_comment: Callable, params
-=======
-    RE: RunEngine,
-    fgs_composite: FGSComposite,
-    fetch_comment: Callable,
->>>>>>> dac41c68
 ):
     parameters = FGSInternalParameters(params)
     parameters.artemis_params.detector_params.directory = "./tmp"
