import uuid
from unittest.mock import MagicMock, patch

import bluesky.preprocessors as bpp
import ispyb.sqlalchemy
import pytest
from bluesky.run_engine import RunEngine
from sqlalchemy import create_engine
from sqlalchemy.orm import sessionmaker

import artemis.experiment_plans.fast_grid_scan_plan as fgs_plan
from artemis.devices.eiger import EigerDetector
from artemis.devices.fast_grid_scan_composite import FGSComposite
from artemis.exceptions import WarningException
from artemis.experiment_plans.fast_grid_scan_plan import create_devices
from artemis.experiment_plans.fast_grid_scan_plan import eiger as fgs_plan_eiger  # noqa
from artemis.experiment_plans.fast_grid_scan_plan import (  # noqa
    fast_grid_scan_composite as fgs_plan_fgs_composite,
)
from artemis.experiment_plans.fast_grid_scan_plan import (
    get_plan,
    read_hardware_for_ispyb,
    run_gridscan,
)
from artemis.external_interaction.callbacks import FGSCallbackCollection
from artemis.external_interaction.system_tests.test_ispyb_dev_connection import (
    ISPYB_CONFIG,
    get_current_datacollection_comment,
)
from artemis.parameters import (
    SIM_BEAMLINE,
    SIM_INSERTION_PREFIX,
    DetectorParams,
    FullParameters,
)


@pytest.fixture()
def test_eiger() -> EigerDetector:
    detector_params: DetectorParams = DetectorParams(
        current_energy=100,
        exposure_time=0.1,
        directory="/tmp",
        prefix="file_name",
        detector_distance=100.0,
        omega_start=0.0,
        omega_increment=0.1,
        num_images=50,
        use_roi_mode=False,
        run_number=0,
        det_dist_to_beam_converter_path="src/artemis/devices/unit_tests/test_lookup_table.txt",
    )
    eiger = EigerDetector.with_params(
        params=detector_params, name="eiger", prefix="BL03S-EA-EIGER-01:"
    )

    # Otherwise odin moves too fast to be tested
    # eiger.cam.manual_trigger.put("Yes")

    # S03 currently does not have StaleParameters_RBV
    eiger.wait_for_stale_parameters = lambda: None
    eiger.odin.check_odin_initialised = lambda: (True, "")

    yield eiger


params = FullParameters()


@pytest.fixture
def RE():
    return RunEngine({})


@pytest.fixture
def fgs_composite():
    fast_grid_scan_composite = FGSComposite(
        insertion_prefix=SIM_INSERTION_PREFIX,
        name="fgs",
        prefix=SIM_BEAMLINE,
    )
    return fast_grid_scan_composite


@pytest.mark.skip("Broken due to eiger issues in s03")
@pytest.mark.s03
@patch("artemis.fast_grid_scan_plan.wait_for_fgs_valid")
@patch("bluesky.plan_stubs.wait")
@patch("bluesky.plan_stubs.kickoff")
@patch("bluesky.plan_stubs.complete")
def test_run_gridscan(
    wait_for_fgs_valid: MagicMock,
    complete: MagicMock,
    kickoff: MagicMock,
    wait: MagicMock,
    test_eiger: EigerDetector,
    RE: RunEngine,
    fgs_composite: FGSComposite,
):
    test_eiger.unstage = lambda: True
    fgs_composite.wait_for_connection()
    # Would be better to use get_plan instead but eiger doesn't work well in S03
    RE(run_gridscan(fgs_composite, test_eiger, params))


@pytest.mark.s03
def test_read_hardware_for_ispyb(
    test_eiger: EigerDetector,
    RE: RunEngine,
    fgs_composite: FGSComposite,
):

    undulator = fgs_composite.undulator
    synchrotron = fgs_composite.synchrotron
    slit_gaps = fgs_composite.slit_gaps

    @bpp.run_decorator()
    def read_run(u, s, g):
        yield from read_hardware_for_ispyb(u, s, g)

    fgs_composite.wait_for_connection()
    RE(read_run(undulator, synchrotron, slit_gaps))


@pytest.mark.s03
@patch("bluesky.plan_stubs.wait")
@patch("bluesky.plan_stubs.kickoff")
@patch("bluesky.plan_stubs.complete")
@patch("artemis.experiment_plans.fast_grid_scan_plan.run_gridscan_and_move")
@patch("artemis.experiment_plans.fast_grid_scan_plan.set_zebra_shutter_to_manual")
def test_full_plan_tidies_at_end(
    set_shutter_to_manual: MagicMock,
    run_gridscan_and_move: MagicMock,
    complete: MagicMock,
    kickoff: MagicMock,
    wait: MagicMock,
    test_eiger: EigerDetector,
    RE: RunEngine,
    fgs_composite: FGSComposite,
):
    create_devices()
    fgs_plan_eiger = MagicMock()  # noqa
    fgs_plan_fgs_composite = MagicMock()  # noqa
    callbacks = FGSCallbackCollection.from_params(FullParameters())
<<<<<<< HEAD
=======
    fgs_plan.eiger = eiger
    fgs_plan.fast_grid_scan_composite = fgs_composite
>>>>>>> 0e3bf387
    RE(get_plan(params, callbacks))
    set_shutter_to_manual.assert_called_once()


@pytest.mark.s03
@patch("bluesky.plan_stubs.wait")
@patch("bluesky.plan_stubs.kickoff")
@patch("bluesky.plan_stubs.complete")
@patch("artemis.experiment_plans.fast_grid_scan_plan.run_gridscan_and_move")
@patch("artemis.experiment_plans.fast_grid_scan_plan.set_zebra_shutter_to_manual")
def test_full_plan_tidies_at_end_when_plan_fails(
    set_shutter_to_manual: MagicMock,
    run_gridscan_and_move: MagicMock,
    complete: MagicMock,
    kickoff: MagicMock,
    wait: MagicMock,
    test_eiger: EigerDetector,
    RE: RunEngine,
    fgs_composite: FGSComposite,
):
    create_devices()
    fgs_plan_eiger = MagicMock()  # noqa
    fgs_plan_fgs_composite = MagicMock()  # noqa
    callbacks = FGSCallbackCollection.from_params(FullParameters())
    fgs_plan.eiger = eiger
    fgs_plan.fast_grid_scan_composite = fgs_composite
    run_gridscan_and_move.side_effect = Exception()
    with pytest.raises(Exception):
        RE(get_plan(params, callbacks))
    set_shutter_to_manual.assert_called_once()
    # tidy_plans.assert_called_once()


@pytest.mark.s03
@patch("bluesky.plan_stubs.wait")
@patch("bluesky.plan_stubs.kickoff")
@patch("bluesky.plan_stubs.complete")
def test_GIVEN_scan_invalid_WHEN_plan_run_THEN_ispyb_entry_made_but_no_zocalo_entry(
    complete: MagicMock,
    kickoff: MagicMock,
    wait: MagicMock,
    test_eiger: EigerDetector,
    RE: RunEngine,
    fgs_composite: FGSComposite,
):
    create_devices()
    parameters = FullParameters()
    parameters.detector_params.directory = "./tmp"
    parameters.detector_params.prefix = str(uuid.uuid1())
    parameters.ispyb_params.visit_path = "/dls/i03/data/2022/cm31105-5/"

    callbacks = FGSCallbackCollection.from_params(parameters)
    callbacks.ispyb_handler.ispyb.ISPYB_CONFIG_PATH = ISPYB_CONFIG
    mock_start_zocalo = MagicMock()
    callbacks.zocalo_handler.zocalo_interactor.run_start = mock_start_zocalo

    with pytest.raises(WarningException):
        RE(get_plan(parameters, callbacks))

    url = ispyb.sqlalchemy.url(ISPYB_CONFIG)
    engine = create_engine(url, connect_args={"use_pure": True})
    Session = sessionmaker(engine)

    dcid_used = callbacks.ispyb_handler.ispyb.datacollection_ids[0]

    comment = get_current_datacollection_comment(Session, dcid_used)

    assert "too long/short/bent" in comment
    mock_start_zocalo.assert_not_called()<|MERGE_RESOLUTION|>--- conflicted
+++ resolved
@@ -12,11 +12,6 @@
 from artemis.devices.eiger import EigerDetector
 from artemis.devices.fast_grid_scan_composite import FGSComposite
 from artemis.exceptions import WarningException
-from artemis.experiment_plans.fast_grid_scan_plan import create_devices
-from artemis.experiment_plans.fast_grid_scan_plan import eiger as fgs_plan_eiger  # noqa
-from artemis.experiment_plans.fast_grid_scan_plan import (  # noqa
-    fast_grid_scan_composite as fgs_plan_fgs_composite,
-)
 from artemis.experiment_plans.fast_grid_scan_plan import (
     get_plan,
     read_hardware_for_ispyb,
@@ -36,7 +31,7 @@
 
 
 @pytest.fixture()
-def test_eiger() -> EigerDetector:
+def eiger() -> EigerDetector:
     detector_params: DetectorParams = DetectorParams(
         current_energy=100,
         exposure_time=0.1,
@@ -55,11 +50,13 @@
     )
 
     # Otherwise odin moves too fast to be tested
-    # eiger.cam.manual_trigger.put("Yes")
+    eiger.cam.manual_trigger.put("Yes")
 
     # S03 currently does not have StaleParameters_RBV
     eiger.wait_for_stale_parameters = lambda: None
     eiger.odin.check_odin_initialised = lambda: (True, "")
+
+    fgs_plan.eiger = eiger
 
     yield eiger
 
@@ -79,6 +76,7 @@
         name="fgs",
         prefix=SIM_BEAMLINE,
     )
+    fgs_plan.fast_grid_scan_composite = fast_grid_scan_composite
     return fast_grid_scan_composite
 
 
@@ -93,19 +91,19 @@
     complete: MagicMock,
     kickoff: MagicMock,
     wait: MagicMock,
-    test_eiger: EigerDetector,
-    RE: RunEngine,
-    fgs_composite: FGSComposite,
-):
-    test_eiger.unstage = lambda: True
+    eiger: EigerDetector,
+    RE: RunEngine,
+    fgs_composite: FGSComposite,
+):
+    eiger.unstage = lambda: True
     fgs_composite.wait_for_connection()
     # Would be better to use get_plan instead but eiger doesn't work well in S03
-    RE(run_gridscan(fgs_composite, test_eiger, params))
+    RE(run_gridscan(fgs_composite, eiger, params))
 
 
 @pytest.mark.s03
 def test_read_hardware_for_ispyb(
-    test_eiger: EigerDetector,
+    eiger: EigerDetector,
     RE: RunEngine,
     fgs_composite: FGSComposite,
 ):
@@ -134,19 +132,11 @@
     complete: MagicMock,
     kickoff: MagicMock,
     wait: MagicMock,
-    test_eiger: EigerDetector,
-    RE: RunEngine,
-    fgs_composite: FGSComposite,
-):
-    create_devices()
-    fgs_plan_eiger = MagicMock()  # noqa
-    fgs_plan_fgs_composite = MagicMock()  # noqa
+    eiger: EigerDetector,
+    RE: RunEngine,
+    fgs_composite: FGSComposite,
+):
     callbacks = FGSCallbackCollection.from_params(FullParameters())
-<<<<<<< HEAD
-=======
-    fgs_plan.eiger = eiger
-    fgs_plan.fast_grid_scan_composite = fgs_composite
->>>>>>> 0e3bf387
     RE(get_plan(params, callbacks))
     set_shutter_to_manual.assert_called_once()
 
@@ -163,16 +153,11 @@
     complete: MagicMock,
     kickoff: MagicMock,
     wait: MagicMock,
-    test_eiger: EigerDetector,
-    RE: RunEngine,
-    fgs_composite: FGSComposite,
-):
-    create_devices()
-    fgs_plan_eiger = MagicMock()  # noqa
-    fgs_plan_fgs_composite = MagicMock()  # noqa
+    eiger: EigerDetector,
+    RE: RunEngine,
+    fgs_composite: FGSComposite,
+):
     callbacks = FGSCallbackCollection.from_params(FullParameters())
-    fgs_plan.eiger = eiger
-    fgs_plan.fast_grid_scan_composite = fgs_composite
     run_gridscan_and_move.side_effect = Exception()
     with pytest.raises(Exception):
         RE(get_plan(params, callbacks))
@@ -188,11 +173,10 @@
     complete: MagicMock,
     kickoff: MagicMock,
     wait: MagicMock,
-    test_eiger: EigerDetector,
-    RE: RunEngine,
-    fgs_composite: FGSComposite,
-):
-    create_devices()
+    eiger: EigerDetector,
+    RE: RunEngine,
+    fgs_composite: FGSComposite,
+):
     parameters = FullParameters()
     parameters.detector_params.directory = "./tmp"
     parameters.detector_params.prefix = str(uuid.uuid1())
