--- conflicted
+++ resolved
@@ -1,5 +1,3 @@
-<<<<<<< HEAD
-=======
 import copy
 from dataclasses import dataclass, field
 from os import environ
@@ -90,5 +88,4 @@
             slit_gap_size_x=0.1,
             slit_gap_size_y=0.1,
         )
-    )
->>>>>>> ae52e12f
+    )