import bluesky.plan_stubs as bps
from dodal.devices.zebra import (
    DISCONNECT,
    IN3_TTL,
    IN4_TTL,
    OR1,
    PC_PULSE,
    TTL_DETECTOR,
    TTL_SHUTTER,
    TTL_XSPRESS3,
    ArmDemand,
    I03Axes,
    RotationDirection,
    Zebra,
)

from artemis.log import LOGGER


def arm_zebra(zebra: Zebra):
    yield from bps.abs_set(zebra.pc.arm, ArmDemand.ARM, wait=True)


<<<<<<< HEAD
def disarm_zebra(zebra: Zebra, timeout: float = 3):
    yield from bps.abs_set(zebra.pc.disarm_demand, 1)
    armed = yield from bps.rd(zebra.pc.armed)
    time = 0.0
    while armed and time < timeout:
        armed = yield from bps.rd(zebra.pc.armed)
        time += 0.1
        yield from bps.sleep(0.1)
    if armed:
        raise TimeoutError("Zebra failed to disarm!")
=======
def disarm_zebra(zebra: Zebra):
    yield from bps.abs_set(zebra.pc.arm, ArmDemand.DISARM, wait=True)
>>>>>>> 5aad4793


def setup_zebra_for_rotation(
    zebra: Zebra,
    axis: I03Axes = I03Axes.OMEGA,
    start_angle: float = 0,
    scan_width: float = 360,
    direction: RotationDirection = RotationDirection.POSITIVE,
    shutter_time_and_velocity: tuple[float, float] = (0, 0),
    group: str = "setup_zebra_for_rotation",
    wait: bool = False,
):
    """Set up the Zebra to collect a rotation dataset. Any plan using this is
    responsible for setting the smargon velocity appropriately so that the desired
    image width is achieved with the exposure time given here.

    Parameters:
        axis:               I03 axes enum representing which axis to use for position
                            compare. Currently always omega.
        start_angle:        Position at which the scan should begin, in degrees.
        scan_width:         Total angle through which to collect, in degrees.
        direction:          RotationDirection enum for representing the direction of
                            rotation of the axis. Used for adjusting the start angle
                            based on shutter time.
        shutter_time_and_velocity: tuple[float, float] representing the time it takes
                        (in seconds) for the shutter to open and the velocity of the
                        scan (in deg/s). Used to ajust the gate start so that
    """
    if not isinstance(direction, RotationDirection):
        raise ValueError(
            "Disallowed rotation direction provided to Zebra setup plan. "
            "Use RotationDirection.POSITIVE or RotationDirection.NEGATIVE."
        )
    LOGGER.info("ZEBRA SETUP: START")
    # must be on for shutter trigger to be enabled
    yield from bps.abs_set(zebra.inputs.soft_in_1, 1, group=group)
    # Set gate start, adjust for shutter opening time if necessary
    LOGGER.info(f"ZEBRA SETUP: shutter_time_and_velocity = {shutter_time_and_velocity}")
    LOGGER.info(f"ZEBRA SETUP: start angle start: {start_angle}")
    LOGGER.info(f"ZEBRA SETUP: start angle adjusted, gate start set to: {start_angle}")
    yield from bps.abs_set(zebra.pc.gate_start, start_angle, group=group)
    # set gate width to total width
    yield from bps.abs_set(zebra.pc.gate_width, scan_width, group=group)
    # Set gate position to be angle of interest
    yield from bps.abs_set(zebra.pc.gate_trigger, axis.value, group=group)
    # Trigger the shutter with the gate (from PC_GATE & SOFTIN1 -> OR1)
    yield from bps.abs_set(zebra.output.out_pvs[TTL_SHUTTER], OR1, group=group)
    # Trigger the detector with a pulse
    yield from bps.abs_set(zebra.output.out_pvs[TTL_DETECTOR], PC_PULSE, group=group)
    # Don't use the fluorescence detector
    yield from bps.abs_set(zebra.output.out_pvs[TTL_XSPRESS3], DISCONNECT, group=group)
    yield from bps.abs_set(zebra.output.pulse_1_input, DISCONNECT, group=group)
    LOGGER.info(f"ZEBRA SETUP: END - {'' if wait else 'not'} waiting for completion")
    if wait:
        yield from bps.wait(group)


def setup_zebra_for_fgs(zebra: Zebra, group="setup_zebra_for_fgs", wait=False):
    yield from bps.abs_set(zebra.output.out_pvs[TTL_DETECTOR], IN3_TTL, group=group)
    yield from bps.abs_set(zebra.output.out_pvs[TTL_SHUTTER], IN4_TTL, group=group)
    yield from bps.abs_set(zebra.output.out_pvs[TTL_XSPRESS3], DISCONNECT, group=group)
    yield from bps.abs_set(zebra.output.pulse_1_input, DISCONNECT, group=group)

    if wait:
        yield from bps.wait(group)


def set_zebra_shutter_to_manual(
    zebra: Zebra, group="set_zebra_shutter_to_manual", wait=False
):
    yield from bps.abs_set(zebra.output.out_pvs[TTL_DETECTOR], PC_PULSE, group=group)
    yield from bps.abs_set(zebra.output.out_pvs[TTL_SHUTTER], OR1, group=group)

    if wait:
        yield from bps.wait(group)<|MERGE_RESOLUTION|>--- conflicted
+++ resolved
@@ -21,21 +21,8 @@
     yield from bps.abs_set(zebra.pc.arm, ArmDemand.ARM, wait=True)
 
 
-<<<<<<< HEAD
-def disarm_zebra(zebra: Zebra, timeout: float = 3):
-    yield from bps.abs_set(zebra.pc.disarm_demand, 1)
-    armed = yield from bps.rd(zebra.pc.armed)
-    time = 0.0
-    while armed and time < timeout:
-        armed = yield from bps.rd(zebra.pc.armed)
-        time += 0.1
-        yield from bps.sleep(0.1)
-    if armed:
-        raise TimeoutError("Zebra failed to disarm!")
-=======
 def disarm_zebra(zebra: Zebra):
     yield from bps.abs_set(zebra.pc.arm, ArmDemand.DISARM, wait=True)
->>>>>>> 5aad4793
 
 
 def setup_zebra_for_rotation(
