--- conflicted
+++ resolved
@@ -18,9 +18,6 @@
     OAVError_ZoomLevelNotFound,
 )
 from artemis.devices.oav.oav_parameters import OAVParameters
-<<<<<<< HEAD
-from artemis.parameters.constants import SIM_BEAMLINE
-=======
 from artemis.log import LOGGER, set_up_logging_handlers
 
 # Z and Y bounds are hardcoded into GDA (we don't want to exceed them). We should look
@@ -32,7 +29,6 @@
 # reflect this. Despite this, Neil would like to have omega to oscillate so we will
 # hard code limits so gridscans will switch rotation directions and |omega| will stay pretty low.
 _DESIRED_HIGH_LIMIT = 181
->>>>>>> 2084e789
 
 
 def start_mxsc(oav: OAV, input_plugin, min_callback_time, filename):
