--- conflicted
+++ resolved
@@ -1,9 +1,5 @@
-<<<<<<< HEAD
 from functools import partial
-from unittest.mock import patch
-=======
-from unittest.mock import MagicMock
->>>>>>> 35ac7fcd
+from unittest.mock import MagicMock, patch
 
 import pytest
 from bluesky import plan_stubs as bps
@@ -11,11 +7,8 @@
 from dodal.beamlines import i03
 from dodal.devices.oav.oav_detector import OAV
 from dodal.devices.oav.oav_parameters import OAVParameters
-<<<<<<< HEAD
 from dodal.devices.smargon import Smargon
-=======
 from ophyd.signal import Signal
->>>>>>> 35ac7fcd
 from ophyd.status import Status
 
 from artemis.device_setup_plans.setup_oav import (
@@ -94,7 +87,6 @@
     assert oav.snapshot.input_plugin.get() == "OAV.MXSC"
 
 
-<<<<<<< HEAD
 @pytest.mark.parametrize(
     "px_per_um, beam_centre, angle, pixel_to_move_to, expected_xyz",
     [
@@ -134,7 +126,8 @@
     ).plan_result
 
     assert pos == pytest.approx(expected_xyz)
-=======
+
+
 def test_when_set_up_oav_then_only_waits_on_oav_to_finish(
     mock_parameters: OAVParameters, oav: OAV
 ):
@@ -148,5 +141,4 @@
         yield from pre_centring_setup_oav(oav, mock_parameters)
 
     RE = RunEngine()
-    RE(my_plan())
->>>>>>> 35ac7fcd
+    RE(my_plan())