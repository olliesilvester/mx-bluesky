from functools import partial
from unittest.mock import MagicMock, patch

import pytest
from bluesky.run_engine import RunEngine
from dodal.beamlines import i03
from dodal.devices.zebra import (
    IN3_TTL,
    IN4_TTL,
    OR1,
    PC_PULSE,
    TTL_DETECTOR,
    TTL_SHUTTER,
    I03Axes,
    Zebra,
)
from ophyd.status import Status

from artemis.device_setup_plans.setup_zebra import (
    arm_zebra,
    disarm_zebra,
    set_zebra_shutter_to_manual,
    setup_zebra_for_fgs,
    setup_zebra_for_rotation,
)


@pytest.fixture
def RE():
    return RunEngine({})


@pytest.fixture
def zebra():
    return i03.zebra(fake_with_ophyd_sim=True)


@patch("bluesky.plan_stubs.wait")
def test_zebra_set_up_for_fgs(bps_wait, RE, zebra: Zebra):
    RE(setup_zebra_for_fgs(zebra, wait=True))
    assert zebra.output.out_pvs[TTL_DETECTOR].get() == IN3_TTL
    assert zebra.output.out_pvs[TTL_SHUTTER].get() == IN4_TTL


@patch("bluesky.plan_stubs.wait")
def test_zebra_set_up_for_rotation(bps_wait, RE, zebra: Zebra):
    RE(setup_zebra_for_rotation(zebra, wait=True))
    assert zebra.pc.gate_trigger.get(as_string=True) == I03Axes.OMEGA.value
    assert zebra.pc.gate_width.get() == pytest.approx(360, 0.01)
    with pytest.raises(ValueError):
        RE(setup_zebra_for_rotation(zebra, direction=25))


@patch("bluesky.plan_stubs.wait")
def test_zebra_cleanup(bps_wait, RE, zebra: Zebra):
    RE(set_zebra_shutter_to_manual(zebra, wait=True))
    assert zebra.output.out_pvs[TTL_DETECTOR].get() == PC_PULSE
    assert zebra.output.out_pvs[TTL_SHUTTER].get() == OR1


def test_zebra_arm_disarm(
    RE,
    zebra: Zebra,
):
<<<<<<< HEAD
    def arm_fail_disarm_side_effect(_):
        zebra.pc.armed.set(1)
        return Status(done=True, success=True)

    def disarm_fail_arm_side_effect(_):
        zebra.pc.armed.set(0)
        return Status(done=True, success=True)

    mock_arm_fail_disarm = MagicMock(side_effect=arm_fail_disarm_side_effect)
    mock_disarm_fail_arm = MagicMock(side_effect=disarm_fail_arm_side_effect)

    zebra.pc.arm_demand.set = mock_arm_fail_disarm
    zebra.pc.disarm_demand.set = mock_disarm_fail_arm
=======
    def side_effect(set_armed_to: int, _):
        zebra.pc.arm.armed.set(set_armed_to)
        return Status(done=True, success=True)

    zebra.pc.arm.TIMEOUT = 0.5

    mock_arm = MagicMock(side_effect=partial(side_effect, 1))
    mock_disarm = MagicMock(side_effect=partial(side_effect, 0))

    zebra.pc.arm.arm_set.set = mock_arm
    zebra.pc.arm.disarm_set.set = mock_disarm
>>>>>>> 5aad4793

    zebra.pc.arm.armed.set(0)
    RE(arm_zebra(zebra))
    assert zebra.pc.is_armed()
<<<<<<< HEAD
    zebra.pc.armed.set(1)
    RE(disarm_zebra(zebra, 0.5))
    assert not zebra.pc.is_armed()

    zebra.pc.arm_demand.set = mock_disarm_fail_arm
    zebra.pc.disarm_demand.set = mock_arm_fail_disarm
=======

    zebra.pc.arm.armed.set(1)
    RE(disarm_zebra(zebra))
    assert not zebra.pc.is_armed()

    zebra.pc.arm.arm_set.set = mock_disarm
>>>>>>> 5aad4793

    with pytest.raises(Exception):
        zebra.pc.arm.armed.set(0)
        RE(arm_zebra(zebra, 0.2))
    with pytest.raises(Exception):
        zebra.pc.arm.armed.set(1)
        RE(disarm_zebra(zebra, 0.2))<|MERGE_RESOLUTION|>--- conflicted
+++ resolved
@@ -62,21 +62,6 @@
     RE,
     zebra: Zebra,
 ):
-<<<<<<< HEAD
-    def arm_fail_disarm_side_effect(_):
-        zebra.pc.armed.set(1)
-        return Status(done=True, success=True)
-
-    def disarm_fail_arm_side_effect(_):
-        zebra.pc.armed.set(0)
-        return Status(done=True, success=True)
-
-    mock_arm_fail_disarm = MagicMock(side_effect=arm_fail_disarm_side_effect)
-    mock_disarm_fail_arm = MagicMock(side_effect=disarm_fail_arm_side_effect)
-
-    zebra.pc.arm_demand.set = mock_arm_fail_disarm
-    zebra.pc.disarm_demand.set = mock_disarm_fail_arm
-=======
     def side_effect(set_armed_to: int, _):
         zebra.pc.arm.armed.set(set_armed_to)
         return Status(done=True, success=True)
@@ -88,26 +73,16 @@
 
     zebra.pc.arm.arm_set.set = mock_arm
     zebra.pc.arm.disarm_set.set = mock_disarm
->>>>>>> 5aad4793
 
     zebra.pc.arm.armed.set(0)
     RE(arm_zebra(zebra))
     assert zebra.pc.is_armed()
-<<<<<<< HEAD
-    zebra.pc.armed.set(1)
-    RE(disarm_zebra(zebra, 0.5))
-    assert not zebra.pc.is_armed()
-
-    zebra.pc.arm_demand.set = mock_disarm_fail_arm
-    zebra.pc.disarm_demand.set = mock_arm_fail_disarm
-=======
 
     zebra.pc.arm.armed.set(1)
     RE(disarm_zebra(zebra))
     assert not zebra.pc.is_armed()
 
     zebra.pc.arm.arm_set.set = mock_disarm
->>>>>>> 5aad4793
 
     with pytest.raises(Exception):
         zebra.pc.arm.armed.set(0)
