import os
import sys
from collections import namedtuple
from selectors import EpollSelector

sys.path.append(os.path.join(os.path.dirname(__file__), "..", ".."))

import argparse

import bluesky.plan_stubs as bps
import bluesky.preprocessors as bpp
from bluesky import RunEngine
from bluesky.log import config_bluesky_logging
from bluesky.utils import ProgressBarManager
from ophyd.log import config_ophyd_logging
from src.artemis.devices.eiger import EigerDetector
from src.artemis.devices.fast_grid_scan import FastGridScan, set_fast_grid_scan_params
from src.artemis.devices.zebra import Zebra
<<<<<<< HEAD
from src.artemis.devices.undulator import Undulator
from src.artemis.ispyb.store_in_ispyb import StoreInIspyb
=======
from src.artemis.ispyb.store_in_ispyb import StoreInIspyb2D, StoreInIspyb3D
>>>>>>> 413025a0
from src.artemis.nexus_writing.write_nexus import NexusWriter
from src.artemis.parameters import SIM_BEAMLINE, FullParameters
from src.artemis.zocalo_interaction import run_end, run_start, wait_for_result

config_bluesky_logging(file="/tmp/bluesky.log", level="DEBUG")
config_ophyd_logging(file="/tmp/ophyd.log", level="DEBUG")

# Clear odin errors and check initialised
# If in error clean up
# Setup beamline
# Store in ISPyB
# Start nxgen
# Start analysis run collection


def update_params_from_epics_devices(parameters: FullParameters, undulator: Undulator):
    undulator_gap = yield from bps.rd(undulator.gap)
    parameters.ispyb_params.undulator_gap = undulator_gap


@bpp.run_decorator()
def run_gridscan(
    fgs: FastGridScan, zebra: Zebra, eiger: EigerDetector, undulator: Undulator, parameters: FullParameters
):
<<<<<<< HEAD
    yield from update_params_from_epics_devices(parameters, undulator)
    ispyb = StoreInIspyb("config", parameters)
    _, datacollection_id, datacollection_group_id = ispyb.store_grid_scan()
    run_start(datacollection_id)
=======
    config = "config"
    if parameters.grid_scan_params.is_3d_grid_scan:
        ispyb = StoreInIspyb3D(config)
    else:
        ispyb = StoreInIspyb2D(config)
    datacollection_ids, _, datacollection_group_id = ispyb.store_grid_scan(parameters)

    for id in datacollection_ids:
        run_start(id)

>>>>>>> 413025a0
    # TODO: Check topup gate
    yield from set_fast_grid_scan_params(fgs, parameters.grid_scan_params)

    @bpp.stage_decorator([zebra, eiger, fgs])
    def do_fgs():
        yield from bps.kickoff(fgs)
        yield from bps.complete(fgs, wait=True)

    with NexusWriter(parameters):
        yield from do_fgs()

    current_time = ispyb.get_current_time_string()
    for id in datacollection_ids:
        ispyb.update_grid_scan_with_end_time_and_status(
            current_time,
            "DataCollection Successful",
            id,
            datacollection_group_id,
        )

    for id in datacollection_ids:
        run_end(id)

    wait_for_result(datacollection_group_id)


def get_plan(parameters: FullParameters):
    """Create the plan to run the grid scan based on provided parameters.

    Args:
        parameters (FullParameters): The parameters to run the scan.

    Returns:
        Generator: The plan for the gridscan
    """
    fast_grid_scan = FastGridScan(
        name="fgs", prefix=f"{parameters.beamline}-MO-SGON-01:FGS:"
    )
    eiger = EigerDetector(
        parameters.detector_params,
        name="eiger",
        prefix=f"{parameters.beamline}-EA-EIGER-01:",
    )
    zebra = Zebra(name="zebra", prefix=f"{parameters.beamline}-EA-ZEBRA-01:")

    undulator = Undulator(name="undulator", prefix=f"{parameters.beamline}-MO-SERVC-01:")

    return run_gridscan(fast_grid_scan, zebra, eiger, undulator, parameters)


if __name__ == "__main__":
    parser = argparse.ArgumentParser()
    parser.add_argument(
        "--beamline",
        help="The beamline prefix this is being run on",
        default=SIM_BEAMLINE,
    )
    args = parser.parse_args()

    RE = RunEngine({})
    RE.waiting_hook = ProgressBarManager()

    parameters = FullParameters(beamline=args.beamline)

    RE(get_plan(parameters))<|MERGE_RESOLUTION|>--- conflicted
+++ resolved
@@ -16,12 +16,8 @@
 from src.artemis.devices.eiger import EigerDetector
 from src.artemis.devices.fast_grid_scan import FastGridScan, set_fast_grid_scan_params
 from src.artemis.devices.zebra import Zebra
-<<<<<<< HEAD
 from src.artemis.devices.undulator import Undulator
-from src.artemis.ispyb.store_in_ispyb import StoreInIspyb
-=======
 from src.artemis.ispyb.store_in_ispyb import StoreInIspyb2D, StoreInIspyb3D
->>>>>>> 413025a0
 from src.artemis.nexus_writing.write_nexus import NexusWriter
 from src.artemis.parameters import SIM_BEAMLINE, FullParameters
 from src.artemis.zocalo_interaction import run_end, run_start, wait_for_result
@@ -46,12 +42,7 @@
 def run_gridscan(
     fgs: FastGridScan, zebra: Zebra, eiger: EigerDetector, undulator: Undulator, parameters: FullParameters
 ):
-<<<<<<< HEAD
     yield from update_params_from_epics_devices(parameters, undulator)
-    ispyb = StoreInIspyb("config", parameters)
-    _, datacollection_id, datacollection_group_id = ispyb.store_grid_scan()
-    run_start(datacollection_id)
-=======
     config = "config"
     if parameters.grid_scan_params.is_3d_grid_scan:
         ispyb = StoreInIspyb3D(config)
@@ -61,8 +52,7 @@
 
     for id in datacollection_ids:
         run_start(id)
-
->>>>>>> 413025a0
+        
     # TODO: Check topup gate
     yield from set_fast_grid_scan_params(fgs, parameters.grid_scan_params)
 
