import argparse

import bluesky.plan_stubs as bps
import bluesky.preprocessors as bpp
from bluesky import RunEngine
from bluesky.utils import ProgressBarManager

import artemis.log
from artemis.device_setup_plans.setup_zebra_for_fgs import (
    set_zebra_shutter_to_manual,
    setup_zebra_for_fgs,
)
from artemis.devices.eiger import EigerDetector
from artemis.devices.fast_grid_scan import set_fast_grid_scan_params
from artemis.devices.fast_grid_scan_composite import FGSComposite
from artemis.devices.slit_gaps import SlitGaps
from artemis.devices.synchrotron import Synchrotron
from artemis.devices.undulator import Undulator
from artemis.external_interaction.fgs_callback_collection import FGSCallbackCollection
from artemis.parameters import ISPYB_PLAN_NAME, SIM_BEAMLINE, FullParameters
from artemis.tracing import TRACER
from artemis.utils import Point3D


def read_hardware_for_ispyb(
    undulator: Undulator,
    synchrotron: Synchrotron,
    slit_gaps: SlitGaps,
):
    artemis.log.LOGGER.debug(
        "Reading status of beamline parameters for ispyb deposition."
    )
    yield from bps.create(
        name=ISPYB_PLAN_NAME
    )  # gives name to event *descriptor* document
    yield from bps.read(undulator.gap)
    yield from bps.read(synchrotron.machine_status.synchrotron_mode)
    yield from bps.read(slit_gaps.xgap)
    yield from bps.read(slit_gaps.ygap)
    yield from bps.save()


@bpp.run_decorator()
def move_xyz(
    sample_motors,
    xray_centre_motor_position,
    md={
        "plan_name": "move_xyz",
    },
):
    """Move 'sample motors' to a specific motor position (e.g. a position obtained
    from gridscan processing results)"""
    yield from bps.mv(
        sample_motors.x,
        xray_centre_motor_position.x,
        sample_motors.y,
        xray_centre_motor_position.y,
        sample_motors.z,
        xray_centre_motor_position.z,
    )


def tidy_up_plans(fgs_composite: FGSComposite):
    yield from set_zebra_shutter_to_manual(fgs_composite.zebra)


@bpp.run_decorator()
def get_xyz(sample_motors):
    return Point3D(
        (yield from bps.rd(sample_motors.x)),
        (yield from bps.rd(sample_motors.y)),
        (yield from bps.rd(sample_motors.z)),
    )


@bpp.run_decorator()
def run_gridscan(
    fgs_composite: FGSComposite,
    eiger: EigerDetector,
    parameters: FullParameters,
    md={
        "plan_name": "run_gridscan",
    },
):
    sample_motors = fgs_composite.sample_motors

    # Currently gridscan only works for omega 0, see #
    with TRACER.start_span("moving_omega_to_0"):
        yield from bps.abs_set(sample_motors.omega, 0)

    # We only subscribe to the communicator callback for run_gridscan, so this is where
    # we should generate an event reading the values which need to be included in the
    # ispyb deposition
    with TRACER.start_span("ispyb_hardware_readings"):
        yield from read_hardware_for_ispyb(
            fgs_composite.undulator,
            fgs_composite.synchrotron,
            fgs_composite.slit_gaps,
        )

    fgs_motors = fgs_composite.fast_grid_scan

    # TODO: Check topup gate
    yield from set_fast_grid_scan_params(fgs_motors, parameters.grid_scan_params)

    @bpp.stage_decorator([eiger, fgs_motors])
    def do_fgs():
        yield from bps.wait()  # Wait for all moves to complete
        yield from bps.kickoff(fgs_motors)
        yield from bps.complete(fgs_motors, wait=True)

    with TRACER.start_span("do_fgs"):
        yield from do_fgs()

    with TRACER.start_span("move_to_z_0"):
        yield from bps.abs_set(fgs_motors.z_steps, 0, wait=False)


def run_gridscan_and_move(
    fgs_composite: FGSComposite,
    eiger: EigerDetector,
    parameters: FullParameters,
    subscriptions: FGSCallbackCollection,
):
    """A multi-run plan which runs a gridscan, gets the results from zocalo
    and moves to the centre of mass determined by zocalo"""

<<<<<<< HEAD
    yield from setup_zebra_for_fgs(fgs_composite.zebra)
=======
    # We get the initial motor positions so we can return to them on zocalo failure
    initial_xyz = yield from get_xyz(fgs_composite.sample_motors)
>>>>>>> a59eb19b

    # our callbacks should listen to documents only from the actual grid scan
    # so we subscribe to them with our plan
    @bpp.subs_decorator(list(subscriptions))
    def gridscan_with_subscriptions(fgs_composite, detector, params):
        yield from run_gridscan(fgs_composite, detector, params)

    artemis.log.LOGGER.debug("Starting grid scan")
    yield from gridscan_with_subscriptions(fgs_composite, eiger, parameters)

    # the data were submitted to zocalo by the zocalo callback during the gridscan,
    # but results may not be ready, and need to be collected regardless.
    # it might not be ideal to block for this, see #327
    subscriptions.zocalo_handler.wait_for_results(initial_xyz)

    # once we have the results, go to the appropriate position
    artemis.log.LOGGER.info("Moving to centre of mass.")
    with TRACER.start_span("move_to_result"):
        yield from move_xyz(
            fgs_composite.sample_motors,
            subscriptions.zocalo_handler.xray_centre_motor_position,
        )


def get_plan(parameters: FullParameters, subscriptions: FGSCallbackCollection):
    """Create the plan to run the grid scan based on provided parameters.

    Args:
        parameters (FullParameters): The parameters to run the scan.

    Returns:
        Generator: The plan for the gridscan
    """
    artemis.log.LOGGER.info("Fetching composite plan")
    fast_grid_scan_composite = FGSComposite(
        insertion_prefix=parameters.insertion_prefix,
        name="fgs",
        prefix=parameters.beamline,
    )

    # Note, eiger cannot be currently waited on, see #166
    eiger = EigerDetector(
        parameters.detector_params,
        name="eiger",
        prefix=f"{parameters.beamline}-EA-EIGER-01:",
    )

    artemis.log.LOGGER.debug("Connecting to EPICS devices...")
    fast_grid_scan_composite.wait_for_connection()
    artemis.log.LOGGER.debug("Connected.")

    @bpp.finalize_decorator(tidy_up_plans(fast_grid_scan_composite))
    def run_gridscan_and_move_and_tidy(fgs_composite, detector, params, comms):
        yield from run_gridscan_and_move(fgs_composite, detector, params, comms)

    return run_gridscan_and_move_and_tidy(
        fast_grid_scan_composite, eiger, parameters, subscriptions
    )


if __name__ == "__main__":
    parser = argparse.ArgumentParser()
    parser.add_argument(
        "--beamline",
        help="The beamline prefix this is being run on",
        default=SIM_BEAMLINE,
    )
    args = parser.parse_args()

    RE = RunEngine({})
    RE.waiting_hook = ProgressBarManager()

    parameters = FullParameters(beamline=args.beamline)
    subscriptions = FGSCallbackCollection.from_params(parameters)

    RE(get_plan(parameters, subscriptions))<|MERGE_RESOLUTION|>--- conflicted
+++ resolved
@@ -60,10 +60,6 @@
     )
 
 
-def tidy_up_plans(fgs_composite: FGSComposite):
-    yield from set_zebra_shutter_to_manual(fgs_composite.zebra)
-
-
 @bpp.run_decorator()
 def get_xyz(sample_motors):
     return Point3D(
@@ -71,6 +67,10 @@
         (yield from bps.rd(sample_motors.y)),
         (yield from bps.rd(sample_motors.z)),
     )
+
+
+def tidy_up_plans(fgs_composite: FGSComposite):
+    yield from set_zebra_shutter_to_manual(fgs_composite.zebra)
 
 
 @bpp.run_decorator()
@@ -125,12 +125,10 @@
     """A multi-run plan which runs a gridscan, gets the results from zocalo
     and moves to the centre of mass determined by zocalo"""
 
-<<<<<<< HEAD
-    yield from setup_zebra_for_fgs(fgs_composite.zebra)
-=======
     # We get the initial motor positions so we can return to them on zocalo failure
     initial_xyz = yield from get_xyz(fgs_composite.sample_motors)
->>>>>>> a59eb19b
+
+    yield from setup_zebra_for_fgs(fgs_composite.zebra)
 
     # our callbacks should listen to documents only from the actual grid scan
     # so we subscribe to them with our plan
