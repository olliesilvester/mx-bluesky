import os
import sys

sys.path.append(os.path.join(os.path.dirname(__file__), "..", ".."))

import argparse

import bluesky.plan_stubs as bps
import bluesky.preprocessors as bpp
from bluesky import RunEngine
from bluesky.log import config_bluesky_logging
from bluesky.utils import ProgressBarManager
from ophyd.log import config_ophyd_logging

from src.artemis.devices.eiger import EigerDetector
<<<<<<< HEAD
from src.artemis.devices.fast_grid_scan import FastGridScan, set_fast_grid_scan_params
from src.artemis.devices.motors import I03Smargon
=======
from src.artemis.devices.fast_grid_scan import set_fast_grid_scan_params
from src.artemis.devices.fast_grid_scan_composite import FGSComposite
>>>>>>> 8d8c2d08
from src.artemis.devices.slit_gaps import SlitGaps
from src.artemis.devices.synchrotron import Synchrotron
from src.artemis.devices.undulator import Undulator
from src.artemis.ispyb.store_in_ispyb import StoreInIspyb2D, StoreInIspyb3D
from src.artemis.nexus_writing.write_nexus import NexusWriter
from src.artemis.parameters import SIM_BEAMLINE, FullParameters
from src.artemis.zocalo_interaction import run_end, run_start, wait_for_result

config_bluesky_logging(file="/tmp/bluesky.log", level="DEBUG")
config_ophyd_logging(file="/tmp/ophyd.log", level="DEBUG")

<<<<<<< HEAD
# Tolerance for how close omega must start to 0
OMEGA_TOLERANCE = 0.1

# Clear odin errors and check initialised
# If in error clean up
# Setup beamline
# Store in ISPyB
# Start nxgen
# Start analysis run collection

=======
>>>>>>> 8d8c2d08

def update_params_from_epics_devices(
    parameters: FullParameters,
    undulator: Undulator,
    synchrotron: Synchrotron,
    slit_gap: SlitGaps,
):
    parameters.ispyb_params.undulator_gap = yield from bps.rd(undulator.gap)
    parameters.ispyb_params.synchrotron_mode = yield from bps.rd(
        synchrotron.machine_status.synchrotron_mode
    )
    parameters.ispyb_params.slit_gap_size_x = yield from bps.rd(slit_gap.xgap)
    parameters.ispyb_params.slit_gap_size_y = yield from bps.rd(slit_gap.ygap)


@bpp.run_decorator()
def run_gridscan(
    fgs_composite: FGSComposite,
    eiger: EigerDetector,
<<<<<<< HEAD
    sample_motors: I03Smargon,
    undulator: Undulator,
    synchrotron: Synchrotron,
    slit_gap: SlitGaps,
=======
>>>>>>> 8d8c2d08
    parameters: FullParameters,
):
    current_omega = yield from bps.rd(sample_motors.omega, default_value=0)
    assert abs(current_omega - parameters.detector_params.omega_start) < OMEGA_TOLERANCE
    assert (
        abs(current_omega) < OMEGA_TOLERANCE
    )  # This should eventually be removed, see #154

    yield from update_params_from_epics_devices(
        parameters,
        fgs_composite.undulator,
        fgs_composite.synchrotron,
        fgs_composite.slit_gaps,
    )
<<<<<<< HEAD

    config = "config"
=======
    ispyb_config = os.environ.get("ISPYB_CONFIG_PATH", "TEST_CONFIG")
>>>>>>> 8d8c2d08
    ispyb = (
        StoreInIspyb3D(ispyb_config)
        if parameters.grid_scan_params.is_3d_grid_scan
        else StoreInIspyb2D(ispyb_config)
    )

    datacollection_ids, _, datacollection_group_id = ispyb.store_grid_scan(parameters)

    for id in datacollection_ids:
        run_start(id)

    fgs_motors = fgs_composite.fast_grid_scan
    zebra = fgs_composite.zebra

    # TODO: Check topup gate
    yield from set_fast_grid_scan_params(fgs_motors, parameters.grid_scan_params)

    @bpp.stage_decorator([zebra, eiger, fgs_motors])
    def do_fgs():
        yield from bps.kickoff(fgs_motors)
        yield from bps.complete(fgs_motors, wait=True)

    with NexusWriter(parameters):
        yield from do_fgs()

    current_time = ispyb.get_current_time_string()
    for id in datacollection_ids:
        ispyb.update_grid_scan_with_end_time_and_status(
            current_time,
            "DataCollection Successful",
            id,
            datacollection_group_id,
        )

    for id in datacollection_ids:
        run_end(id)

    xray_centre = wait_for_result(datacollection_group_id)
    xray_centre_motor_position = (
        parameters.grid_scan_params.grid_position_to_motor_position(xray_centre)
    )

    yield from bps.mv(sample_motors.omega, parameters.detector_params.omega_start)

    # After moving omega we need to wait for x, y and z to have finished moving too
    yield from bps.wait(sample_motors)

    yield from bps.mv(
        sample_motors.x,
        xray_centre_motor_position.x,
        sample_motors.y,
        xray_centre_motor_position.y,
        sample_motors.z,
        xray_centre_motor_position.z,
    )


def get_plan(parameters: FullParameters):
    """Create the plan to run the grid scan based on provided parameters.

    Args:
        parameters (FullParameters): The parameters to run the scan.

    Returns:
        Generator: The plan for the gridscan
    """
    fast_grid_scan_composite = FGSComposite(
        insertion_prefix=parameters.insertion_prefix,
        name="fgs",
        prefix=parameters.beamline,
    )

    # Note, eiger cannot be currently waited on, see #166
    eiger = EigerDetector(
        parameters.detector_params,
        name="eiger",
        prefix=f"{parameters.beamline}-EA-EIGER-01:",
    )
<<<<<<< HEAD
    zebra = Zebra(name="zebra", prefix=f"{parameters.beamline}-EA-ZEBRA-01:")

    sample_motors = I03Smargon(
        name="sample_motors", prefix=f"{parameters.beamline}-MO-SGON-01:"
    )

    undulator = Undulator(
        name="undulator", prefix=f"{parameters.insertion_prefix}-MO-SERVC-01:"
    )
    synchrotron = Synchrotron(name="synchrotron")
    slit_gaps = SlitGaps(name="slit_gaps", prefix=f"{parameters.beamline}-AL-SLITS-04:")

    return run_gridscan(
        fast_grid_scan,
        zebra,
        eiger,
        sample_motors,
        undulator,
        synchrotron,
        slit_gaps,
        parameters,
    )
=======

    fast_grid_scan_composite.wait_for_connection()

    return run_gridscan(fast_grid_scan_composite, eiger, parameters)
>>>>>>> 8d8c2d08


if __name__ == "__main__":
    parser = argparse.ArgumentParser()
    parser.add_argument(
        "--beamline",
        help="The beamline prefix this is being run on",
        default=SIM_BEAMLINE,
    )
    args = parser.parse_args()

    RE = RunEngine({})
    RE.waiting_hook = ProgressBarManager()

    parameters = FullParameters(beamline=args.beamline)

    RE(get_plan(parameters))<|MERGE_RESOLUTION|>--- conflicted
+++ resolved
@@ -1,9 +1,6 @@
+import argparse
 import os
 import sys
-
-sys.path.append(os.path.join(os.path.dirname(__file__), "..", ".."))
-
-import argparse
 
 import bluesky.plan_stubs as bps
 import bluesky.preprocessors as bpp
@@ -13,13 +10,8 @@
 from ophyd.log import config_ophyd_logging
 
 from src.artemis.devices.eiger import EigerDetector
-<<<<<<< HEAD
-from src.artemis.devices.fast_grid_scan import FastGridScan, set_fast_grid_scan_params
-from src.artemis.devices.motors import I03Smargon
-=======
 from src.artemis.devices.fast_grid_scan import set_fast_grid_scan_params
 from src.artemis.devices.fast_grid_scan_composite import FGSComposite
->>>>>>> 8d8c2d08
 from src.artemis.devices.slit_gaps import SlitGaps
 from src.artemis.devices.synchrotron import Synchrotron
 from src.artemis.devices.undulator import Undulator
@@ -28,22 +20,14 @@
 from src.artemis.parameters import SIM_BEAMLINE, FullParameters
 from src.artemis.zocalo_interaction import run_end, run_start, wait_for_result
 
+sys.path.append(os.path.join(os.path.dirname(__file__), "..", ".."))
+
 config_bluesky_logging(file="/tmp/bluesky.log", level="DEBUG")
 config_ophyd_logging(file="/tmp/ophyd.log", level="DEBUG")
 
-<<<<<<< HEAD
 # Tolerance for how close omega must start to 0
 OMEGA_TOLERANCE = 0.1
 
-# Clear odin errors and check initialised
-# If in error clean up
-# Setup beamline
-# Store in ISPyB
-# Start nxgen
-# Start analysis run collection
-
-=======
->>>>>>> 8d8c2d08
 
 def update_params_from_epics_devices(
     parameters: FullParameters,
@@ -63,15 +47,10 @@
 def run_gridscan(
     fgs_composite: FGSComposite,
     eiger: EigerDetector,
-<<<<<<< HEAD
-    sample_motors: I03Smargon,
-    undulator: Undulator,
-    synchrotron: Synchrotron,
-    slit_gap: SlitGaps,
-=======
->>>>>>> 8d8c2d08
     parameters: FullParameters,
 ):
+    sample_motors = fgs_composite.sample_motors
+
     current_omega = yield from bps.rd(sample_motors.omega, default_value=0)
     assert abs(current_omega - parameters.detector_params.omega_start) < OMEGA_TOLERANCE
     assert (
@@ -84,12 +63,8 @@
         fgs_composite.synchrotron,
         fgs_composite.slit_gaps,
     )
-<<<<<<< HEAD
 
-    config = "config"
-=======
     ispyb_config = os.environ.get("ISPYB_CONFIG_PATH", "TEST_CONFIG")
->>>>>>> 8d8c2d08
     ispyb = (
         StoreInIspyb3D(ispyb_config)
         if parameters.grid_scan_params.is_3d_grid_scan
@@ -168,35 +143,10 @@
         name="eiger",
         prefix=f"{parameters.beamline}-EA-EIGER-01:",
     )
-<<<<<<< HEAD
-    zebra = Zebra(name="zebra", prefix=f"{parameters.beamline}-EA-ZEBRA-01:")
-
-    sample_motors = I03Smargon(
-        name="sample_motors", prefix=f"{parameters.beamline}-MO-SGON-01:"
-    )
-
-    undulator = Undulator(
-        name="undulator", prefix=f"{parameters.insertion_prefix}-MO-SERVC-01:"
-    )
-    synchrotron = Synchrotron(name="synchrotron")
-    slit_gaps = SlitGaps(name="slit_gaps", prefix=f"{parameters.beamline}-AL-SLITS-04:")
-
-    return run_gridscan(
-        fast_grid_scan,
-        zebra,
-        eiger,
-        sample_motors,
-        undulator,
-        synchrotron,
-        slit_gaps,
-        parameters,
-    )
-=======
 
     fast_grid_scan_composite.wait_for_connection()
 
     return run_gridscan(fast_grid_scan_composite, eiger, parameters)
->>>>>>> 8d8c2d08
 
 
 if __name__ == "__main__":
