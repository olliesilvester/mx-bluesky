--- conflicted
+++ resolved
@@ -87,9 +87,9 @@
         yield from bps.complete(fgs_motors, wait=True)
 
     yield from do_fgs()
+    yield from bps.abs_set(fgs_motors.z_steps, 0, wait=False)
 
 
-<<<<<<< HEAD
 def run_gridscan_and_move(
     fgs_composite: FGSComposite,
     eiger: EigerDetector,
@@ -102,10 +102,6 @@
         yield from move_xyz(
             fgs_composite.sample_motors, communicator.xray_centre_motor_position
         )
-=======
-    yield from bps.abs_set(fgs_motors.z_steps, 0, wait=False)
-
->>>>>>> be9d15cb
 
     yield from decorated()
 
