import argparse

import bluesky.plan_stubs as bps
import bluesky.preprocessors as bpp
from bluesky import RunEngine
from bluesky.utils import ProgressBarManager

import artemis.log
from artemis.devices.eiger import EigerDetector
from artemis.devices.fast_grid_scan import FastGridScan, set_fast_grid_scan_params
from artemis.devices.fast_grid_scan_composite import FGSComposite
from artemis.devices.slit_gaps import SlitGaps
from artemis.devices.synchrotron import Synchrotron
from artemis.devices.undulator import Undulator
from artemis.exceptions import WarningException
from artemis.external_interaction.callbacks import FGSCallbackCollection
from artemis.parameters import InternalParameters
from artemis.parameters.constants import ISPYB_PLAN_NAME, SIM_BEAMLINE
from artemis.tracing import TRACER
from artemis.utils import Point3D


def read_hardware_for_ispyb(
    undulator: Undulator,
    synchrotron: Synchrotron,
    slit_gap: SlitGaps,
):
    artemis.log.LOGGER.debug(
        "Reading status of beamline parameters for ispyb deposition."
    )
    yield from bps.create(
        name=ISPYB_PLAN_NAME
    )  # gives name to event *descriptor* document
    yield from bps.read(undulator.gap)
    yield from bps.read(synchrotron.machine_status.synchrotron_mode)
    yield from bps.read(slit_gap.xgap)
    yield from bps.read(slit_gap.ygap)
    yield from bps.save()


@bpp.run_decorator()
def move_xyz(
    sample_motors,
    xray_centre_motor_position,
    md={
        "plan_name": "move_xyz",
    },
):
    """Move 'sample motors' to a specific motor position (e.g. a position obtained
    from gridscan processing results)"""
    yield from bps.mv(
        sample_motors.x,
        xray_centre_motor_position.x,
        sample_motors.y,
        xray_centre_motor_position.y,
        sample_motors.z,
        xray_centre_motor_position.z,
    )


def wait_for_fgs_valid(fgs_motors: FastGridScan, timeout=0.5):
    artemis.log.LOGGER.info("Waiting for valid fgs_params")
    SLEEP_PER_CHECK = 0.1
    times_to_check = int(timeout / SLEEP_PER_CHECK)
    for _ in range(times_to_check):
        scan_invalid = yield from bps.rd(fgs_motors.scan_invalid)
        pos_counter = yield from bps.rd(fgs_motors.position_counter)
        if not scan_invalid and pos_counter == 0:
            return
        yield from bps.sleep(SLEEP_PER_CHECK)
    raise WarningException(f"Scan parameters invalid after {timeout} seconds")


@bpp.run_decorator()
def get_xyz(sample_motors):
    return Point3D(
        (yield from bps.rd(sample_motors.x)),
        (yield from bps.rd(sample_motors.y)),
        (yield from bps.rd(sample_motors.z)),
    )


@bpp.run_decorator()
def run_gridscan(
    fgs_composite: FGSComposite,
    eiger: EigerDetector,
    parameters: InternalParameters,
    md={
        "plan_name": "run_gridscan",
    },
):
    sample_motors = fgs_composite.sample_motors

    # Currently gridscan only works for omega 0, see #
    with TRACER.start_span("moving_omega_to_0"):
        yield from bps.abs_set(sample_motors.omega, 0)

    # We only subscribe to the communicator callback for run_gridscan, so this is where
    # we should generate an event reading the values which need to be included in the
    # ispyb deposition
    with TRACER.start_span("ispyb_hardware_readings"):
        yield from read_hardware_for_ispyb(
            fgs_composite.undulator,
            fgs_composite.synchrotron,
            fgs_composite.slit_gaps,
        )

    fgs_motors = fgs_composite.fast_grid_scan
    zebra = fgs_composite.zebra

    # TODO: Check topup gate
<<<<<<< HEAD
    yield from set_fast_grid_scan_params(fgs_motors, parameters.experiment_params)
=======
    yield from set_fast_grid_scan_params(fgs_motors, parameters.grid_scan_params)
    yield from wait_for_fgs_valid(fgs_motors)
>>>>>>> 34c141ee

    @bpp.stage_decorator([zebra, eiger, fgs_motors])
    def do_fgs():
        yield from bps.wait()  # Wait for all moves to complete
        yield from bps.kickoff(fgs_motors)
        yield from bps.complete(fgs_motors, wait=True)

    with TRACER.start_span("do_fgs"):
        yield from do_fgs()

    with TRACER.start_span("move_to_z_0"):
        yield from bps.abs_set(fgs_motors.z_steps, 0, wait=False)


def run_gridscan_and_move(
    fgs_composite: FGSComposite,
    eiger: EigerDetector,
    parameters: InternalParameters,
    subscriptions: FGSCallbackCollection,
):
    """A multi-run plan which runs a gridscan, gets the results from zocalo
    and moves to the centre of mass determined by zocalo"""

    # We get the initial motor positions so we can return to them on zocalo failure
    initial_xyz = yield from get_xyz(fgs_composite.sample_motors)

    # our callbacks should listen to documents only from the actual grid scan
    # so we subscribe to them with our plan
    @bpp.subs_decorator(list(subscriptions))
    def gridscan_with_subscriptions(fgs_composite, detector, params):
        yield from run_gridscan(fgs_composite, detector, params)

    artemis.log.LOGGER.debug("Starting grid scan")
    yield from gridscan_with_subscriptions(fgs_composite, eiger, parameters)

    # the data were submitted to zocalo by the zocalo callback during the gridscan,
    # but results may not be ready, and need to be collected regardless.
    # it might not be ideal to block for this, see #327
    subscriptions.zocalo_handler.wait_for_results(initial_xyz)

    # once we have the results, go to the appropriate position
    artemis.log.LOGGER.info("Moving to centre of mass.")
    with TRACER.start_span("move_to_result"):
        yield from move_xyz(
            fgs_composite.sample_motors,
            subscriptions.zocalo_handler.xray_centre_motor_position,
        )


def get_plan(parameters: InternalParameters, subscriptions: FGSCallbackCollection):
    """Create the plan to run the grid scan based on provided parameters.

    Args:
        parameters (InternalParameters): The parameters to run the scan.

    Returns:
        Generator: The plan for the gridscan
    """
    artemis.log.LOGGER.info("Fetching composite plan")
    fast_grid_scan_composite = FGSComposite(
        insertion_prefix=parameters.artemis_parameters.insertion_prefix,
        name="fgs",
        prefix=parameters.artemis_parameters.beamline,
    )

    # Note, eiger cannot be currently waited on, see #166
    eiger = EigerDetector(
        parameters.artemis_params.detector_params,
        name="eiger",
        prefix=f"{parameters.artemis_parameters.beamline}-EA-EIGER-01:",
    )

    artemis.log.LOGGER.debug("Connecting to EPICS devices...")
    fast_grid_scan_composite.wait_for_connection()
    artemis.log.LOGGER.debug("Connected.")

    return run_gridscan_and_move(
        fast_grid_scan_composite, eiger, parameters, subscriptions
    )


if __name__ == "__main__":
    parser = argparse.ArgumentParser()
    parser.add_argument(
        "--beamline",
        help="The beamline prefix this is being run on",
        default=SIM_BEAMLINE,
    )
    args = parser.parse_args()

    RE = RunEngine({})
    RE.waiting_hook = ProgressBarManager()

    parameters = InternalParameters(beamline=args.artemis_parameters.beamline)
    subscriptions = FGSCallbackCollection.from_params(parameters)

    RE(get_plan(parameters, subscriptions))<|MERGE_RESOLUTION|>--- conflicted
+++ resolved
@@ -109,12 +109,8 @@
     zebra = fgs_composite.zebra
 
     # TODO: Check topup gate
-<<<<<<< HEAD
     yield from set_fast_grid_scan_params(fgs_motors, parameters.experiment_params)
-=======
-    yield from set_fast_grid_scan_params(fgs_motors, parameters.grid_scan_params)
     yield from wait_for_fgs_valid(fgs_motors)
->>>>>>> 34c141ee
 
     @bpp.stage_decorator([zebra, eiger, fgs_motors])
     def do_fgs():
