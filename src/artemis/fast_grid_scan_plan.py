--- conflicted
+++ resolved
@@ -5,27 +5,6 @@
 import bluesky.preprocessors as bpp
 from bluesky import RunEngine
 from bluesky.utils import ProgressBarManager
-<<<<<<< HEAD
-from ophyd.log import config_ophyd_logging
-
-from src.artemis.devices.eiger import EigerDetector
-from src.artemis.devices.fast_grid_scan import set_fast_grid_scan_params
-from src.artemis.devices.fast_grid_scan_composite import FGSComposite
-from src.artemis.devices.slit_gaps import SlitGaps
-from src.artemis.devices.synchrotron import Synchrotron
-from src.artemis.devices.undulator import Undulator
-from src.artemis.ispyb.store_in_ispyb import StoreInIspyb2D, StoreInIspyb3D
-from src.artemis.nexus_writing.write_nexus import (
-    NexusWriter,
-    create_parameters_for_first_file,
-    create_parameters_for_second_file,
-)
-from src.artemis.parameters import SIM_BEAMLINE, FullParameters
-from src.artemis.zocalo_interaction import run_end, run_start, wait_for_result
-
-config_bluesky_logging(file="/tmp/bluesky.log", level="DEBUG")
-config_ophyd_logging(file="/tmp/ophyd.log", level="DEBUG")
-=======
 
 from artemis.devices.eiger import EigerDetector
 from artemis.devices.fast_grid_scan import set_fast_grid_scan_params
@@ -34,10 +13,13 @@
 from artemis.devices.synchrotron import Synchrotron
 from artemis.devices.undulator import Undulator
 from artemis.ispyb.store_in_ispyb import StoreInIspyb2D, StoreInIspyb3D
-from artemis.nexus_writing.write_nexus import NexusWriter
+from artemis.nexus_writing.write_nexus import (
+    NexusWriter,
+    create_parameters_for_first_file,
+    create_parameters_for_second_file,
+)
 from artemis.parameters import SIM_BEAMLINE, FullParameters
 from artemis.zocalo_interaction import run_end, run_start, wait_for_result
->>>>>>> 71d23a32
 
 # Tolerance for how close omega must start to 0
 OMEGA_TOLERANCE = 0.1
@@ -97,18 +79,14 @@
         yield from bps.kickoff(fgs_motors)
         yield from bps.complete(fgs_motors, wait=True)
 
-<<<<<<< HEAD
-    with NexusWriter(create_parameters_for_first_file(parameters)):
-        with NexusWriter(create_parameters_for_second_file(parameters)):
-            yield from do_fgs()
-=======
-    with ispyb as ispyb_ids, NexusWriter(parameters):
+    with ispyb as ispyb_ids, NexusWriter(
+        create_parameters_for_first_file(parameters)
+    ), NexusWriter(create_parameters_for_second_file(parameters)):
         datacollection_ids = ispyb_ids[0]
         datacollection_group_id = ispyb_ids[2]
         for id in datacollection_ids:
             run_start(id)
         yield from do_fgs()
->>>>>>> 71d23a32
 
     for id in datacollection_ids:
         run_end(id)
