from collections import namedtuple
import os
import sys

sys.path.append(os.path.join(os.path.dirname(__file__), "..", ".."))

from src.artemis.devices.eiger import EigerDetector
from src.artemis.devices.fast_grid_scan import (
    FastGridScan,
    set_fast_grid_scan_params,
)
from src.artemis.nexus_writing.write_nexus import NexusWriter
from src.artemis.parameters import FullParameters, SIM_BEAMLINE

import bluesky.preprocessors as bpp
import bluesky.plan_stubs as bps
from bluesky import RunEngine
from bluesky.utils import ProgressBarManager

from src.artemis.devices.zebra import Zebra
import argparse

from ophyd.log import config_ophyd_logging
from bluesky.log import config_bluesky_logging


config_bluesky_logging(file="/tmp/bluesky.log", level="DEBUG")
config_ophyd_logging(file="/tmp/ophyd.log", level="DEBUG")

# Clear odin errors and check initialised
# If in error clean up
# Setup beamline
# Store in ISPyB
# Start nxgen
# Start analysis run collection
<<<<<<< HEAD
=======
SIM_BEAMLINE = "BL03S"


@dataclass_json
@dataclass
class FullParameters:
    beamline: str = SIM_BEAMLINE
    grid_scan_params: GridScanParams = GridScanParams(
        x_steps=5,
        y_steps=10,
        x_step_size=0.1,
        y_step_size=0.1,
        dwell_time=0.2,
        x_start=0.0,
        y1_start=0.0,
        z1_start=0.0,
    )
    detector_params: DetectorParams = DetectorParams(
        current_energy=100,
        exposure_time=0.1,
        acquisition_id="test",
        directory="/tmp",
        prefix="file_name",
        detector_distance=100.0,
        omega_start=0.0,
        omega_increment=0.1,
        num_images=10,
        use_roi_mode=False,
    )
    ispyb_params: IspybParams = IspybParams(
        sample_id=None,
        visit_path="",
        undulator_gap=None,
        pixels_per_micron_x=None,
        pixels_per_micron_y=None,
        upper_left=Point2D(x=None, y=None),
        sample_barcode=None,
        position=Point3D(x=None, y=None, z=None),
        synchrotron_mode=None,
        xtal_snapshots=None,
        run_number=None,
        transmission=None,
        flux=None,
        wavelength=None,
        beam_size_x=None,
        beam_size_y=None,
        slit_gap_size_x=None,
        slit_gap_size_y=None,
        focal_spot_size_x=None,
        focal_spot_size_y=None,
        comment=None,
        resolution=None,
    )
>>>>>>> ab99e9b9


@bpp.run_decorator()
def run_gridscan(
    fgs: FastGridScan, zebra: Zebra, eiger: EigerDetector, parameters: FullParameters
):
    # TODO: Check topup gate
    yield from set_fast_grid_scan_params(fgs, parameters.grid_scan_params)

    @bpp.stage_decorator([zebra, eiger, fgs])
    def do_fgs():
        yield from bps.kickoff(fgs)
        yield from bps.complete(fgs, wait=True)

    with NexusWriter(parameters):
        yield from do_fgs()


def get_plan(parameters: FullParameters):
    """Create the plan to run the grid scan based on provided parameters.

    Args:
        parameters (FullParameters): The parameters to run the scan.

    Returns:
        Generator: The plan for the gridscan
    """
    fast_grid_scan = FastGridScan(
        name="fgs", prefix=f"{parameters.beamline}-MO-SGON-01:FGS:"
    )
    eiger = EigerDetector(
        parameters.detector_params,
        name="eiger",
        prefix=f"{parameters.beamline}-EA-EIGER-01:",
    )
    zebra = Zebra(name="zebra", prefix=f"{parameters.beamline}-EA-ZEBRA-01:")

    return run_gridscan(fast_grid_scan, zebra, eiger, parameters)


if __name__ == "__main__":
    parser = argparse.ArgumentParser()
    parser.add_argument(
        "--beamline",
        help="The beamline prefix this is being run on",
        default=SIM_BEAMLINE,
    )
    args = parser.parse_args()

    RE = RunEngine({})
    RE.waiting_hook = ProgressBarManager()

    parameters = FullParameters(beamline=args.beamline)

    RE(get_plan(parameters))<|MERGE_RESOLUTION|>--- conflicted
+++ resolved
@@ -33,62 +33,6 @@
 # Store in ISPyB
 # Start nxgen
 # Start analysis run collection
-<<<<<<< HEAD
-=======
-SIM_BEAMLINE = "BL03S"
-
-
-@dataclass_json
-@dataclass
-class FullParameters:
-    beamline: str = SIM_BEAMLINE
-    grid_scan_params: GridScanParams = GridScanParams(
-        x_steps=5,
-        y_steps=10,
-        x_step_size=0.1,
-        y_step_size=0.1,
-        dwell_time=0.2,
-        x_start=0.0,
-        y1_start=0.0,
-        z1_start=0.0,
-    )
-    detector_params: DetectorParams = DetectorParams(
-        current_energy=100,
-        exposure_time=0.1,
-        acquisition_id="test",
-        directory="/tmp",
-        prefix="file_name",
-        detector_distance=100.0,
-        omega_start=0.0,
-        omega_increment=0.1,
-        num_images=10,
-        use_roi_mode=False,
-    )
-    ispyb_params: IspybParams = IspybParams(
-        sample_id=None,
-        visit_path="",
-        undulator_gap=None,
-        pixels_per_micron_x=None,
-        pixels_per_micron_y=None,
-        upper_left=Point2D(x=None, y=None),
-        sample_barcode=None,
-        position=Point3D(x=None, y=None, z=None),
-        synchrotron_mode=None,
-        xtal_snapshots=None,
-        run_number=None,
-        transmission=None,
-        flux=None,
-        wavelength=None,
-        beam_size_x=None,
-        beam_size_y=None,
-        slit_gap_size_x=None,
-        slit_gap_size_y=None,
-        focal_spot_size_x=None,
-        focal_spot_size_y=None,
-        comment=None,
-        resolution=None,
-    )
->>>>>>> ab99e9b9
 
 
 @bpp.run_decorator()
