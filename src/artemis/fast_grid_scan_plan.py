--- conflicted
+++ resolved
@@ -1,28 +1,22 @@
-from collections import namedtuple
 import os
 import sys
+from collections import namedtuple
 
 sys.path.append(os.path.join(os.path.dirname(__file__), "..", ".."))
 
-from src.artemis.devices.eiger import EigerDetector
-from src.artemis.devices.fast_grid_scan import (
-    FastGridScan,
-    set_fast_grid_scan_params,
-)
-from src.artemis.nexus_writing.write_nexus import NexusWriter
-from src.artemis.parameters import FullParameters, SIM_BEAMLINE
-
-import bluesky.preprocessors as bpp
-import bluesky.plan_stubs as bps
-from bluesky import RunEngine
-from bluesky.utils import ProgressBarManager
-
-from src.artemis.devices.zebra import Zebra
 import argparse
 
+import bluesky.plan_stubs as bps
+import bluesky.preprocessors as bpp
+from bluesky import RunEngine
+from bluesky.log import config_bluesky_logging
+from bluesky.utils import ProgressBarManager
 from ophyd.log import config_ophyd_logging
-from bluesky.log import config_bluesky_logging
-
+from src.artemis.devices.eiger import EigerDetector
+from src.artemis.devices.fast_grid_scan import FastGridScan, set_fast_grid_scan_params
+from src.artemis.devices.zebra import Zebra
+from src.artemis.nexus_writing.write_nexus import NexusWriter
+from src.artemis.parameters import SIM_BEAMLINE, FullParameters
 
 config_bluesky_logging(file="/tmp/bluesky.log", level="DEBUG")
 config_ophyd_logging(file="/tmp/ophyd.log", level="DEBUG")
@@ -33,62 +27,6 @@
 # Store in ISPyB
 # Start nxgen
 # Start analysis run collection
-<<<<<<< HEAD
-=======
-SIM_BEAMLINE = "BL03S"
-
-
-@dataclass_json
-@dataclass
-class FullParameters:
-    beamline: str = SIM_BEAMLINE
-    grid_scan_params: GridScanParams = GridScanParams(
-        x_steps=5,
-        y_steps=10,
-        x_step_size=0.1,
-        y_step_size=0.1,
-        dwell_time=0.2,
-        x_start=0.0,
-        y1_start=0.0,
-        z1_start=0.0,
-    )
-    detector_params: DetectorParams = DetectorParams(
-        current_energy=100,
-        exposure_time=0.1,
-        acquisition_id="test",
-        directory="/tmp",
-        prefix="file_name",
-        detector_distance=100.0,
-        omega_start=0.0,
-        omega_increment=0.1,
-        num_images=10,
-        use_roi_mode=False,
-    )
-    ispyb_params: IspybParams = IspybParams(
-        sample_id=None,
-        visit_path="",
-        undulator_gap=None,
-        pixels_per_micron_x=None,
-        pixels_per_micron_y=None,
-        upper_left=Point2D(x=None, y=None),
-        sample_barcode=None,
-        position=Point3D(x=None, y=None, z=None),
-        synchrotron_mode=None,
-        xtal_snapshots=None,
-        run_number=None,
-        transmission=None,
-        flux=None,
-        wavelength=None,
-        beam_size_x=None,
-        beam_size_y=None,
-        slit_gap_size_x=None,
-        slit_gap_size_y=None,
-        focal_spot_size_x=None,
-        focal_spot_size_y=None,
-        comment=None,
-        resolution=None,
-    )
->>>>>>> 81b6bb25
 
 
 @bpp.run_decorator()
