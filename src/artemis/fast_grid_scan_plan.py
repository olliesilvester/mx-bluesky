import os
import sys
from collections import namedtuple
from selectors import EpollSelector

sys.path.append(os.path.join(os.path.dirname(__file__), "..", ".."))

import argparse

import bluesky.plan_stubs as bps
import bluesky.preprocessors as bpp
from bluesky import RunEngine
from bluesky.log import config_bluesky_logging
from bluesky.utils import ProgressBarManager
from ophyd.log import config_ophyd_logging
from src.artemis.devices.eiger import EigerDetector
from src.artemis.devices.fast_grid_scan import FastGridScan, set_fast_grid_scan_params
<<<<<<< HEAD
from src.artemis.devices.motors import GridScanMotorBundle
=======
from src.artemis.devices.undulator import Undulator
>>>>>>> 8fc2dca6
from src.artemis.devices.zebra import Zebra
from src.artemis.ispyb.store_in_ispyb import StoreInIspyb2D, StoreInIspyb3D
from src.artemis.nexus_writing.write_nexus import NexusWriter
from src.artemis.parameters import SIM_BEAMLINE, FullParameters
from src.artemis.zocalo_interaction import run_end, run_start, wait_for_result

config_bluesky_logging(file="/tmp/bluesky.log", level="DEBUG")
config_ophyd_logging(file="/tmp/ophyd.log", level="DEBUG")

# Clear odin errors and check initialised
# If in error clean up
# Setup beamline
# Store in ISPyB
# Start nxgen
# Start analysis run collection


def update_params_from_epics_devices(parameters: FullParameters, undulator: Undulator):
    undulator_gap = yield from bps.rd(undulator.gap)
    parameters.ispyb_params.undulator_gap = undulator_gap


@bpp.run_decorator()
def run_gridscan(
    fgs: FastGridScan,
    zebra: Zebra,
    eiger: EigerDetector,
<<<<<<< HEAD
    sample_motors: GridScanMotorBundle,
=======
    undulator: Undulator,
>>>>>>> 8fc2dca6
    parameters: FullParameters,
):
    yield from update_params_from_epics_devices(parameters, undulator)
    config = "config"

    ispyb = (
        StoreInIspyb3D(config)
        if parameters.grid_scan_params.is_3d_grid_scan
        else StoreInIspyb2D(config)
    )

    datacollection_ids, _, datacollection_group_id = ispyb.store_grid_scan(parameters)

    for id in datacollection_ids:
        run_start(id)

    # TODO: Check topup gate
    yield from set_fast_grid_scan_params(fgs, parameters.grid_scan_params)

    @bpp.stage_decorator([zebra, eiger, fgs])
    def do_fgs():
        yield from bps.kickoff(fgs)
        yield from bps.complete(fgs, wait=True)

    with NexusWriter(parameters):
        yield from do_fgs()

    current_time = ispyb.get_current_time_string()
    for id in datacollection_ids:
        ispyb.update_grid_scan_with_end_time_and_status(
            current_time,
            "DataCollection Successful",
            id,
            datacollection_group_id,
        )

    for id in datacollection_ids:
        run_end(id)

    wait_for_result(datacollection_group_id)

    xray_centre = wait_for_result(datacollection_id)
    xray_centre_motor_position = (
        parameters.grid_scan_params.grid_position_to_motor_position(xray_centre)
    )
    yield from bps.mv(
        sample_motors.x,
        xray_centre_motor_position.x,
        sample_motors.y,
        xray_centre_motor_position.y,
        sample_motors.z,
        xray_centre_motor_position.z,
    )


def get_plan(parameters: FullParameters):
    """Create the plan to run the grid scan based on provided parameters.

    Args:
        parameters (FullParameters): The parameters to run the scan.

    Returns:
        Generator: The plan for the gridscan
    """
    fast_grid_scan = FastGridScan(
        name="fgs", prefix=f"{parameters.beamline}-MO-SGON-01:FGS:"
    )
    eiger = EigerDetector(
        parameters.detector_params,
        name="eiger",
        prefix=f"{parameters.beamline}-EA-EIGER-01:",
    )
    zebra = Zebra(name="zebra", prefix=f"{parameters.beamline}-EA-ZEBRA-01:")

<<<<<<< HEAD
    sample_motors = GridScanMotorBundle(
        name="sample_motors", prefix=f"{parameters.beamline}-MO-SGON-01:"
    )

    return run_gridscan(fast_grid_scan, zebra, eiger, sample_motors, parameters)
=======
    undulator = Undulator(
        name="undulator", prefix=f"{parameters.insertion_prefix}-MO-SERVC-01:"
    )

    return run_gridscan(fast_grid_scan, zebra, eiger, undulator, parameters)
>>>>>>> 8fc2dca6


if __name__ == "__main__":
    parser = argparse.ArgumentParser()
    parser.add_argument(
        "--beamline",
        help="The beamline prefix this is being run on",
        default=SIM_BEAMLINE,
    )
    args = parser.parse_args()

    RE = RunEngine({})
    RE.waiting_hook = ProgressBarManager()

    parameters = FullParameters(beamline=args.beamline)

    RE(get_plan(parameters))<|MERGE_RESOLUTION|>--- conflicted
+++ resolved
@@ -15,11 +15,8 @@
 from ophyd.log import config_ophyd_logging
 from src.artemis.devices.eiger import EigerDetector
 from src.artemis.devices.fast_grid_scan import FastGridScan, set_fast_grid_scan_params
-<<<<<<< HEAD
 from src.artemis.devices.motors import GridScanMotorBundle
-=======
 from src.artemis.devices.undulator import Undulator
->>>>>>> 8fc2dca6
 from src.artemis.devices.zebra import Zebra
 from src.artemis.ispyb.store_in_ispyb import StoreInIspyb2D, StoreInIspyb3D
 from src.artemis.nexus_writing.write_nexus import NexusWriter
@@ -47,11 +44,8 @@
     fgs: FastGridScan,
     zebra: Zebra,
     eiger: EigerDetector,
-<<<<<<< HEAD
     sample_motors: GridScanMotorBundle,
-=======
     undulator: Undulator,
->>>>>>> 8fc2dca6
     parameters: FullParameters,
 ):
     yield from update_params_from_epics_devices(parameters, undulator)
@@ -91,9 +85,7 @@
     for id in datacollection_ids:
         run_end(id)
 
-    wait_for_result(datacollection_group_id)
-
-    xray_centre = wait_for_result(datacollection_id)
+    xray_centre = wait_for_result(datacollection_group_id)
     xray_centre_motor_position = (
         parameters.grid_scan_params.grid_position_to_motor_position(xray_centre)
     )
@@ -126,19 +118,17 @@
     )
     zebra = Zebra(name="zebra", prefix=f"{parameters.beamline}-EA-ZEBRA-01:")
 
-<<<<<<< HEAD
     sample_motors = GridScanMotorBundle(
         name="sample_motors", prefix=f"{parameters.beamline}-MO-SGON-01:"
     )
 
-    return run_gridscan(fast_grid_scan, zebra, eiger, sample_motors, parameters)
-=======
     undulator = Undulator(
         name="undulator", prefix=f"{parameters.insertion_prefix}-MO-SERVC-01:"
     )
 
-    return run_gridscan(fast_grid_scan, zebra, eiger, undulator, parameters)
->>>>>>> 8fc2dca6
+    return run_gridscan(
+        fast_grid_scan, zebra, eiger, sample_motors, undulator, parameters
+    )
 
 
 if __name__ == "__main__":
