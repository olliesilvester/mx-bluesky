import argparse
import os
import sys
<<<<<<< HEAD

sys.path.append(os.path.join(os.path.dirname(__file__), "..", ".."))

import argparse
=======
>>>>>>> 1ac5592b

import bluesky.plan_stubs as bps
import bluesky.preprocessors as bpp
from bluesky import RunEngine
from bluesky.log import config_bluesky_logging
from bluesky.utils import ProgressBarManager
from ophyd.log import config_ophyd_logging

from src.artemis.devices.eiger import EigerDetector
from src.artemis.devices.fast_grid_scan import set_fast_grid_scan_params
from src.artemis.devices.fast_grid_scan_composite import FGSComposite
from src.artemis.devices.slit_gaps import SlitGaps
from src.artemis.devices.synchrotron import Synchrotron
from src.artemis.devices.undulator import Undulator
from src.artemis.ispyb.store_in_ispyb import StoreInIspyb3D
from src.artemis.nexus_writing.write_nexus import NexusWriter
from src.artemis.parameters import SIM_BEAMLINE, FullParameters
from src.artemis.zocalo_interaction import run_end, run_start, wait_for_result

sys.path.append(os.path.join(os.path.dirname(__file__), "..", ".."))

config_bluesky_logging(file="/tmp/bluesky.log", level="DEBUG")
config_ophyd_logging(file="/tmp/ophyd.log", level="DEBUG")

# Tolerance for how close omega must start to 0
OMEGA_TOLERANCE = 0.1


def update_params_from_epics_devices(
    parameters: FullParameters,
    undulator: Undulator,
    synchrotron: Synchrotron,
    slit_gap: SlitGaps,
):
    parameters.ispyb_params.undulator_gap = yield from bps.rd(undulator.gap)
    parameters.ispyb_params.synchrotron_mode = yield from bps.rd(
        synchrotron.machine_status.synchrotron_mode
    )
    parameters.ispyb_params.slit_gap_size_x = yield from bps.rd(slit_gap.xgap)
    parameters.ispyb_params.slit_gap_size_y = yield from bps.rd(slit_gap.ygap)


@bpp.run_decorator()
def run_gridscan(
    fgs_composite: FGSComposite,
    eiger: EigerDetector,
    parameters: FullParameters,
):
    sample_motors = fgs_composite.sample_motors

    current_omega = yield from bps.rd(sample_motors.omega, default_value=0)
    assert abs(current_omega - parameters.detector_params.omega_start) < OMEGA_TOLERANCE
    assert (
        abs(current_omega) < OMEGA_TOLERANCE
    )  # This should eventually be removed, see #154

    yield from update_params_from_epics_devices(
        parameters,
        fgs_composite.undulator,
        fgs_composite.synchrotron,
        fgs_composite.slit_gaps,
    )

    ispyb_config = os.environ.get("ISPYB_CONFIG_PATH", "TEST_CONFIG")

    fgs_motors = fgs_composite.fast_grid_scan
    zebra = fgs_composite.zebra

    # TODO: Check topup gate
    yield from set_fast_grid_scan_params(fgs_motors, parameters.grid_scan_params)

    @bpp.stage_decorator([zebra, eiger, fgs_motors])
    def do_fgs():
        yield from bps.kickoff(fgs_motors)
        yield from bps.complete(fgs_motors, wait=True)

    with StoreInIspyb3D(ispyb_config, parameters) as ispyb_ids, NexusWriter(parameters):
        dc_ids = ispyb_ids[0]
        dc_gid = ispyb_ids[2]
        for id in dc_ids:
            run_start(id)
        yield from do_fgs()

    for id in dc_ids:
        run_end(id)
<<<<<<< HEAD
    wait_for_result(dc_gid)
=======

    xray_centre = wait_for_result(datacollection_group_id)
    xray_centre_motor_position = (
        parameters.grid_scan_params.grid_position_to_motor_position(xray_centre)
    )

    yield from bps.mv(sample_motors.omega, parameters.detector_params.omega_start)

    # After moving omega we need to wait for x, y and z to have finished moving too
    yield from bps.wait(sample_motors)

    yield from bps.mv(
        sample_motors.x,
        xray_centre_motor_position.x,
        sample_motors.y,
        xray_centre_motor_position.y,
        sample_motors.z,
        xray_centre_motor_position.z,
    )
>>>>>>> 1ac5592b


def get_plan(parameters: FullParameters):
    """Create the plan to run the grid scan based on provided parameters.

    Args:
        parameters (FullParameters): The parameters to run the scan.

    Returns:
        Generator: The plan for the gridscan
    """
    fast_grid_scan_composite = FGSComposite(
        insertion_prefix=parameters.insertion_prefix,
        name="fgs",
        prefix=parameters.beamline,
    )

    # Note, eiger cannot be currently waited on, see #166
    eiger = EigerDetector(
        parameters.detector_params,
        name="eiger",
        prefix=f"{parameters.beamline}-EA-EIGER-01:",
    )

    fast_grid_scan_composite.wait_for_connection()

    return run_gridscan(fast_grid_scan_composite, eiger, parameters)


if __name__ == "__main__":
    parser = argparse.ArgumentParser()
    parser.add_argument(
        "--beamline",
        help="The beamline prefix this is being run on",
        default=SIM_BEAMLINE,
    )
    args = parser.parse_args()

    RE = RunEngine({})
    RE.waiting_hook = ProgressBarManager()

    parameters = FullParameters(beamline=args.beamline)

    RE(get_plan(parameters))<|MERGE_RESOLUTION|>--- conflicted
+++ resolved
@@ -1,13 +1,6 @@
 import argparse
 import os
 import sys
-<<<<<<< HEAD
-
-sys.path.append(os.path.join(os.path.dirname(__file__), "..", ".."))
-
-import argparse
-=======
->>>>>>> 1ac5592b
 
 import bluesky.plan_stubs as bps
 import bluesky.preprocessors as bpp
@@ -85,17 +78,14 @@
         yield from bps.complete(fgs_motors, wait=True)
 
     with StoreInIspyb3D(ispyb_config, parameters) as ispyb_ids, NexusWriter(parameters):
-        dc_ids = ispyb_ids[0]
-        dc_gid = ispyb_ids[2]
-        for id in dc_ids:
+        datacollection_ids = ispyb_ids[0]
+        datacollection_group_id = ispyb_ids[2]
+        for id in datacollection_ids:
             run_start(id)
         yield from do_fgs()
 
-    for id in dc_ids:
+    for id in datacollection_ids:
         run_end(id)
-<<<<<<< HEAD
-    wait_for_result(dc_gid)
-=======
 
     xray_centre = wait_for_result(datacollection_group_id)
     xray_centre_motor_position = (
@@ -115,7 +105,6 @@
         sample_motors.z,
         xray_centre_motor_position.z,
     )
->>>>>>> 1ac5592b
 
 
 def get_plan(parameters: FullParameters):
