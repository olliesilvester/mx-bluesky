import argparse

import bluesky.plan_stubs as bps
import bluesky.preprocessors as bpp
from bluesky import RunEngine
from bluesky.utils import ProgressBarManager

import artemis.log
from artemis.device_setup_plans.setup_zebra_for_fgs import (
    set_zebra_shutter_to_manual,
    setup_zebra_for_fgs,
)
from artemis.devices.eiger import EigerDetector
from artemis.devices.fast_grid_scan import FastGridScan, set_fast_grid_scan_params
from artemis.devices.fast_grid_scan_composite import FGSComposite
from artemis.devices.slit_gaps import SlitGaps
from artemis.devices.synchrotron import Synchrotron
from artemis.devices.undulator import Undulator
from artemis.exceptions import WarningException
from artemis.external_interaction.callbacks import FGSCallbackCollection
from artemis.parameters import ISPYB_PLAN_NAME, SIM_BEAMLINE, FullParameters
from artemis.tracing import TRACER
from artemis.utils import Point3D


def read_hardware_for_ispyb(
    undulator: Undulator,
    synchrotron: Synchrotron,
    slit_gaps: SlitGaps,
):
    artemis.log.LOGGER.info(
        "Reading status of beamline parameters for ispyb deposition."
    )
    yield from bps.create(
        name=ISPYB_PLAN_NAME
    )  # gives name to event *descriptor* document
    yield from bps.read(undulator.gap)
    yield from bps.read(synchrotron.machine_status.synchrotron_mode)
    yield from bps.read(slit_gaps.xgap)
    yield from bps.read(slit_gaps.ygap)
    yield from bps.save()


@bpp.set_run_key_decorator("move_xyz")
@bpp.run_decorator(md={"subplan_name": "move_xyz"})
def move_xyz(
    sample_motors,
    xray_centre_motor_position,
    md={
        "plan_name": "move_xyz",
    },
):
    """Move 'sample motors' to a specific motor position (e.g. a position obtained
    from gridscan processing results)"""
    yield from bps.mv(
        sample_motors.x,
        xray_centre_motor_position.x,
        sample_motors.y,
        xray_centre_motor_position.y,
        sample_motors.z,
        xray_centre_motor_position.z,
    )


def wait_for_fgs_valid(fgs_motors: FastGridScan, timeout=0.5):
    artemis.log.LOGGER.info("Waiting for valid fgs_params")
    SLEEP_PER_CHECK = 0.1
    times_to_check = int(timeout / SLEEP_PER_CHECK)
    for _ in range(times_to_check):
        scan_invalid = yield from bps.rd(fgs_motors.scan_invalid)
        pos_counter = yield from bps.rd(fgs_motors.position_counter)
        artemis.log.LOGGER.debug(
            f"Scan invalid: {scan_invalid} and position counter: {pos_counter}"
        )
        if not scan_invalid and pos_counter == 0:
            return
        yield from bps.sleep(SLEEP_PER_CHECK)
    raise WarningException(f"Scan parameters invalid after {timeout} seconds")


@bpp.set_run_key_decorator("read_xyz_before_plan")
@bpp.run_decorator(md={"subplan_name": "read_xyz_before_plan"})
def get_xyz(sample_motors):
    return Point3D(
        (yield from bps.rd(sample_motors.x)),
        (yield from bps.rd(sample_motors.y)),
        (yield from bps.rd(sample_motors.z)),
    )


<<<<<<< HEAD
@bpp.set_run_key_decorator("run_gridscan")
@bpp.run_decorator(md={"subplan_name": "run_gridscan"})
=======
def tidy_up_plans(fgs_composite: FGSComposite):
    yield from set_zebra_shutter_to_manual(fgs_composite.zebra)


@bpp.run_decorator()
>>>>>>> ef5e9671
def run_gridscan(
    fgs_composite: FGSComposite,
    eiger: EigerDetector,
    parameters: FullParameters,
    md={
        "plan_name": "run_gridscan",
    },
):
    sample_motors = fgs_composite.sample_motors

    # Currently gridscan only works for omega 0, see #
    with TRACER.start_span("moving_omega_to_0"):
        yield from bps.abs_set(sample_motors.omega, 0)

    # We only subscribe to the communicator callback for run_gridscan, so this is where
    # we should generate an event reading the values which need to be included in the
    # ispyb deposition
    with TRACER.start_span("ispyb_hardware_readings"):
        yield from read_hardware_for_ispyb(
            fgs_composite.undulator,
            fgs_composite.synchrotron,
            fgs_composite.slit_gaps,
        )

    fgs_motors = fgs_composite.fast_grid_scan

    # TODO: Check topup gate
    yield from set_fast_grid_scan_params(fgs_motors, parameters.grid_scan_params)
    yield from wait_for_fgs_valid(fgs_motors)

<<<<<<< HEAD
    @bpp.stage_decorator([zebra, fgs_motors])
    @bpp.set_run_key_decorator("do_fgs")
    @bpp.run_decorator(md={"subplan_name": "do_fgs"})
=======
    @bpp.stage_decorator([eiger, fgs_motors])
>>>>>>> ef5e9671
    def do_fgs():
        yield from bps.wait()  # Wait for all moves to complete
        yield from bps.kickoff(fgs_motors)
        yield from bps.complete(fgs_motors, wait=True)

    with TRACER.start_span("do_fgs"):
        try:
            yield from do_fgs()
        except Exception as e:
            artemis.log.LOGGER.info(e, exc_info=True)

    with TRACER.start_span("move_to_z_0"):
        yield from bps.abs_set(fgs_motors.z_steps, 0, wait=False)


@bpp.set_run_key_decorator("run_gridscan_and_move")
@bpp.run_decorator(md={"subplan_name": "run_gridscan_and_move"})
def run_gridscan_and_move(
    fgs_composite: FGSComposite,
    eiger: EigerDetector,
    parameters: FullParameters,
    subscriptions: FGSCallbackCollection,
):
    """A multi-run plan which runs a gridscan, gets the results from zocalo
    and moves to the centre of mass determined by zocalo"""

    # We get the initial motor positions so we can return to them on zocalo failure
    initial_xyz = yield from get_xyz(fgs_composite.sample_motors)

    yield from setup_zebra_for_fgs(fgs_composite.zebra)

    # our callbacks should listen to documents only from the actual grid scan
    # so we subscribe to them with our plan
    @bpp.subs_decorator(list(subscriptions))
    def gridscan_with_subscriptions(fgs_composite, detector, params):
        yield from run_gridscan(fgs_composite, detector, params)

    artemis.log.LOGGER.info("Starting grid scan")
    yield from gridscan_with_subscriptions(fgs_composite, eiger, parameters)

    # bps.create()
    # yield from wait_for_fgs_valid(fgs_composite.fast_grid_scan)
    # bps.save()

    # the data were submitted to zocalo by the zocalo callback during the gridscan,
    # but results may not be ready, and need to be collected regardless.
    # it might not be ideal to block for this, see #327
    subscriptions.zocalo_handler.wait_for_results(initial_xyz)

    # once we have the results, go to the appropriate position
    artemis.log.LOGGER.info("Moving to centre of mass.")
    with TRACER.start_span("move_to_result"):
        yield from move_xyz(
            fgs_composite.sample_motors,
            subscriptions.zocalo_handler.xray_centre_motor_position,
        )


def get_plan(parameters: FullParameters, subscriptions: FGSCallbackCollection):
    """Create the plan to run the grid scan based on provided parameters.

    Args:
        parameters (FullParameters): The parameters to run the scan.

    Returns:
        Generator: The plan for the gridscan
    """
    artemis.log.LOGGER.info("Fetching composite plan")
    fast_grid_scan_composite = FGSComposite(
        insertion_prefix=parameters.insertion_prefix,
        name="fgs",
        prefix=parameters.beamline,
    )

    # Note, eiger cannot be currently waited on, see #166
    eiger = EigerDetector(
        parameters.detector_params,
        name="eiger",
        prefix=f"{parameters.beamline}-EA-EIGER-01:",
    )

    artemis.log.LOGGER.info("Connecting to EPICS devices...")
    try:
        fast_grid_scan_composite.wait_for_connection()
    except Exception as e:
        artemis.log.LOGGER.info(e, exc_info=True)

    artemis.log.LOGGER.info("Connected.")

    @bpp.finalize_decorator(lambda: tidy_up_plans(fast_grid_scan_composite))
    def run_gridscan_and_move_and_tidy(fgs_composite, detector, params, comms):
        yield from run_gridscan_and_move(fgs_composite, detector, params, comms)

    return run_gridscan_and_move_and_tidy(
        fast_grid_scan_composite, eiger, parameters, subscriptions
    )


if __name__ == "__main__":
    parser = argparse.ArgumentParser()
    parser.add_argument(
        "--beamline",
        help="The beamline prefix this is being run on",
        default=SIM_BEAMLINE,
    )
    args = parser.parse_args()

    RE = RunEngine({})
    RE.waiting_hook = ProgressBarManager()

    parameters = FullParameters(beamline=args.beamline)
    subscriptions = FGSCallbackCollection.from_params(parameters)

    RE(get_plan(parameters, subscriptions))<|MERGE_RESOLUTION|>--- conflicted
+++ resolved
@@ -88,16 +88,12 @@
     )
 
 
-<<<<<<< HEAD
+def tidy_up_plans(fgs_composite: FGSComposite):
+    yield from set_zebra_shutter_to_manual(fgs_composite.zebra)
+
+
 @bpp.set_run_key_decorator("run_gridscan")
 @bpp.run_decorator(md={"subplan_name": "run_gridscan"})
-=======
-def tidy_up_plans(fgs_composite: FGSComposite):
-    yield from set_zebra_shutter_to_manual(fgs_composite.zebra)
-
-
-@bpp.run_decorator()
->>>>>>> ef5e9671
 def run_gridscan(
     fgs_composite: FGSComposite,
     eiger: EigerDetector,
@@ -128,13 +124,9 @@
     yield from set_fast_grid_scan_params(fgs_motors, parameters.grid_scan_params)
     yield from wait_for_fgs_valid(fgs_motors)
 
-<<<<<<< HEAD
-    @bpp.stage_decorator([zebra, fgs_motors])
+    @bpp.stage_decorator([fgs_motors])
     @bpp.set_run_key_decorator("do_fgs")
     @bpp.run_decorator(md={"subplan_name": "do_fgs"})
-=======
-    @bpp.stage_decorator([eiger, fgs_motors])
->>>>>>> ef5e9671
     def do_fgs():
         yield from bps.wait()  # Wait for all moves to complete
         yield from bps.kickoff(fgs_motors)
