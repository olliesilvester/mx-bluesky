--- conflicted
+++ resolved
@@ -38,14 +38,11 @@
 )
 from artemis.log import set_up_logging_handlers
 from artemis.parameters import external_parameters
-from artemis.parameters.internal_parameters.internal_parameters import (
-    InternalParameters,
-)
+from artemis.parameters.external_parameters import from_file as default_raw_params
 from artemis.parameters.internal_parameters.plan_specific.fgs_internal_params import (
     FGSInternalParameters,
 )
 from artemis.utils import Point3D
-from artemis.parameters.external_parameters import from_file as default_raw_params
 
 
 @pytest.fixture
@@ -54,23 +51,10 @@
 
 
 @pytest.fixture
-<<<<<<< HEAD
-def fake_fgs_composite(test_params: InternalParameters):
-    fake_composite = FGSComposite(
-        aperture_positions=AperturePositions(
-            LARGE=(1, 2, 3, 4, 5),
-            MEDIUM=(2, 3, 3, 5, 6),
-            SMALL=(3, 4, 3, 6, 7),
-            ROBOT_LOAD=(0, 0, 3, 0, 0),
-        ),
-        detector_params=test_params.artemis_params.detector_params,
-        fake=True,
-=======
 def fake_fgs_composite(test_params: FGSInternalParameters):
     fake_composite = FGSComposite(fake=True)
     fake_composite.eiger.set_detector_parameters(
         test_params.artemis_params.detector_params
->>>>>>> dac41c68
     )
     fake_composite.aperture_scatterguard.aperture.x.user_setpoint._use_limits = False
     fake_composite.aperture_scatterguard.aperture.y.user_setpoint._use_limits = False
@@ -81,10 +65,17 @@
     fake_composite.aperture_scatterguard.scatterguard.y.user_setpoint._use_limits = (
         False
     )
+    fake_composite.aperture_scatterguard.load_aperture_positions(
+        AperturePositions(
+            LARGE=(1, 2, 3, 4, 5),
+            MEDIUM=(2, 3, 3, 5, 6),
+            SMALL=(3, 4, 3, 6, 7),
+            ROBOT_LOAD=(0, 0, 3, 0, 0),
+        )
+    )
 
     fake_composite.fast_grid_scan.scan_invalid.sim_put(False)
     fake_composite.fast_grid_scan.position_counter.sim_put(0)
-
     return fake_composite
 
 
@@ -107,14 +98,9 @@
     return subscriptions
 
 
-<<<<<<< HEAD
 def test_given_full_parameters_dict_when_detector_name_used_and_converted_then_detector_constants_correct(
     test_params: FGSInternalParameters,
 ):
-=======
-def test_given_full_parameters_dict_when_detector_name_used_and_converted_then_detector_constants_correct():
-    params = FGSInternalParameters()
->>>>>>> dac41c68
     assert (
         test_params.artemis_params.detector_params.detector_size_constants.det_type_string
         == EIGER_TYPE_EIGER2_X_16M
@@ -189,11 +175,7 @@
     move_aperture: MagicMock,
     fake_fgs_composite: FGSComposite,
     mock_subscriptions: FGSCallbackCollection,
-<<<<<<< HEAD
-    test_params: InternalParameters,
-=======
-    test_params: FGSInternalParameters,
->>>>>>> dac41c68
+    test_params: FGSInternalParameters,
 ):
     RE = RunEngine({})
     set_up_logging_handlers(logging_level="INFO", dev_mode=True)
@@ -245,11 +227,7 @@
 @patch("bluesky.plan_stubs.mv")
 def test_results_passed_to_move_motors(
     bps_mv: MagicMock,
-<<<<<<< HEAD
-    test_params: InternalParameters,
-=======
-    test_params: FGSInternalParameters,
->>>>>>> dac41c68
+    test_params: FGSInternalParameters,
     fake_fgs_composite: FGSComposite,
 ):
     from artemis.experiment_plans.fast_grid_scan_plan import move_xyz
@@ -281,11 +259,7 @@
     move_aperture: MagicMock,
     mock_subscriptions: FGSCallbackCollection,
     fake_fgs_composite: FGSComposite,
-<<<<<<< HEAD
-    test_params: FGSInternalParameters,
-=======
-    test_params: FGSComposite,
->>>>>>> dac41c68
+    test_params: FGSInternalParameters,
 ):
     RE = RunEngine({})
     set_up_logging_handlers(logging_level="INFO", dev_mode=True)
@@ -299,11 +273,7 @@
         )
     )
 
-<<<<<<< HEAD
     run_gridscan.assert_called_once_with(fake_fgs_composite, test_params)
-=======
-    run_gridscan.assert_called_once_with(fake_fgs_composite, params)
->>>>>>> dac41c68
     move_xyz.assert_called_once_with(ANY, Point3D(0.05, 0.15000000000000002, 0.25))
 
 
@@ -322,11 +292,7 @@
     move_aperture: MagicMock,
     mock_subscriptions: FGSCallbackCollection,
     fake_fgs_composite: FGSComposite,
-<<<<<<< HEAD
-    test_params: InternalParameters,
-=======
-    test_params: FGSInternalParameters,
->>>>>>> dac41c68
+    test_params: FGSInternalParameters,
 ):
     RE = RunEngine({})
     set_up_logging_handlers(logging_level="INFO", dev_mode=True)
@@ -388,11 +354,7 @@
     mock_kickoff,
     mock_abs_set,
     fake_fgs_composite: FGSComposite,
-<<<<<<< HEAD
-    test_params: InternalParameters,
-=======
-    test_params: FGSInternalParameters,
->>>>>>> dac41c68
+    test_params: FGSInternalParameters,
     mock_subscriptions: FGSCallbackCollection,
 ):
     RE = RunEngine({})
@@ -401,11 +363,6 @@
     mock_parent = MagicMock()
     fake_fgs_composite.eiger.disarm_detector = mock_parent.disarm
 
-<<<<<<< HEAD
-    fake_fgs_composite.eiger.disarm_detector = mock_parent.disarm
-
-=======
->>>>>>> dac41c68
     fake_fgs_composite.eiger.filewriters_finished = Status()
     fake_fgs_composite.eiger.filewriters_finished.set_finished()
     fake_fgs_composite.eiger.odin.check_odin_state = MagicMock(return_value=True)
