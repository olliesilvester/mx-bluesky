import types
from unittest.mock import ANY, MagicMock, patch

import bluesky.plan_stubs as bps
import pytest
from bluesky.callbacks import CallbackBase
from bluesky.run_engine import RunEngine
from ophyd.sim import make_fake_device

from artemis.devices.det_dim_constants import (
    EIGER2_X_4M_DIMENSION,
    EIGER_TYPE_EIGER2_X_4M,
    EIGER_TYPE_EIGER2_X_16M,
)
from artemis.devices.eiger import EigerDetector
from artemis.devices.fast_grid_scan import FastGridScan
from artemis.devices.fast_grid_scan_composite import FGSComposite
from artemis.devices.slit_gaps import SlitGaps
from artemis.devices.synchrotron import Synchrotron
from artemis.devices.undulator import Undulator
from artemis.exceptions import WarningException
from artemis.experiment_plans.fast_grid_scan_plan import (
    read_hardware_for_ispyb,
    run_gridscan,
    run_gridscan_and_move,
    wait_for_fgs_valid,
)
<<<<<<< HEAD
from artemis.external_interaction.callbacks import FGSCallbackCollection
from artemis.parameters.external_parameters import RawParameters
from artemis.parameters.internal_parameters import InternalParameters
=======
from artemis.external_interaction.callbacks import (
    FGSCallbackCollection,
    VerbosePlanExecutionLoggingCallback,
)
from artemis.log import set_up_logging_handlers
from artemis.parameters import FullParameters
>>>>>>> ae52e12f
from artemis.utils import Point3D


def test_given_full_parameters_dict_when_detector_name_used_and_converted_then_detector_constants_correct():
    params = InternalParameters(RawParameters())
    assert (
        params.artemis_params.detector_params.detector_size_constants.det_type_string
        == EIGER_TYPE_EIGER2_X_16M
    )
    raw_params_dict = RawParameters().to_dict()
    raw_params_dict["artemis_params"]["detector_params"][
        "detector_size_constants"
    ] = EIGER_TYPE_EIGER2_X_4M
    raw_params = RawParameters.from_dict(raw_params_dict)
    params: InternalParameters = InternalParameters(raw_params)
    det_dimension = (
        params.artemis_params.detector_params.detector_size_constants.det_dimension
    )
    assert det_dimension == EIGER2_X_4M_DIMENSION


def test_when_run_gridscan_called_then_generator_returned():
    plan = run_gridscan(MagicMock(), MagicMock())
    assert isinstance(plan, types.GeneratorType)


def test_read_hardware_for_ispyb_updates_from_ophyd_devices():
    RE = RunEngine({})
    params = InternalParameters()

    undulator_test_value = 1.234
    FakeUndulator = make_fake_device(Undulator)
    undulator: Undulator = FakeUndulator(name="undulator")
    undulator.gap.user_readback.sim_put(undulator_test_value)

    synchrotron_test_value = "test"
    FakeSynchrotron = make_fake_device(Synchrotron)
    synchrotron: Synchrotron = FakeSynchrotron(name="synchrotron")
    synchrotron.machine_status.synchrotron_mode.sim_put(synchrotron_test_value)

    xgap_test_value = 0.1234
    ygap_test_value = 0.2345
    FakeSlitGaps = make_fake_device(SlitGaps)
    slit_gaps: SlitGaps = FakeSlitGaps(name="slit_gaps")
    slit_gaps.xgap.sim_put(xgap_test_value)
    slit_gaps.ygap.sim_put(ygap_test_value)

    class TestCB(CallbackBase):
        params = InternalParameters()

        def event(self, doc: dict):
            params.artemis_params.ispyb_params.undulator_gap = doc["data"][
                "undulator_gap"
            ]
            params.artemis_params.ispyb_params.synchrotron_mode = doc["data"][
                "synchrotron_machine_status_synchrotron_mode"
            ]
            params.artemis_params.ispyb_params.slit_gap_size_x = doc["data"][
                "slit_gaps_xgap"
            ]
            params.artemis_params.ispyb_params.slit_gap_size_y = doc["data"][
                "slit_gaps_ygap"
            ]

    testcb = TestCB()
    testcb.params = params
    RE.subscribe(testcb)

    def standalone_read_hardware_for_ispyb(und, syn, slits):
        yield from bps.open_run()
        yield from read_hardware_for_ispyb(und, syn, slits)
        yield from bps.close_run()

    RE(standalone_read_hardware_for_ispyb(undulator, synchrotron, slit_gaps))
    params = testcb.params

    assert params.artemis_params.ispyb_params.undulator_gap == undulator_test_value
    assert params.artemis_params.ispyb_params.synchrotron_mode == synchrotron_test_value
    assert params.artemis_params.ispyb_params.slit_gap_size_x == xgap_test_value
    assert params.artemis_params.ispyb_params.slit_gap_size_y == ygap_test_value


@patch("artemis.experiment_plans.fast_grid_scan_plan.run_gridscan")
@patch("artemis.experiment_plans.fast_grid_scan_plan.move_xyz")
def test_results_adjusted_and_passed_to_move_xyz(
    move_xyz: MagicMock, run_gridscan: MagicMock
):
    RE = RunEngine({})
<<<<<<< HEAD
    params = InternalParameters()
=======
    set_up_logging_handlers(logging_level="INFO", dev_mode=True)
    RE.subscribe(VerbosePlanExecutionLoggingCallback())
    params = FullParameters()
>>>>>>> ae52e12f
    subscriptions = FGSCallbackCollection.from_params(params)

    subscriptions.zocalo_handler.zocalo_interactor.wait_for_result = MagicMock()
    subscriptions.zocalo_handler.zocalo_interactor.run_end = MagicMock()
    subscriptions.zocalo_handler.zocalo_interactor.run_start = MagicMock()
    subscriptions.zocalo_handler.zocalo_interactor.wait_for_result.return_value = (
        Point3D(1, 2, 3)
    )

    motor_position = params.experiment_params.grid_position_to_motor_position(
        Point3D(0.5, 1.5, 2.5)
    )
    FakeComposite: FGSComposite = make_fake_device(FGSComposite)
    FakeEiger: EigerDetector = make_fake_device(EigerDetector)
    RE(
        run_gridscan_and_move(
            FakeComposite("test", name="fgs"),
            FakeEiger.with_params(
                params=params.artemis_params.detector_params, name="test"
            ),
            params,
            subscriptions,
        )
    )
    move_xyz.assert_called_once_with(ANY, motor_position)


@patch("bluesky.plan_stubs.mv")
def test_results_passed_to_move_motors(bps_mv: MagicMock):
    from artemis.experiment_plans.fast_grid_scan_plan import move_xyz

    RE = RunEngine({})
<<<<<<< HEAD
    params = InternalParameters()
    motor_position = params.experiment_params.grid_position_to_motor_position(
=======
    set_up_logging_handlers(logging_level="INFO", dev_mode=True)
    RE.subscribe(VerbosePlanExecutionLoggingCallback())
    params = FullParameters()
    motor_position = params.grid_scan_params.grid_position_to_motor_position(
>>>>>>> ae52e12f
        Point3D(1, 2, 3)
    )
    FakeComposite = make_fake_device(FGSComposite)
    RE(move_xyz(FakeComposite("test", name="fgs").sample_motors, motor_position))
    bps_mv.assert_called_once_with(
        ANY, motor_position.x, ANY, motor_position.y, ANY, motor_position.z
    )


@patch("artemis.experiment_plans.fast_grid_scan_plan.run_gridscan.do_fgs")
@patch("artemis.experiment_plans.fast_grid_scan_plan.run_gridscan")
@patch("artemis.experiment_plans.fast_grid_scan_plan.move_xyz")
def test_individual_plans_triggered_once_and_only_once_in_composite_run(
    move_xyz: MagicMock,
    run_gridscan: MagicMock,
    do_fgs: MagicMock,
):
    RE = RunEngine({})
<<<<<<< HEAD
    params = InternalParameters()
=======
    set_up_logging_handlers(logging_level="INFO", dev_mode=True)
    RE.subscribe(VerbosePlanExecutionLoggingCallback())
    params = FullParameters()

    subscriptions = FGSCallbackCollection.from_params(params)
    subscriptions.zocalo_handler.zocalo_interactor.wait_for_result = MagicMock()
    subscriptions.zocalo_handler.zocalo_interactor.run_end = MagicMock()
    subscriptions.zocalo_handler.zocalo_interactor.run_start = MagicMock()
    subscriptions.zocalo_handler.zocalo_interactor.wait_for_result.return_value = (
        Point3D(1, 2, 3)
    )

    FakeComposite: FGSComposite = make_fake_device(FGSComposite)
    FakeEiger: EigerDetector = make_fake_device(EigerDetector)
    fake_composite = FakeComposite("test", name="fakecomposite")
    fake_eiger = (FakeEiger.with_params(params=params.detector_params, name="test"),)
    RE(
        run_gridscan_and_move(
            fake_composite,
            fake_eiger,
            params,
            subscriptions,
        )
    )

    run_gridscan.assert_called_once_with(fake_composite, fake_eiger, params)
    move_xyz.assert_called_once_with(ANY, Point3D(0.05, 0.15000000000000002, 0.25))


@patch("artemis.experiment_plans.fast_grid_scan_plan.run_gridscan.do_fgs")
@patch("artemis.experiment_plans.fast_grid_scan_plan.run_gridscan")
@patch("artemis.experiment_plans.fast_grid_scan_plan.move_xyz")
def test_logging_within_plan(
    move_xyz: MagicMock,
    run_gridscan: MagicMock,
    do_fgs: MagicMock,
):
    RE = RunEngine({})
    set_up_logging_handlers(logging_level="INFO", dev_mode=True)
    RE.subscribe(VerbosePlanExecutionLoggingCallback())
    params = FullParameters()
>>>>>>> ae52e12f

    subscriptions = FGSCallbackCollection.from_params(params)
    subscriptions.zocalo_handler.zocalo_interactor.wait_for_result = MagicMock()
    subscriptions.zocalo_handler.zocalo_interactor.run_end = MagicMock()
    subscriptions.zocalo_handler.zocalo_interactor.run_start = MagicMock()
    subscriptions.zocalo_handler.zocalo_interactor.wait_for_result.return_value = (
        Point3D(1, 2, 3)
    )

    FakeComposite = make_fake_device(FGSComposite)
    FakeEiger: EigerDetector = make_fake_device(EigerDetector)
    fake_composite = FakeComposite("test", name="fakecomposite")
    fake_eiger = FakeEiger.with_params(
        params=params.artemis_params.detector_params, name="test"
    )

    RE(
        run_gridscan_and_move(
            fake_composite,
            fake_eiger,
            params,
            subscriptions,
        )
    )

    run_gridscan.assert_called_once_with(fake_composite, fake_eiger, params)
    move_xyz.assert_called_once_with(ANY, Point3D(0.05, 0.15000000000000002, 0.25))


@patch("artemis.experiment_plans.fast_grid_scan_plan.bps.sleep")
def test_GIVEN_scan_already_valid_THEN_wait_for_FGS_returns_immediately(
    patch_sleep: MagicMock,
):
    test_fgs: FastGridScan = make_fake_device(FastGridScan)("prefix", name="fake_fgs")

    test_fgs.scan_invalid.sim_put(False)
    test_fgs.position_counter.sim_put(0)

    RE = RunEngine({})

    RE(wait_for_fgs_valid(test_fgs))

    patch_sleep.assert_not_called()


@patch("artemis.experiment_plans.fast_grid_scan_plan.bps.sleep")
def test_GIVEN_scan_not_valid_THEN_wait_for_FGS_raises_and_sleeps_called(
    patch_sleep: MagicMock,
):
    test_fgs: FastGridScan = make_fake_device(FastGridScan)("prefix", name="fake_fgs")

    test_fgs.scan_invalid.sim_put(True)
    test_fgs.position_counter.sim_put(0)

    RE = RunEngine({})
    with pytest.raises(WarningException):
        RE(wait_for_fgs_valid(test_fgs))

    patch_sleep.assert_called()<|MERGE_RESOLUTION|>--- conflicted
+++ resolved
@@ -25,18 +25,13 @@
     run_gridscan_and_move,
     wait_for_fgs_valid,
 )
-<<<<<<< HEAD
-from artemis.external_interaction.callbacks import FGSCallbackCollection
-from artemis.parameters.external_parameters import RawParameters
-from artemis.parameters.internal_parameters import InternalParameters
-=======
 from artemis.external_interaction.callbacks import (
     FGSCallbackCollection,
     VerbosePlanExecutionLoggingCallback,
 )
 from artemis.log import set_up_logging_handlers
-from artemis.parameters import FullParameters
->>>>>>> ae52e12f
+from artemis.parameters.external_parameters import RawParameters
+from artemis.parameters.internal_parameters import InternalParameters
 from artemis.utils import Point3D
 
 
@@ -125,13 +120,9 @@
     move_xyz: MagicMock, run_gridscan: MagicMock
 ):
     RE = RunEngine({})
-<<<<<<< HEAD
-    params = InternalParameters()
-=======
-    set_up_logging_handlers(logging_level="INFO", dev_mode=True)
-    RE.subscribe(VerbosePlanExecutionLoggingCallback())
-    params = FullParameters()
->>>>>>> ae52e12f
+    set_up_logging_handlers(logging_level="INFO", dev_mode=True)
+    RE.subscribe(VerbosePlanExecutionLoggingCallback())
+    params = InternalParameters()
     subscriptions = FGSCallbackCollection.from_params(params)
 
     subscriptions.zocalo_handler.zocalo_interactor.wait_for_result = MagicMock()
@@ -164,15 +155,10 @@
     from artemis.experiment_plans.fast_grid_scan_plan import move_xyz
 
     RE = RunEngine({})
-<<<<<<< HEAD
+    set_up_logging_handlers(logging_level="INFO", dev_mode=True)
+    RE.subscribe(VerbosePlanExecutionLoggingCallback())
     params = InternalParameters()
     motor_position = params.experiment_params.grid_position_to_motor_position(
-=======
-    set_up_logging_handlers(logging_level="INFO", dev_mode=True)
-    RE.subscribe(VerbosePlanExecutionLoggingCallback())
-    params = FullParameters()
-    motor_position = params.grid_scan_params.grid_position_to_motor_position(
->>>>>>> ae52e12f
         Point3D(1, 2, 3)
     )
     FakeComposite = make_fake_device(FGSComposite)
@@ -191,12 +177,9 @@
     do_fgs: MagicMock,
 ):
     RE = RunEngine({})
-<<<<<<< HEAD
-    params = InternalParameters()
-=======
-    set_up_logging_handlers(logging_level="INFO", dev_mode=True)
-    RE.subscribe(VerbosePlanExecutionLoggingCallback())
-    params = FullParameters()
+    set_up_logging_handlers(logging_level="INFO", dev_mode=True)
+    RE.subscribe(VerbosePlanExecutionLoggingCallback())
+    params = InternalParameters()
 
     subscriptions = FGSCallbackCollection.from_params(params)
     subscriptions.zocalo_handler.zocalo_interactor.wait_for_result = MagicMock()
@@ -234,8 +217,7 @@
     RE = RunEngine({})
     set_up_logging_handlers(logging_level="INFO", dev_mode=True)
     RE.subscribe(VerbosePlanExecutionLoggingCallback())
-    params = FullParameters()
->>>>>>> ae52e12f
+    params = InternalParameters()
 
     subscriptions = FGSCallbackCollection.from_params(params)
     subscriptions.zocalo_handler.zocalo_interactor.wait_for_result = MagicMock()
