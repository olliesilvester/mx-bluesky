import types
from unittest.mock import ANY, MagicMock, patch

import bluesky.plan_stubs as bps
import pytest
from bluesky.callbacks import CallbackBase
from bluesky.run_engine import RunEngine
from ophyd.sim import make_fake_device

from artemis.devices.det_dim_constants import (
    EIGER2_X_4M_DIMENSION,
    EIGER_TYPE_EIGER2_X_4M,
    EIGER_TYPE_EIGER2_X_16M,
)
from artemis.devices.eiger import EigerDetector
from artemis.devices.fast_grid_scan import FastGridScan
from artemis.devices.fast_grid_scan_composite import FGSComposite
from artemis.devices.slit_gaps import SlitGaps
from artemis.devices.synchrotron import Synchrotron
from artemis.devices.undulator import Undulator
from artemis.exceptions import WarningException
<<<<<<< HEAD
from artemis.external_interaction.callbacks import (
    FGSCallbackCollection,
    VerbosePlanExecutionLoggingCallback,
)
from artemis.fast_grid_scan_plan import (
=======
from artemis.experiment_plans.fast_grid_scan_plan import (
>>>>>>> 815f9abb
    read_hardware_for_ispyb,
    run_gridscan,
    run_gridscan_and_move,
    wait_for_fgs_valid,
)
<<<<<<< HEAD
from artemis.log import set_up_logging_handlers
=======
from artemis.external_interaction.callbacks import FGSCallbackCollection
>>>>>>> 815f9abb
from artemis.parameters import FullParameters
from artemis.utils import Point3D


def test_given_full_parameters_dict_when_detector_name_used_and_converted_then_detector_constants_correct():
    params = FullParameters().to_dict()
    assert (
        params["detector_params"]["detector_size_constants"] == EIGER_TYPE_EIGER2_X_16M
    )
    params["detector_params"]["detector_size_constants"] = EIGER_TYPE_EIGER2_X_4M
    params: FullParameters = FullParameters.from_dict(params)
    det_dimension = params.detector_params.detector_size_constants.det_dimension
    assert det_dimension == EIGER2_X_4M_DIMENSION


def test_when_run_gridscan_called_then_generator_returned():
    plan = run_gridscan(MagicMock(), MagicMock())
    assert isinstance(plan, types.GeneratorType)


def test_read_hardware_for_ispyb_updates_from_ophyd_devices():
    RE = RunEngine({})
    params = FullParameters()

    undulator_test_value = 1.234
    FakeUndulator = make_fake_device(Undulator)
    undulator: Undulator = FakeUndulator(name="undulator")
    undulator.gap.user_readback.sim_put(undulator_test_value)

    synchrotron_test_value = "test"
    FakeSynchrotron = make_fake_device(Synchrotron)
    synchrotron: Synchrotron = FakeSynchrotron(name="synchrotron")
    synchrotron.machine_status.synchrotron_mode.sim_put(synchrotron_test_value)

    xgap_test_value = 0.1234
    ygap_test_value = 0.2345
    FakeSlitGaps = make_fake_device(SlitGaps)
    slit_gaps: SlitGaps = FakeSlitGaps(name="slit_gaps")
    slit_gaps.xgap.sim_put(xgap_test_value)
    slit_gaps.ygap.sim_put(ygap_test_value)

    class TestCB(CallbackBase):
        params = FullParameters()

        def event(self, doc: dict):
            params.ispyb_params.undulator_gap = doc["data"]["undulator_gap"]
            params.ispyb_params.synchrotron_mode = doc["data"][
                "synchrotron_machine_status_synchrotron_mode"
            ]
            params.ispyb_params.slit_gap_size_x = doc["data"]["slit_gaps_xgap"]
            params.ispyb_params.slit_gap_size_y = doc["data"]["slit_gaps_ygap"]

    testcb = TestCB()
    testcb.params = params
    RE.subscribe(testcb)

    def standalone_read_hardware_for_ispyb(und, syn, slits):
        yield from bps.open_run()
        yield from read_hardware_for_ispyb(und, syn, slits)
        yield from bps.close_run()

    RE(standalone_read_hardware_for_ispyb(undulator, synchrotron, slit_gaps))
    params = testcb.params

    assert params.ispyb_params.undulator_gap == undulator_test_value
    assert params.ispyb_params.synchrotron_mode == synchrotron_test_value
    assert params.ispyb_params.slit_gap_size_x == xgap_test_value
    assert params.ispyb_params.slit_gap_size_y == ygap_test_value


@patch("artemis.experiment_plans.fast_grid_scan_plan.run_gridscan")
@patch("artemis.experiment_plans.fast_grid_scan_plan.move_xyz")
def test_results_adjusted_and_passed_to_move_xyz(
    move_xyz: MagicMock, run_gridscan: MagicMock
):
    RE = RunEngine({})
    set_up_logging_handlers(logging_level="INFO", dev_mode=True)
    RE.subscribe(VerbosePlanExecutionLoggingCallback())
    params = FullParameters()
    subscriptions = FGSCallbackCollection.from_params(params)

    subscriptions.zocalo_handler.zocalo_interactor.wait_for_result = MagicMock()
    subscriptions.zocalo_handler.zocalo_interactor.run_end = MagicMock()
    subscriptions.zocalo_handler.zocalo_interactor.run_start = MagicMock()
    subscriptions.zocalo_handler.zocalo_interactor.wait_for_result.return_value = (
        Point3D(1, 2, 3)
    )

    motor_position = params.grid_scan_params.grid_position_to_motor_position(
        Point3D(0.5, 1.5, 2.5)
    )
    FakeComposite = make_fake_device(FGSComposite)
    FakeEiger = make_fake_device(EigerDetector)
    RE(
        run_gridscan_and_move(
            FakeComposite("test", name="fgs"),
            FakeEiger(params.detector_params),
            params,
            subscriptions,
        )
    )
    move_xyz.assert_called_once_with(ANY, motor_position)


@patch("bluesky.plan_stubs.mv")
def test_results_passed_to_move_motors(bps_mv: MagicMock):
    from artemis.experiment_plans.fast_grid_scan_plan import move_xyz

    RE = RunEngine({})
    set_up_logging_handlers(logging_level="INFO", dev_mode=True)
    RE.subscribe(VerbosePlanExecutionLoggingCallback())
    params = FullParameters()
    motor_position = params.grid_scan_params.grid_position_to_motor_position(
        Point3D(1, 2, 3)
    )
    FakeComposite = make_fake_device(FGSComposite)
    RE(move_xyz(FakeComposite("test", name="fgs").sample_motors, motor_position))
    bps_mv.assert_called_once_with(
        ANY, motor_position.x, ANY, motor_position.y, ANY, motor_position.z
    )


@patch("artemis.experiment_plans.fast_grid_scan_plan.run_gridscan.do_fgs")
@patch("artemis.experiment_plans.fast_grid_scan_plan.run_gridscan")
@patch("artemis.experiment_plans.fast_grid_scan_plan.move_xyz")
def test_individual_plans_triggered_once_and_only_once_in_composite_run(
    move_xyz: MagicMock,
    run_gridscan: MagicMock,
    do_fgs: MagicMock,
):
    RE = RunEngine({})
    set_up_logging_handlers(logging_level="INFO", dev_mode=True)
    RE.subscribe(VerbosePlanExecutionLoggingCallback())
    params = FullParameters()

    subscriptions = FGSCallbackCollection.from_params(params)
    subscriptions.zocalo_handler.zocalo_interactor.wait_for_result = MagicMock()
    subscriptions.zocalo_handler.zocalo_interactor.run_end = MagicMock()
    subscriptions.zocalo_handler.zocalo_interactor.run_start = MagicMock()
    subscriptions.zocalo_handler.zocalo_interactor.wait_for_result.return_value = (
        Point3D(1, 2, 3)
    )

    FakeComposite = make_fake_device(FGSComposite)
    FakeEiger = make_fake_device(EigerDetector)
    fake_composite = FakeComposite("test", name="fakecomposite")
    fake_eiger = FakeEiger(params.detector_params)

    RE(
        run_gridscan_and_move(
            fake_composite,
            fake_eiger,
            params,
            subscriptions,
        )
    )

    run_gridscan.assert_called_once_with(fake_composite, fake_eiger, params)
    move_xyz.assert_called_once_with(ANY, Point3D(0.05, 0.15000000000000002, 0.25))


@patch("artemis.fast_grid_scan_plan.run_gridscan.do_fgs")
@patch("artemis.fast_grid_scan_plan.run_gridscan")
@patch("artemis.fast_grid_scan_plan.move_xyz")
def test_logging_within_plan(
    move_xyz: MagicMock,
    run_gridscan: MagicMock,
    do_fgs: MagicMock,
):
    RE = RunEngine({})
    set_up_logging_handlers(logging_level="INFO", dev_mode=True)
    RE.subscribe(VerbosePlanExecutionLoggingCallback())
    params = FullParameters()

    subscriptions = FGSCallbackCollection.from_params(params)
    subscriptions.zocalo_handler.zocalo_interactor.wait_for_result = MagicMock()
    subscriptions.zocalo_handler.zocalo_interactor.run_end = MagicMock()
    subscriptions.zocalo_handler.zocalo_interactor.run_start = MagicMock()
    subscriptions.zocalo_handler.zocalo_interactor.wait_for_result.return_value = (
        Point3D(1, 2, 3)
    )

    FakeComposite = make_fake_device(FGSComposite)
    FakeEiger = make_fake_device(EigerDetector)
    fake_composite = FakeComposite("test", name="fakecomposite")
    fake_eiger = FakeEiger(params.detector_params)

    RE(
        run_gridscan_and_move(
            fake_composite,
            fake_eiger,
            params,
            subscriptions,
        )
    )
    # RE(bps.close_run())

    run_gridscan.assert_called_once_with(fake_composite, fake_eiger, params)
    move_xyz.assert_called_once_with(ANY, Point3D(0.05, 0.15000000000000002, 0.25))


@patch("artemis.experiment_plans.fast_grid_scan_plan.bps.sleep")
def test_GIVEN_scan_already_valid_THEN_wait_for_FGS_returns_immediately(
    patch_sleep: MagicMock,
):
    test_fgs: FastGridScan = make_fake_device(FastGridScan)("prefix", name="fake_fgs")

    test_fgs.scan_invalid.sim_put(False)
    test_fgs.position_counter.sim_put(0)

    RE = RunEngine({})

    RE(wait_for_fgs_valid(test_fgs))

    patch_sleep.assert_not_called()


@patch("artemis.experiment_plans.fast_grid_scan_plan.bps.sleep")
def test_GIVEN_scan_not_valid_THEN_wait_for_FGS_raises_and_sleeps_called(
    patch_sleep: MagicMock,
):
    test_fgs: FastGridScan = make_fake_device(FastGridScan)("prefix", name="fake_fgs")

    test_fgs.scan_invalid.sim_put(True)
    test_fgs.position_counter.sim_put(0)

    RE = RunEngine({})
    with pytest.raises(WarningException):
        RE(wait_for_fgs_valid(test_fgs))

    patch_sleep.assert_called()<|MERGE_RESOLUTION|>--- conflicted
+++ resolved
@@ -19,25 +19,17 @@
 from artemis.devices.synchrotron import Synchrotron
 from artemis.devices.undulator import Undulator
 from artemis.exceptions import WarningException
-<<<<<<< HEAD
-from artemis.external_interaction.callbacks import (
-    FGSCallbackCollection,
-    VerbosePlanExecutionLoggingCallback,
-)
-from artemis.fast_grid_scan_plan import (
-=======
 from artemis.experiment_plans.fast_grid_scan_plan import (
->>>>>>> 815f9abb
     read_hardware_for_ispyb,
     run_gridscan,
     run_gridscan_and_move,
     wait_for_fgs_valid,
 )
-<<<<<<< HEAD
+from artemis.external_interaction.callbacks import (
+    FGSCallbackCollection,
+    VerbosePlanExecutionLoggingCallback,
+)
 from artemis.log import set_up_logging_handlers
-=======
-from artemis.external_interaction.callbacks import FGSCallbackCollection
->>>>>>> 815f9abb
 from artemis.parameters import FullParameters
 from artemis.utils import Point3D
 
