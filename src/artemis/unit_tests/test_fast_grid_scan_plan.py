import types
from unittest.mock import ANY, MagicMock, patch

import bluesky.plan_stubs as bps
import pytest
from bluesky.callbacks import CallbackBase
from bluesky.run_engine import RunEngine
from ophyd.sim import make_fake_device

from artemis.devices.det_dim_constants import (
    EIGER2_X_4M_DIMENSION,
    EIGER_TYPE_EIGER2_X_4M,
    EIGER_TYPE_EIGER2_X_16M,
)
from artemis.devices.eiger import EigerDetector
from artemis.devices.fast_grid_scan import FastGridScan
from artemis.devices.fast_grid_scan_composite import FGSComposite
from artemis.devices.slit_gaps import SlitGaps
from artemis.devices.synchrotron import Synchrotron
from artemis.devices.undulator import Undulator
from artemis.exceptions import WarningException
from artemis.experiment_plans.fast_grid_scan_plan import (
    read_hardware_for_ispyb,
    run_gridscan,
    run_gridscan_and_move,
    wait_for_fgs_valid,
)
from artemis.external_interaction.callbacks import FGSCallbackCollection
from artemis.parameters.external_parameters import RawParameters
from artemis.parameters.internal_parameters import InternalParameters
from artemis.utils import Point3D


def test_given_full_parameters_dict_when_detector_name_used_and_converted_then_detector_constants_correct():
    params = InternalParameters(RawParameters())
    assert (
        params.artemis_params.detector_params.detector_size_constants.det_type_string
        == EIGER_TYPE_EIGER2_X_16M
    )
    raw_params_dict = RawParameters().to_dict()
    raw_params_dict["artemis_params"]["detector_params"][
        "detector_size_constants"
    ] = EIGER_TYPE_EIGER2_X_4M
    raw_params = RawParameters.from_dict(raw_params_dict)
    params: InternalParameters = InternalParameters(raw_params)
    det_dimension = (
        params.artemis_params.detector_params.detector_size_constants.det_dimension
    )
    assert det_dimension == EIGER2_X_4M_DIMENSION


def test_when_run_gridscan_called_then_generator_returned():
    plan = run_gridscan(MagicMock(), MagicMock())
    assert isinstance(plan, types.GeneratorType)


def test_read_hardware_for_ispyb_updates_from_ophyd_devices():
    RE = RunEngine({})
    params = InternalParameters()

    undulator_test_value = 1.234
    FakeUndulator = make_fake_device(Undulator)
    undulator: Undulator = FakeUndulator(name="undulator")
    undulator.gap.user_readback.sim_put(undulator_test_value)

    synchrotron_test_value = "test"
    FakeSynchrotron = make_fake_device(Synchrotron)
    synchrotron: Synchrotron = FakeSynchrotron(name="synchrotron")
    synchrotron.machine_status.synchrotron_mode.sim_put(synchrotron_test_value)

    xgap_test_value = 0.1234
    ygap_test_value = 0.2345
    FakeSlitGaps = make_fake_device(SlitGaps)
    slit_gaps: SlitGaps = FakeSlitGaps(name="slit_gaps")
    slit_gaps.xgap.sim_put(xgap_test_value)
    slit_gaps.ygap.sim_put(ygap_test_value)

    class TestCB(CallbackBase):
        params = InternalParameters()

        def event(self, doc: dict):
            params.artemis_params.ispyb_params.undulator_gap = doc["data"][
                "undulator_gap"
            ]
            params.artemis_params.ispyb_params.synchrotron_mode = doc["data"][
                "synchrotron_machine_status_synchrotron_mode"
            ]
            params.artemis_params.ispyb_params.slit_gap_size_x = doc["data"][
                "slit_gaps_xgap"
            ]
            params.artemis_params.ispyb_params.slit_gap_size_y = doc["data"][
                "slit_gaps_ygap"
            ]

    testcb = TestCB()
    testcb.params = params
    RE.subscribe(testcb)

    def standalone_read_hardware_for_ispyb(und, syn, slits):
        yield from bps.open_run()
        yield from read_hardware_for_ispyb(und, syn, slits)
        yield from bps.close_run()

    RE(standalone_read_hardware_for_ispyb(undulator, synchrotron, slit_gaps))
    params = testcb.params

    assert params.artemis_params.ispyb_params.undulator_gap == undulator_test_value
    assert params.artemis_params.ispyb_params.synchrotron_mode == synchrotron_test_value
    assert params.artemis_params.ispyb_params.slit_gap_size_x == xgap_test_value
    assert params.artemis_params.ispyb_params.slit_gap_size_y == ygap_test_value


@patch("artemis.experiment_plans.fast_grid_scan_plan.run_gridscan")
@patch("artemis.experiment_plans.fast_grid_scan_plan.move_xyz")
def test_results_adjusted_and_passed_to_move_xyz(
    move_xyz: MagicMock, run_gridscan: MagicMock
):
    RE = RunEngine({})
    params = InternalParameters()
    subscriptions = FGSCallbackCollection.from_params(params)

    subscriptions.zocalo_handler.zocalo_interactor.wait_for_result = MagicMock()
    subscriptions.zocalo_handler.zocalo_interactor.run_end = MagicMock()
    subscriptions.zocalo_handler.zocalo_interactor.run_start = MagicMock()
    subscriptions.zocalo_handler.zocalo_interactor.wait_for_result.return_value = (
        Point3D(1, 2, 3)
    )

    motor_position = params.experiment_params.grid_position_to_motor_position(
        Point3D(0.5, 1.5, 2.5)
    )
    FakeComposite: FGSComposite = make_fake_device(FGSComposite)
    FakeEiger: EigerDetector = make_fake_device(EigerDetector)
    RE(
        run_gridscan_and_move(
            FakeComposite("test", name="fgs"),
<<<<<<< HEAD
            FakeEiger(params.artemis_params.detector_params),
=======
            FakeEiger.with_params(params=params.detector_params, name="test"),
>>>>>>> 38856e5c
            params,
            subscriptions,
        )
    )
    move_xyz.assert_called_once_with(ANY, motor_position)


@patch("bluesky.plan_stubs.mv")
def test_results_passed_to_move_motors(bps_mv: MagicMock):
    from artemis.experiment_plans.fast_grid_scan_plan import move_xyz

    RE = RunEngine({})
    params = InternalParameters()
    motor_position = params.experiment_params.grid_position_to_motor_position(
        Point3D(1, 2, 3)
    )
    FakeComposite = make_fake_device(FGSComposite)
    RE(move_xyz(FakeComposite("test", name="fgs").sample_motors, motor_position))
    bps_mv.assert_called_once_with(
        ANY, motor_position.x, ANY, motor_position.y, ANY, motor_position.z
    )


@patch("artemis.experiment_plans.fast_grid_scan_plan.run_gridscan.do_fgs")
@patch("artemis.experiment_plans.fast_grid_scan_plan.run_gridscan")
@patch("artemis.experiment_plans.fast_grid_scan_plan.move_xyz")
def test_individual_plans_triggered_once_and_only_once_in_composite_run(
    move_xyz: MagicMock,
    run_gridscan: MagicMock,
    do_fgs: MagicMock,
):
    RE = RunEngine({})
    params = InternalParameters()

    subscriptions = FGSCallbackCollection.from_params(params)
    subscriptions.zocalo_handler.zocalo_interactor.wait_for_result = MagicMock()
    subscriptions.zocalo_handler.zocalo_interactor.run_end = MagicMock()
    subscriptions.zocalo_handler.zocalo_interactor.run_start = MagicMock()
    subscriptions.zocalo_handler.zocalo_interactor.wait_for_result.return_value = (
        Point3D(1, 2, 3)
    )

    FakeComposite = make_fake_device(FGSComposite)
    FakeEiger: EigerDetector = make_fake_device(EigerDetector)
    fake_composite = FakeComposite("test", name="fakecomposite")
<<<<<<< HEAD
    fake_eiger = FakeEiger(params.artemis_params.detector_params)
=======
    fake_eiger = FakeEiger.with_params(params=params.detector_params, name="test")
>>>>>>> 38856e5c

    RE(
        run_gridscan_and_move(
            fake_composite,
            fake_eiger,
            params,
            subscriptions,
        )
    )

    run_gridscan.assert_called_once_with(fake_composite, fake_eiger, params)
    move_xyz.assert_called_once_with(ANY, Point3D(0.05, 0.15000000000000002, 0.25))


@patch("artemis.experiment_plans.fast_grid_scan_plan.bps.sleep")
def test_GIVEN_scan_already_valid_THEN_wait_for_FGS_returns_immediately(
    patch_sleep: MagicMock,
):
    test_fgs: FastGridScan = make_fake_device(FastGridScan)("prefix", name="fake_fgs")

    test_fgs.scan_invalid.sim_put(False)
    test_fgs.position_counter.sim_put(0)

    RE = RunEngine({})

    RE(wait_for_fgs_valid(test_fgs))

    patch_sleep.assert_not_called()


@patch("artemis.experiment_plans.fast_grid_scan_plan.bps.sleep")
def test_GIVEN_scan_not_valid_THEN_wait_for_FGS_raises_and_sleeps_called(
    patch_sleep: MagicMock,
):
    test_fgs: FastGridScan = make_fake_device(FastGridScan)("prefix", name="fake_fgs")

    test_fgs.scan_invalid.sim_put(True)
    test_fgs.position_counter.sim_put(0)

    RE = RunEngine({})
    with pytest.raises(WarningException):
        RE(wait_for_fgs_valid(test_fgs))

    patch_sleep.assert_called()<|MERGE_RESOLUTION|>--- conflicted
+++ resolved
@@ -134,11 +134,9 @@
     RE(
         run_gridscan_and_move(
             FakeComposite("test", name="fgs"),
-<<<<<<< HEAD
-            FakeEiger(params.artemis_params.detector_params),
-=======
-            FakeEiger.with_params(params=params.detector_params, name="test"),
->>>>>>> 38856e5c
+            FakeEiger.with_params(
+                params=params.artemis_params.detector_params, name="test"
+            ),
             params,
             subscriptions,
         )
@@ -184,11 +182,9 @@
     FakeComposite = make_fake_device(FGSComposite)
     FakeEiger: EigerDetector = make_fake_device(EigerDetector)
     fake_composite = FakeComposite("test", name="fakecomposite")
-<<<<<<< HEAD
-    fake_eiger = FakeEiger(params.artemis_params.detector_params)
-=======
-    fake_eiger = FakeEiger.with_params(params=params.detector_params, name="test")
->>>>>>> 38856e5c
+    fake_eiger = FakeEiger.with_params(
+        params=params.artemis_params.detector_params, name="test"
+    )
 
     RE(
         run_gridscan_and_move(
