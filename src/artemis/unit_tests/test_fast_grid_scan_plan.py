--- conflicted
+++ resolved
@@ -10,6 +10,7 @@
     EIGER_TYPE_EIGER2_X_4M,
     EIGER_TYPE_EIGER2_X_16M,
 )
+from dodal.devices.eiger import EigerDetector
 from dodal.devices.fast_grid_scan import FastGridScan
 from ophyd.sim import make_fake_device
 from ophyd.status import Status
@@ -38,6 +39,9 @@
 )
 from artemis.log import set_up_logging_handlers
 from artemis.parameters import external_parameters
+from artemis.parameters.internal_parameters.internal_parameters import (
+    InternalParameters,
+)
 from artemis.parameters.internal_parameters.plan_specific.fgs_internal_params import (
     FGSInternalParameters,
 )
@@ -96,18 +100,6 @@
     return subscriptions
 
 
-<<<<<<< HEAD
-@pytest.fixture
-def fake_eiger(test_params: FGSInternalParameters):
-    FakeEiger: EigerDetector = make_fake_device(EigerDetector)
-    fake_eiger = FakeEiger.with_params(
-        params=test_params.artemis_params.detector_params, name="test"
-    )
-    return fake_eiger
-
-
-=======
->>>>>>> 812cb06c
 def test_given_full_parameters_dict_when_detector_name_used_and_converted_then_detector_constants_correct():
     params = FGSInternalParameters()
     assert (
@@ -185,12 +177,7 @@
     move_aperture: MagicMock,
     fake_fgs_composite: FGSComposite,
     mock_subscriptions: FGSCallbackCollection,
-<<<<<<< HEAD
-    fake_eiger: EigerDetector,
-    test_params: FGSInternalParameters,
-=======
     test_params: InternalParameters,
->>>>>>> 812cb06c
 ):
     RE = RunEngine({})
     set_up_logging_handlers(logging_level="INFO", dev_mode=True)
@@ -244,13 +231,9 @@
 
 @patch("bluesky.plan_stubs.mv")
 def test_results_passed_to_move_motors(
-<<<<<<< HEAD
-    bps_mv: MagicMock, test_params: FGSInternalParameters
-=======
     bps_mv: MagicMock,
     test_params: InternalParameters,
     fake_fgs_composite: FGSComposite,
->>>>>>> 812cb06c
 ):
     from artemis.experiment_plans.fast_grid_scan_plan import move_xyz
 
@@ -315,12 +298,7 @@
     move_aperture: MagicMock,
     mock_subscriptions: FGSCallbackCollection,
     fake_fgs_composite: FGSComposite,
-<<<<<<< HEAD
-    fake_eiger: EigerDetector,
-    test_params: FGSInternalParameters,
-=======
     test_params: InternalParameters,
->>>>>>> 812cb06c
 ):
     RE = RunEngine({})
     set_up_logging_handlers(logging_level="INFO", dev_mode=True)
@@ -382,12 +360,7 @@
     mock_kickoff,
     mock_abs_set,
     fake_fgs_composite: FGSComposite,
-<<<<<<< HEAD
-    fake_eiger: EigerDetector,
-    test_params: FGSInternalParameters,
-=======
     test_params: InternalParameters,
->>>>>>> 812cb06c
     mock_subscriptions: FGSCallbackCollection,
 ):
     RE = RunEngine({})
