--- conflicted
+++ resolved
@@ -10,6 +10,7 @@
     EIGER_TYPE_EIGER2_X_4M,
     EIGER_TYPE_EIGER2_X_16M,
 )
+from dodal.devices.eiger import EigerDetector
 from dodal.devices.fast_grid_scan import FastGridScan
 from ophyd.sim import make_fake_device
 from ophyd.status import Status
@@ -50,17 +51,9 @@
 
 
 @pytest.fixture
-def fake_fgs_composite(test_params: InternalParameters):
-    fake_composite = FGSComposite(
-        aperture_positions=AperturePositions(
-            LARGE=(1, 2, 3, 4, 5),
-            MEDIUM=(2, 3, 3, 5, 6),
-            SMALL=(3, 4, 3, 6, 7),
-            ROBOT_LOAD=(0, 0, 3, 0, 0),
-        ),
-        detector_params=test_params.artemis_params.detector_params,
-        fake=True,
-    )
+def fake_fgs_composite():
+    FakeComposite = make_fake_device(FGSComposite)
+    fake_composite: FGSComposite = FakeComposite("test", name="fgs")
     fake_composite.aperture_scatterguard.aperture.x.user_setpoint._use_limits = False
     fake_composite.aperture_scatterguard.aperture.y.user_setpoint._use_limits = False
     fake_composite.aperture_scatterguard.aperture.z.user_setpoint._use_limits = False
@@ -70,10 +63,17 @@
     fake_composite.aperture_scatterguard.scatterguard.y.user_setpoint._use_limits = (
         False
     )
+    fake_composite.aperture_scatterguard.load_aperture_positions(
+        AperturePositions(
+            LARGE=(1, 2, 3, 4, 5),
+            MEDIUM=(2, 3, 3, 5, 6),
+            SMALL=(3, 4, 3, 6, 7),
+            ROBOT_LOAD=(0, 0, 3, 0, 0),
+        )
+    )
 
     fake_composite.fast_grid_scan.scan_invalid.sim_put(False)
     fake_composite.fast_grid_scan.position_counter.sim_put(0)
-
     return fake_composite
 
 
@@ -96,8 +96,6 @@
     return subscriptions
 
 
-<<<<<<< HEAD
-=======
 @pytest.fixture
 def fake_eiger(test_params: FGSInternalParameters):
     FakeEiger: EigerDetector = make_fake_device(EigerDetector)
@@ -107,7 +105,6 @@
     return fake_eiger
 
 
->>>>>>> 5f703fff
 def test_given_full_parameters_dict_when_detector_name_used_and_converted_then_detector_constants_correct():
     params = FGSInternalParameters()
     assert (
@@ -185,12 +182,8 @@
     move_aperture: MagicMock,
     fake_fgs_composite: FGSComposite,
     mock_subscriptions: FGSCallbackCollection,
-<<<<<<< HEAD
-    test_params: InternalParameters,
-=======
     fake_eiger: EigerDetector,
     test_params: FGSInternalParameters,
->>>>>>> 5f703fff
 ):
     RE = RunEngine({})
     set_up_logging_handlers(logging_level="INFO", dev_mode=True)
@@ -244,13 +237,7 @@
 
 @patch("bluesky.plan_stubs.mv")
 def test_results_passed_to_move_motors(
-<<<<<<< HEAD
-    bps_mv: MagicMock,
-    test_params: InternalParameters,
-    fake_fgs_composite: FGSComposite,
-=======
     bps_mv: MagicMock, test_params: FGSInternalParameters
->>>>>>> 5f703fff
 ):
     from artemis.experiment_plans.fast_grid_scan_plan import move_xyz
 
@@ -315,12 +302,8 @@
     move_aperture: MagicMock,
     mock_subscriptions: FGSCallbackCollection,
     fake_fgs_composite: FGSComposite,
-<<<<<<< HEAD
-    test_params: InternalParameters,
-=======
     fake_eiger: EigerDetector,
     test_params: FGSInternalParameters,
->>>>>>> 5f703fff
 ):
     RE = RunEngine({})
     set_up_logging_handlers(logging_level="INFO", dev_mode=True)
@@ -382,12 +365,8 @@
     mock_kickoff,
     mock_abs_set,
     fake_fgs_composite: FGSComposite,
-<<<<<<< HEAD
-    test_params: InternalParameters,
-=======
     fake_eiger: EigerDetector,
     test_params: FGSInternalParameters,
->>>>>>> 5f703fff
     mock_subscriptions: FGSCallbackCollection,
 ):
     RE = RunEngine({})
