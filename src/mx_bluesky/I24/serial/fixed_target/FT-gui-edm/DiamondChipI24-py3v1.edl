--- conflicted
+++ resolved
@@ -3,13 +3,8 @@
 major 4
 minor 0
 release 1
-<<<<<<< HEAD
-x 798
-y 149
-=======
 x 2685
 y 224
->>>>>>> a0b003d9
 w 1030
 h 950
 font "arial-medium-r-18.0"
