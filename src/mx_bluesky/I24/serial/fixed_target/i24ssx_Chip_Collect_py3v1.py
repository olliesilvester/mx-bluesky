"""
Fixed target data collection
"""
from __future__ import annotations

import logging
import os
<<<<<<< HEAD
=======
import shutil
>>>>>>> c3166cb9
import sys
import time
from datetime import datetime
from pathlib import Path
from time import sleep

import numpy as np

from mx_bluesky.I24.serial import log
from mx_bluesky.I24.serial.dcid import DCID

# from mx_bluesky.I24.serial.fixed_target.i24ssx_Chip_Manager_py3v1 import moveto
from mx_bluesky.I24.serial.fixed_target.i24ssx_Chip_StartUp_py3v1 import (  # scrape_parameter_file,
    get_format,
)
<<<<<<< HEAD
from mx_bluesky.I24.serial.initialise_parameters import read_parameters
from mx_bluesky.I24.serial.parameters import ExperimentParameters, SSXType
from mx_bluesky.I24.serial.parameters.constants import LITEMAP_PATH, PARAM_FILE_PATH_FT
from mx_bluesky.I24.serial.setup_beamline import (
    FixedTarget,
    caget,
    cagetstring,
    caput,
    pv,
)
=======
from mx_bluesky.I24.serial.parameters.constants import LITEMAP_PATH, PARAM_FILE_PATH_FT
from mx_bluesky.I24.serial.setup_beamline import caget, cagetstring, caput, pv
>>>>>>> c3166cb9
from mx_bluesky.I24.serial.setup_beamline import setup_beamline as sup
from mx_bluesky.I24.serial.write_nexus import call_nexgen

logger = logging.getLogger("I24ssx.fixed_target")

usage = "%(prog)s [options]"


def setup_logging():
    # Log should now change name daily.
    logfile = time.strftime("i24fixedtarget_%d%B%y.log").lower()
    log.config(logfile)


def flush_print(text):
    sys.stdout.write(str(text))
    sys.stdout.flush()


def copy_files_to_data_location(
    dest_dir: Path | str,
    param_path: Path = PARAM_FILE_PATH_FT,
    map_file: Path = LITEMAP_PATH,
    map_type: str = "1",
):
    if not isinstance(dest_dir, Path):
        dest_dir = Path(dest_dir)
    shutil.copy2(param_path / "parameters.txt", dest_dir / "parameters.txt")
    if map_type == "1":
        shutil.copy2(map_file / "currentchip.map", dest_dir / "currentchip.map")


@log.log_on_entry
def get_chip_prog_values(
    chip_type,
    pump_repeat,
    pumpexptime,
    pumpdelay,
    prepumpexptime,
    exptime=16,
    n_exposures=1,
):
    if chip_type in ["0", "1", "3"]:
        logger.info("This is an Oxford chip %s" % chip_type)
        # '1' = 'Oxford ' = [8, 8, 20, 20, 0.125, 3.175, 3.175]
        (
            xblocks,
            yblocks,
            x_num_steps,
            y_num_steps,
            w2w,
            b2b_horz,
            b2b_vert,
        ) = get_format(chip_type)
        x_step_size = w2w
        y_step_size = w2w
        x_block_size = ((x_num_steps - 1) * w2w) + b2b_horz
        y_block_size = ((y_num_steps - 1) * w2w) + b2b_vert

    elif chip_type == "2":
        # This is set by the user in the edm screen
        # The chip format might change every time and is read from PVs.
        logger.info("This is a Custom Chip")
        x_num_steps = caget(pv.me14e_gp6)
        y_num_steps = caget(pv.me14e_gp7)
        x_step_size = caget(pv.me14e_gp8)
        y_step_size = caget(pv.me14e_gp99)
        xblocks = 1
        yblocks = 1
        x_block_size = 0  # placeholder
        y_block_size = 0  # placeholder
    else:
        logger.warning("Unknown chip_type, chip_type = %s" % chip_type)

    # this is where p variables for fast laser expts will be set
    if pump_repeat in ["0", "1", "2"]:
        pump_repeat_pvar = 0
    elif pump_repeat == "3":
        pump_repeat_pvar = 1
    elif pump_repeat == "4":
        pump_repeat_pvar = 2
    elif pump_repeat == "5":
        pump_repeat_pvar = 3
    elif pump_repeat == "6":
        pump_repeat_pvar = 5
    elif pump_repeat == "7":
        pump_repeat_pvar = 10
    else:
        logger.warning("Unknown pump_repeat, pump_repeat = %s" % pump_repeat)

    logger.info("Pump repeat is %s, PVAR set to %s" % (pump_repeat, pump_repeat_pvar))

    if pump_repeat == "2":
        pump_in_probe = 1
    else:
        pump_in_probe = 0

    logger.info("pump_in_probe set to %s" % pump_in_probe)

    chip_dict = {
        "X_NUM_STEPS": [11, x_num_steps],
        "Y_NUM_STEPS": [12, y_num_steps],
        "X_STEP_SIZE": [13, x_step_size],
        "Y_STEP_SIZE": [14, y_step_size],
        "DWELL_TIME": [15, exptime],
        "X_START": [16, 0],
        "Y_START": [17, 0],
        "Z_START": [18, 0],
        "X_NUM_BLOCKS": [20, xblocks],
        "Y_NUM_BLOCKS": [21, yblocks],
        "X_BLOCK_SIZE": [24, x_block_size],
        "Y_BLOCK_SIZE": [25, y_block_size],
        "COLTYPE": [26, 41],
        "N_EXPOSURES": [30, n_exposures],
        "PUMP_REPEAT": [32, pump_repeat_pvar],
        "LASER_DWELL": [34, pumpexptime],
        "LASERTWO_DWELL": [35, prepumpexptime],
        "LASER_DELAY": [37, pumpdelay],
        "PUMP_IN_PROBE": [38, pump_in_probe],
    }

    chip_dict["DWELL_TIME"][1] = 1000 * float(exptime)
    chip_dict["LASER_DWELL"][1] = 1000 * float(pumpexptime)
    chip_dict["LASERTWO_DWELL"][1] = 1000 * float(prepumpexptime)
    chip_dict["LASER_DELAY"][1] = 1000 * float(pumpdelay)

    return chip_dict


@log.log_on_entry
def load_motion_program_data(motion_program_dict, map_type, pump_repeat):
    logger.info("Loading motion program data for chip.")
    logger.info("Pump_repeat is %s" % pump_repeat)
    if pump_repeat == "0":
        if map_type == "0":
            prefix = 11
            logger.info(
                "Map type is %s, setting program prefix to %s" % (map_type, prefix)
            )
        elif map_type == "1":
            prefix = 12
        elif map_type == "2":
            prefix = 13
        else:
            logger.warning("Unknown Map Type, map_type = %s" % map_type)
            return
    elif pump_repeat in ["1", "2", "3", "4", "5", "6", "7"]:
        prefix = 14
        logger.info("Setting program prefix to %s" % prefix)
    else:
        logger.warning("Unknown Pump repeat, pump_repeat = %s" % pump_repeat)
        return

    logger.info("Set PMAC_STRING pv.")
    for key in sorted(motion_program_dict.keys()):
        v = motion_program_dict[key]
        pvar_base = prefix * 100
        pvar = pvar_base + v[0]
        value = str(v[1])
        s = "P%s=%s" % (str(pvar), str(value))
        logger.info("%s \t %s" % (key, s))
        caput(pv.me14e_pmac_str, s)
        sleep(0.02)
    sleep(0.2)


@log.log_on_entry
def get_prog_num(chip_type, map_type, pump_repeat):
    logger.info("Get Program Number")
    if str(pump_repeat) == "0":
        if chip_type in ["0", "1"]:
            logger.info("Pump_repeat: %s \tOxford Chip: %s" % (pump_repeat, chip_type))
            if map_type == "0":
                logger.info("Map type 0 = None")
                logger.info("Program number: 11")
                return 11
            elif map_type == "1":
                logger.info("Map type 1 = Mapping Lite")
                logger.info("Program number: 12")
                return 12
            elif map_type == "2":
                logger.info("Map type 1 = Full Mapping")
                logger.info("Program number: 13")  # once fixed return 13
                msg = "Mapping Type FULL is broken as of 11.09.17"
                logger.error(msg)
                raise ValueError(msg)
            else:
                logger.debug("Unknown Mapping Type; map_type = %s" % map_type)
                return 0
        elif chip_type == "2":
            logger.info("Pump_repeat: %s \tCustom Chip: %s" % (pump_repeat, chip_type))
            logger.info("Program number: 11")
            return 11
        elif chip_type == "3":
            logger.info(
                "Pump_repeat: %s \tMini Oxford Chip: %s" % (pump_repeat, chip_type)
            )
            logger.info("Program number: 11")
            return 11
        else:
            logger.debug("Unknown chip_type, chip_tpe = = %s" % chip_type)
            return 0
    elif pump_repeat in ["1", "2", "3", "4", "5", "6", "7"]:
        logger.info("Pump_repeat: %s \t Chip Type: %s" % (pump_repeat, chip_type))
        logger.info("Map Type = Mapping Lite with Pump Probe")
        logger.info("Program number: 14")
        return 14
    else:
        logger.warning("Unknown pump_repeat, pump_repeat = = %s" % pump_repeat)
        return 0


<<<<<<< HEAD
def datasetsizei24(params):
    # Calculates how many images will be collected based on map type and N repeats
    name = inspect.stack()[0][3]
    n_exposures = params.expt.n_exposures
    chip_type = params.expt.chip_type
    map_type = params.expt.map_type
=======
@log.log_on_entry
def datasetsizei24():
    # Calculates how many images will be collected based on map type and N repeats
    logger.info("Calculate total number of images expected in data collection.")
    (
        chip_name,
        visit,
        sub_dir,
        n_exposures,
        chip_type,
        map_type,
        pump_repeat,
        pumpexptime,
        pumpdelay,
        exptime,
        dcdetdist,
        prepumpexptime,
        det_type,
    ) = scrape_parameter_file()
>>>>>>> c3166cb9

    if map_type == "0":
        if chip_type == "2":
            total_numb_imgs = int(int(caget(pv.me14e_gp6)) * int(caget(pv.me14e_gp7)))
            logger.info(
                "Map type: None \tCustom chip \tNumber of images %s" % total_numb_imgs
            )
        else:
            chip_format = get_format(chip_type)[:4]
            total_numb_imgs = np.prod(chip_format)
            logger.info(
                "Map type: None \tOxford chip %s \tNumber of images %s"
                % (chip_type, total_numb_imgs)
            )

    elif map_type == "1":
        logger.info("Using Mapping Lite on chip type %s" % chip_type)
        chip_format = get_format(chip_type)[2:4]
        block_count = 0
        with open(LITEMAP_PATH / "currentchip.map", "r") as f:
            for line in f.readlines():
                entry = line.split()
                if entry[2] == "1":
                    block_count += 1

        logger.info("Block count=%s" % block_count)
        logger.info("Chip format=%s" % chip_format)

        n_exposures = int(caget(pv.me14e_gp3))
        logger.info("Number of exposures=%s" % n_exposures)

        total_numb_imgs = np.prod(chip_format) * block_count * n_exposures
        logger.info("Calculated number of images: %s" % total_numb_imgs)

    elif map_type == "2":
        logger.error("Not Set Up For Full Mapping")
        raise ValueError("The beamline is currently not set for Full Mapping.")

    else:
        logger.warning("Unknown Map Type, map_type = %s" % map_type)
        raise ValueError("Unknown map type")

    logger.info("Set PV to calculated number of images.")
    caput(pv.me14e_gp10, total_numb_imgs)

    return total_numb_imgs


<<<<<<< HEAD
def start_i24(params, filepath):
=======
@log.log_on_entry
def start_i24():
>>>>>>> c3166cb9
    """Returns a tuple of (start_time, dcid)"""
    logger.info("Start I24 data collection.")
    start_time = datetime.now()
<<<<<<< HEAD
    # run_num = caget(pv.pilat_filenumber)
    # print(80*'-', run_num)
    # lg.info('%s run_num = %s'%(name,run_num))
=======
    logger.info("Collection start time %s" % start_time.ctime())

    (
        chip_name,
        visit,
        sub_dir,
        n_exposures,
        chip_type,
        map_type,
        pump_repeat,
        pumpexptime,
        pumpdelay,
        exptime,
        dcdetdist,
        prepumpexptime,
        det_type,
    ) = scrape_parameter_file()
>>>>>>> c3166cb9

    logger.debug("Set up beamline")
    sup.beamline("collect")
<<<<<<< HEAD
    sup.beamline("quickshot", [params.general.det_dist])
    logger.info("%s Set up beamline DONE" % (name))
=======
    sup.beamline("quickshot", [dcdetdist])
    logger.debug("Set up beamline DONE")
>>>>>>> c3166cb9

    total_numb_imgs = datasetsizei24(params)

    filename = params.general.filename

<<<<<<< HEAD
    logger.info("%s Filepath %s" % (name, filepath))
    logger.info("%s Filename %s" % (name, filename))
    logger.info("%s Total number images %s" % (name, total_numb_imgs))
    logger.info("%s Exposure time %s" % (name, params.general.exp_time))

    print("Acquire Region")
    logger.info("%s\t:Acquire Region" % (name))

    # Testing for new zebra triggering
    print("ZEBRA TEST ZEBRA TEST ZEBRA TEST ZEBRA TEST")
=======
    logger.debug("Acquire Region")
>>>>>>> c3166cb9

    num_gates = int(total_numb_imgs) / params.expt.n_exposures

<<<<<<< HEAD
    print("Total number of images:", total_numb_imgs)
    print("Number of exposures:", params.expt.n_exposures)
    print("num gates is Total images/N exposures:", num_gates)

    if params.general.det_type == "pilatus":
        print("Detector type is Pilatus")
        logger.info("%s Fastchip Pilatus setup: filepath %s" % (name, filepath))
        logger.info("%s Fastchip Pilatus setup: filepath %s" % (name, filename))
        logger.info(
            "%s Fastchip Pilatus setup: number of images %s" % (name, total_numb_imgs)
        )
        logger.info(
            "%s Fastchip Pilatus setup: exposure time %s"
            % (name, params.general.exp_time)
        )
=======
    logger.info("Total number of images: %d" % total_numb_imgs)
    logger.info("Number of exposures: %s" % n_exposures)
    logger.info("Number of gates (=Total images/N exposures): %.4f" % num_gates)

    if det_type == "pilatus":
        logger.info("Using Pilatus detector")
        logger.info("Fastchip Pilatus setup: filepath %s" % filepath)
        logger.info("Fastchip Pilatus setup: filepath %s" % filename)
        logger.info("Fastchip Pilatus setup: number of images %d" % total_numb_imgs)
        logger.info("%s Fastchip Pilatus setup: exposure time %s" % exptime)
>>>>>>> c3166cb9

        sup.pilatus(
            "fastchip", [filepath, filename, total_numb_imgs, params.general.exp_time]
        )
        # sup.pilatus('fastchip-hatrx', [filepath, filename, total_numb_imgs, exptime])

        # DCID process depends on detector PVs being set up already
        logger.debug("Start DCID process")
        dcid = DCID(
            emit_errors=False,
            ssx_type=SSXType.FIXED,
<<<<<<< HEAD
            visit=params.general.visit.name,
=======
            visit=Path(visit).name,
>>>>>>> c3166cb9
            image_dir=filepath,
            start_time=start_time,
            num_images=total_numb_imgs,
            exposure_time=params.general.exp_time,
            detector=params.general.det_type,
            shots_per_position=params.expt.n_exposures,
            pump_exposure_time=params.pump_probe.pump_exp,
            pump_delay=params.pump_probe.pump_delay,
            pump_status=int(params.pump_probe.pump_repeat),
        )

<<<<<<< HEAD
        print("Arm Pilatus. Arm Zebra.")
        # ZEBRA TEST. Swap the below two lines in/out. Must also swap pc_arm line also.
        # sup.zebra1('fastchip')
        sup.zebra1(
            "fastchip-zebratrigger-pilatus",
            [num_gates, params.expt.n_exposures, params.general.exp_time],
        )
=======
        logger.debug("Arm Pilatus. Arm Zebra.")
        sup.zebra1("fastchip-pilatus", [num_gates, n_exposures, exptime])
>>>>>>> c3166cb9
        caput(pv.pilat_acquire, "1")  # Arm pilatus
        caput(pv.zebra1_pc_arm, "1")  # Arm zebra fastchip-pilatus
        caput(pv.pilat_filename, filename)
        time.sleep(1.5)

<<<<<<< HEAD
    elif params.general.det_type == "eiger":
        print("Detector type is Eiger")

        # FIXME TEMPORARY HACK TO DO SINGLE IMAGE PILATUS DATA COLL TO MKDIR #
=======
    elif det_type == "eiger":
        logger.info("Using Eiger detector")
>>>>>>> c3166cb9

        logger.warning(
            """TEMPORARY HACK!
            Running a Single image pilatus data collection to create directory."""
        )
        num_imgs = 1
<<<<<<< HEAD
        sup.pilatus(
            "quickshot-internaltrig",
            [filepath, filename, num_imgs, params.general.exp_time],
        )
        print("Sleep 2s for pilatus to arm")
=======
        sup.pilatus("quickshot-internaltrig", [filepath, filename, num_imgs, exptime])
        logger.debug("Sleep 2s waiting for pilatus to arm")
>>>>>>> c3166cb9
        sleep(2)
        sleep(0.5)
        caput(pv.pilat_acquire, "0")  # Disarm pilatus
        sleep(0.5)
        caput(pv.pilat_acquire, "1")  # Arm pilatus
        logger.debug("Pilatus data collection DONE")
        sup.pilatus("return to normal")
<<<<<<< HEAD
        print("Single image pilatus data collection DONE")

        print("Eiger filepath", filepath)
        print("Eiger filename", filename)
        print("Eiger total number of images", total_numb_imgs)
        logger.info("%s Triggered Eiger setup: filepath %s" % (name, filepath))
        logger.info("%s Triggered Eiger setup: filename %s" % (name, filename))
        logger.info(
            "%s Triggered Eiger setup: number of images %s" % (name, total_numb_imgs)
        )
        logger.info(
            "%s Triggered Eiger setup: exposure time %s"
            % (name, params.general.exp_time)
        )
=======
        logger.info("Pilatus back to normal. Single image pilatus data collection DONE")

        logger.info("Triggered Eiger setup: filepath %s" % filepath)
        logger.info("Triggered Eiger setup: filename %s" % filename)
        logger.info("Triggered Eiger setup: number of images %d" % total_numb_imgs)
        logger.info("Triggered Eiger setup: exposure time %s" % exptime)
>>>>>>> c3166cb9

        sup.eiger(
            "triggered", [filepath, filename, total_numb_imgs, params.general.exp_time]
        )

        # DCID process depends on detector PVs being set up already
        logger.debug("Start DCID process")
        dcid = DCID(
            emit_errors=False,
            ssx_type=SSXType.FIXED,
<<<<<<< HEAD
            visit=params.general.visit.name,
=======
            visit=Path(visit).name,
>>>>>>> c3166cb9
            image_dir=filepath,
            start_time=start_time,
            num_images=total_numb_imgs,
            exposure_time=params.general.exp_time,
            detector=params.general.det_type,
            shots_per_position=params.expt.n_exposures,
        )

<<<<<<< HEAD
        print("Arm Zebra.")
        sup.zebra1(
            "fastchip-eiger",
            [num_gates, params.expt.n_exposures, params.general.exp_time],
        )
=======
        logger.debug("Arm Zebra.")
        sup.zebra1("fastchip-eiger", [num_gates, n_exposures, exptime])
>>>>>>> c3166cb9
        caput(pv.zebra1_pc_arm, "1")  # Arm zebra fastchip-eiger

        time.sleep(1.5)

    else:
<<<<<<< HEAD
        logger.warning(
            "%s Unknown Detector Type, det_type = %s" % (name, params.general.det_type)
        )
        print("Unknown detector type")
=======
        msg = "Unknown Detector Type, det_type = %s" % det_type
        logger.error(msg)
        raise ValueError(msg)
>>>>>>> c3166cb9

    # Open the hutch shutter

    caput("BL24I-PS-SHTR-01:CON", "Reset")
    logger.debug("Reset, then sleep for 1s")
    sleep(1.0)
    caput("BL24I-PS-SHTR-01:CON", "Open")
    logger.debug(" Open, then sleep for 2s")
    sleep(2.0)

    return start_time.ctime(), dcid


<<<<<<< HEAD
def finish_i24(params, filepath, chip_prog_dict, start_time):
    name = inspect.stack()[0][3]
=======
@log.log_on_entry
def finish_i24(chip_prog_dict, start_time):
>>>>>>> c3166cb9
    det_type = str(caget(pv.me14e_gp101))
    logger.info("Finish I24 data collection with %s detector." % det_type)

    total_numb_imgs = datasetsizei24(params)
    filename = params.general.filename

    transmission = (float(caget(pv.pilat_filtertrasm)),)
    wavelength = float(caget(pv.dcm_lambda))

    if det_type == "pilatus":
<<<<<<< HEAD
        print("Finish I24 Pilatus")
        filename = filename + "_" + caget(pv.pilat_filenum)  # FIXME somewhere in params
        caput(pv.zebra1_soft_in_b1, "No")  # Close the fast shutter
        caput(pv.zebra1_pc_arm_out, "0")  # Disarm the zebra
=======
        logger.info("Finish I24 Pilatus")
        filename = filename + "_" + caget(pv.pilat_filenum)
        logger.debug("Close the fast shutter.")
        caput(pv.zebra1_soft_in_b1, "No")
        logger.debug("Disarm the zebra.")
        caput(pv.zebra1_pc_arm_out, "0")
>>>>>>> c3166cb9
        sup.zebra1("return-to-normal")
        sup.pilatus("return-to-normal")
        sleep(0.2)
    elif det_type == "eiger":
        logger.info("Finish I24 Eiger")
        logger.debug("Close the fast shutter.")
        caput(pv.zebra1_soft_in_b1, "No")
        logger.debug("Disarm the zebra.")
        caput(pv.zebra1_pc_arm_out, "0")
        sup.zebra1("return-to-normal")
        sup.eiger("return-to-normal")
        filename = cagetstring(pv.eiger_ODfilenameRBV)

    # Detector independent moves
    logger.info("Move chip back to home position by setting PMAC_STRING pv.")
    caput(pv.me14e_pmac_str, "!x0y0z0")
    logger.debug("Closing shutter")
    caput("BL24I-PS-SHTR-01:CON", "Close")

    end_time = time.ctime()
    logger.info("Collection end time %s" % end_time)

    # Copy parameter file and eventual chip map to collection directory
    copy_files_to_data_location(Path(visit + sub_dir), map_type=map_type)

    # Write a record of what was collected to the processing directory
<<<<<<< HEAD
    print("Writing user log")
    userlog_path = params.general.visit / Path("processing") / params.general.directory
=======
    userlog_path = visit + "processing/" + sub_dir + "/"
>>>>>>> c3166cb9
    userlog_fid = filename + "_parameters.txt"
    logger.debug("Write a user log in %s" % userlog_path)

    os.makedirs(userlog_path, exist_ok=True)

    with open(userlog_path + userlog_fid, "w") as f:
        f.write("Fixed Target Data Collection Parameters\n")
        f.write("Data directory \t%s\n" % filepath)
        f.write("Filename \t%s\n" % filename)
        f.write("Shots per pos \t%s\n" % params["n_exposures"])
        f.write("Total N images \t%s\n" % total_numb_imgs)
        f.write("Exposure time \t%s\n" % params["exp_time"])
        f.write("Det distance \t%s\n" % params["det_dist"])
        f.write("Transmission \t%s\n" % transmission)
        f.write("Wavelength \t%s\n" % wavelength)
        f.write("Detector type \t%s\n" % det_type)
        f.write("Pump status \t%s\n" % params["pump_repeat"])
        f.write("Pump exp time \t%s\n" % params["pump_exp"])
        f.write("Pump delay \t%s\n" % params["pump_delay"])

    sleep(0.5)

    return end_time


def main():
    # ABORT BUTTON
    logger.info("Running a chip collection on I24")
    caput(pv.me14e_gp9, 0)

<<<<<<< HEAD
    params: ExperimentParameters = read_parameters(
        filepath=PARAM_FILE_PATH_FT,
        expt_type=SSXType.FIXED,
    )
    filepath = params.general.collection_path
    params, filepath = read_parameters(FixedTarget, sup.get_detector_type())

    # FIXME horrible temporary thing
    visit = params.general.visit
    sub_dir = params.general.directory
    chip_name = params.general.filename
    exptime = params.general.exp_time
    det_type = params.general.det_type
    dcdetdist = params.general.det_dist
    chip_type = params.expt.chip_type
    map_type = params.expt.map_type
    n_exposures = params.expt.n_exposures
    pumpexptime = params.pump_probe.pump_exp
    pumpdelay = params.pump_probe.pump_delay
    pump_status = params.pump_probe.pump_status  # noqa: F841
    pump_repeat = params.pump_probe.pump_repeat
    prepumpexptime = params.pump_probe.prepump_exp

    print("exptime", exptime)
    print("pump_repeat", pump_repeat)
    print("pumpexptime", pumpexptime)
    print("pumpdelay", pumpdelay)
    print("visit", visit)
    print("dcdetdist", dcdetdist)
    print("n_exposures", n_exposures)
    print("det_type", det_type)
    logger.info("%s exptime = %s" % (name, exptime))
    logger.info("%s visit = %s" % (name, visit))
    logger.info("%s dcdetdist = %s" % (name, dcdetdist))

    print("\n\nChip name is", chip_name)
    print("sub_dir", sub_dir)
    print("n_exposures", n_exposures)
    print("chip_type", chip_type)
    print("map type", map_type)
    print("pump_repeat", pump_repeat)
    print("pumpexptime", pumpexptime)
    print("pumpdelay", pumpdelay)
    print("prepumpexptime", prepumpexptime)
    print("Getting Prog Dictionary")

    logger.info("%s Chip name is %s" % (name, chip_name))
    logger.info("%s sub_dir = %s" % (name, sub_dir))
    logger.info("%s n_exposures = %s" % (name, n_exposures))
    logger.info("%s chip_type = %s" % (name, chip_type))
    logger.info("%s map_type = %s" % (name, map_type))
    logger.info("%s pump_repeat = %s" % (name, pump_repeat))
    logger.info("%s pumpexptime = %s" % (name, pumpexptime))
    logger.info("%s pumpdelay = %s" % (name, pumpdelay))
    logger.info("%s prepumpexptime = %s" % (name, prepumpexptime))
    logger.info("%s Getting Program Dictionary" % (name))
=======
    logger.info("Getting parameters from file.")
    (
        chip_name,
        visit,
        sub_dir,
        n_exposures,
        chip_type,
        map_type,
        pump_repeat,
        pumpexptime,
        pumpdelay,
        exptime,
        dcdetdist,
        prepumpexptime,
        det_type,
    ) = scrape_parameter_file()

    logger.info("Chip name is %s" % chip_name)
    logger.info("visit = %s" % visit)
    logger.info("sub_dir = %s" % sub_dir)
    logger.info("n_exposures = %s" % n_exposures)
    logger.info("chip_type = %s" % chip_type)
    logger.info("map_type = %s" % map_type)
    logger.info("dcdetdist = %s" % dcdetdist)
    logger.info("exptime = %s" % exptime)
    logger.info("pump_repeat = %s" % pump_repeat)
    logger.info("pumpexptime = %s" % pumpexptime)
    logger.info("pumpdelay = %s" % pumpdelay)
    logger.info("prepumpexptime = %s" % prepumpexptime)
    logger.info("Getting Program Dictionary")
>>>>>>> c3166cb9

    # If alignment type is Oxford inner it is still an Oxford type chip
    if str(chip_type) == "1":
        logger.debug("Change chip type Oxford Inner to Oxford.")
        chip_type = "0"

    chip_prog_dict = get_chip_prog_values(
        chip_type,
        pump_repeat,
        pumpexptime,
        pumpdelay,
        prepumpexptime,
        exptime=exptime,
        n_exposures=n_exposures,
    )
    logger.info("Loading Motion Program Data")
    load_motion_program_data(chip_prog_dict, map_type, pump_repeat)

    start_time, dcid = start_i24(params, filepath)

    logger.info("Moving to Start")
    caput(pv.me14e_pmac_str, "!x0y0z0")
    sleep(2.0)

    prog_num = get_prog_num(chip_type, map_type, pump_repeat)

    # Now ready for data collection. Open fast shutter
    logger.debug("Opening fast shutter.")
    caput(pv.zebra1_soft_in_b1, "1")  # Open fast shutter (zebra gate)

    logger.info("Run PMAC with program number %d" % prog_num)
    logger.info("pmac str = &2b%dr" % prog_num)
    caput(pv.me14e_pmac_str, "&2b%dr" % prog_num)
    sleep(1.0)

    # Kick off the StartOfCollect script
    logger.debug("Notify DCID of the start of the collection.")
    dcid.notify_start()

    if det_type == "eiger":
        logger.debug("Start nexus writing service.")
        call_nexgen(
            chip_prog_dict,
            start_time,
            params,
            SSXType.FIXED,
            total_numb_imgs=datasetsizei24(),
        )

    logger.info("Data Collection running")

    aborted = False
    while True:
        # me14e_gp9 is the ABORT button
        if int(caget(pv.me14e_gp9)) == 0:
            i = 0
            text_list = ["|", "/", "-", "\\"]
            while True:
                line_of_text = "\r\t\t\t Waiting   " + 30 * ("%s" % text_list[i % 4])
                flush_print(line_of_text)
                sleep(0.5)
                i += 1
                if int(caget(pv.me14e_gp9)) != 0:
                    aborted = True
                    logger.warning("Data Collection Aborted")
                    caput(pv.me14e_pmac_str, "A")
                    sleep(1.0)
                    caput(pv.me14e_pmac_str, "P2401=0")
                    break
                elif int(caget(pv.me14e_scanstatus)) == 0:
                    print(caget(pv.me14e_scanstatus))
                    logger.warning("Data Collection Finished")
                    break
        else:
            aborted = True
            logger.info("Data Collection ended due to GP 9 not equalling 0")
            break
        break

    logger.debug("Closing fast shutter")
    caput(pv.zebra1_soft_in_b1, "No")  # Close the fast shutter
    sleep(2.0)

    if det_type == "pilatus":
        logger.debug("Pilatus Acquire STOP")
        sleep(0.5)
        caput(pv.pilat_acquire, 0)
    elif det_type == "eiger":
        logger.debug("Eiger Acquire STOP")
        sleep(0.5)
        caput(pv.eiger_acquire, 0)
        caput(pv.eiger_ODcapture, "Done")

    end_time = finish_i24(params, filepath, chip_prog_dict, start_time)
    dcid.collection_complete(end_time, aborted=aborted)
    logger.debug("Notify DCID of end of collection.")
    dcid.notify_end()

    logger.info("Quick summary of settings")
    logger.info("Chip name = %s sub_dir = %s" % (chip_name, sub_dir))
    logger.info("Start Time = % s" % start_time)
    logger.info("End Time = %s" % end_time)


if __name__ == "__main__":
    setup_logging()

    main()<|MERGE_RESOLUTION|>--- conflicted
+++ resolved
@@ -5,10 +5,7 @@
 
 import logging
 import os
-<<<<<<< HEAD
-=======
 import shutil
->>>>>>> c3166cb9
 import sys
 import time
 from datetime import datetime
@@ -24,7 +21,6 @@
 from mx_bluesky.I24.serial.fixed_target.i24ssx_Chip_StartUp_py3v1 import (  # scrape_parameter_file,
     get_format,
 )
-<<<<<<< HEAD
 from mx_bluesky.I24.serial.initialise_parameters import read_parameters
 from mx_bluesky.I24.serial.parameters import ExperimentParameters, SSXType
 from mx_bluesky.I24.serial.parameters.constants import LITEMAP_PATH, PARAM_FILE_PATH_FT
@@ -35,10 +31,6 @@
     caput,
     pv,
 )
-=======
-from mx_bluesky.I24.serial.parameters.constants import LITEMAP_PATH, PARAM_FILE_PATH_FT
-from mx_bluesky.I24.serial.setup_beamline import caget, cagetstring, caput, pv
->>>>>>> c3166cb9
 from mx_bluesky.I24.serial.setup_beamline import setup_beamline as sup
 from mx_bluesky.I24.serial.write_nexus import call_nexgen
 
@@ -251,34 +243,13 @@
         return 0
 
 
-<<<<<<< HEAD
+@log.log_on_entry
 def datasetsizei24(params):
     # Calculates how many images will be collected based on map type and N repeats
-    name = inspect.stack()[0][3]
+    logger.info("Calculate total number of images expected in data collection.")
     n_exposures = params.expt.n_exposures
     chip_type = params.expt.chip_type
     map_type = params.expt.map_type
-=======
-@log.log_on_entry
-def datasetsizei24():
-    # Calculates how many images will be collected based on map type and N repeats
-    logger.info("Calculate total number of images expected in data collection.")
-    (
-        chip_name,
-        visit,
-        sub_dir,
-        n_exposures,
-        chip_type,
-        map_type,
-        pump_repeat,
-        pumpexptime,
-        pumpdelay,
-        exptime,
-        dcdetdist,
-        prepumpexptime,
-        det_type,
-    ) = scrape_parameter_file()
->>>>>>> c3166cb9
 
     if map_type == "0":
         if chip_type == "2":
@@ -327,98 +298,42 @@
     return total_numb_imgs
 
 
-<<<<<<< HEAD
+@log.log_on_entry
 def start_i24(params, filepath):
-=======
-@log.log_on_entry
-def start_i24():
->>>>>>> c3166cb9
     """Returns a tuple of (start_time, dcid)"""
     logger.info("Start I24 data collection.")
     start_time = datetime.now()
-<<<<<<< HEAD
-    # run_num = caget(pv.pilat_filenumber)
-    # print(80*'-', run_num)
-    # lg.info('%s run_num = %s'%(name,run_num))
-=======
+
     logger.info("Collection start time %s" % start_time.ctime())
-
-    (
-        chip_name,
-        visit,
-        sub_dir,
-        n_exposures,
-        chip_type,
-        map_type,
-        pump_repeat,
-        pumpexptime,
-        pumpdelay,
-        exptime,
-        dcdetdist,
-        prepumpexptime,
-        det_type,
-    ) = scrape_parameter_file()
->>>>>>> c3166cb9
 
     logger.debug("Set up beamline")
     sup.beamline("collect")
-<<<<<<< HEAD
+
     sup.beamline("quickshot", [params.general.det_dist])
-    logger.info("%s Set up beamline DONE" % (name))
-=======
-    sup.beamline("quickshot", [dcdetdist])
     logger.debug("Set up beamline DONE")
->>>>>>> c3166cb9
 
     total_numb_imgs = datasetsizei24(params)
 
     filename = params.general.filename
 
-<<<<<<< HEAD
-    logger.info("%s Filepath %s" % (name, filepath))
-    logger.info("%s Filename %s" % (name, filename))
-    logger.info("%s Total number images %s" % (name, total_numb_imgs))
-    logger.info("%s Exposure time %s" % (name, params.general.exp_time))
-
-    print("Acquire Region")
-    logger.info("%s\t:Acquire Region" % (name))
-
-    # Testing for new zebra triggering
-    print("ZEBRA TEST ZEBRA TEST ZEBRA TEST ZEBRA TEST")
-=======
     logger.debug("Acquire Region")
->>>>>>> c3166cb9
 
     num_gates = int(total_numb_imgs) / params.expt.n_exposures
 
-<<<<<<< HEAD
-    print("Total number of images:", total_numb_imgs)
-    print("Number of exposures:", params.expt.n_exposures)
-    print("num gates is Total images/N exposures:", num_gates)
+    logger.info("Total number of images: %d" % total_numb_imgs)
+    logger.info("Number of exposures: %s" % params.expt.n_exposures)
+    logger.info("Number of gates (=Total images/N exposures): %.4f" % num_gates)
 
     if params.general.det_type == "pilatus":
         print("Detector type is Pilatus")
-        logger.info("%s Fastchip Pilatus setup: filepath %s" % (name, filepath))
-        logger.info("%s Fastchip Pilatus setup: filepath %s" % (name, filename))
         logger.info(
-            "%s Fastchip Pilatus setup: number of images %s" % (name, total_numb_imgs)
-        )
+            "%s Fastchip Pilatus setup: filepath %s" % params.general.collection_path
+        )
+        logger.info("%s Fastchip Pilatus setup: filepath %s" % filename)
+        logger.info("Fastchip Pilatus setup: number of images %d" % total_numb_imgs)
         logger.info(
-            "%s Fastchip Pilatus setup: exposure time %s"
-            % (name, params.general.exp_time)
-        )
-=======
-    logger.info("Total number of images: %d" % total_numb_imgs)
-    logger.info("Number of exposures: %s" % n_exposures)
-    logger.info("Number of gates (=Total images/N exposures): %.4f" % num_gates)
-
-    if det_type == "pilatus":
-        logger.info("Using Pilatus detector")
-        logger.info("Fastchip Pilatus setup: filepath %s" % filepath)
-        logger.info("Fastchip Pilatus setup: filepath %s" % filename)
-        logger.info("Fastchip Pilatus setup: number of images %d" % total_numb_imgs)
-        logger.info("%s Fastchip Pilatus setup: exposure time %s" % exptime)
->>>>>>> c3166cb9
+            "Fastchip Pilatus setup: exposure time %s" % params.general.exp_time
+        )
 
         sup.pilatus(
             "fastchip", [filepath, filename, total_numb_imgs, params.general.exp_time]
@@ -430,11 +345,7 @@
         dcid = DCID(
             emit_errors=False,
             ssx_type=SSXType.FIXED,
-<<<<<<< HEAD
             visit=params.general.visit.name,
-=======
-            visit=Path(visit).name,
->>>>>>> c3166cb9
             image_dir=filepath,
             start_time=start_time,
             num_images=total_numb_imgs,
@@ -446,48 +357,30 @@
             pump_status=int(params.pump_probe.pump_repeat),
         )
 
-<<<<<<< HEAD
-        print("Arm Pilatus. Arm Zebra.")
-        # ZEBRA TEST. Swap the below two lines in/out. Must also swap pc_arm line also.
-        # sup.zebra1('fastchip')
+        logger.debug("Arm Pilatus. Arm Zebra.")
         sup.zebra1(
             "fastchip-zebratrigger-pilatus",
             [num_gates, params.expt.n_exposures, params.general.exp_time],
         )
-=======
-        logger.debug("Arm Pilatus. Arm Zebra.")
-        sup.zebra1("fastchip-pilatus", [num_gates, n_exposures, exptime])
->>>>>>> c3166cb9
         caput(pv.pilat_acquire, "1")  # Arm pilatus
         caput(pv.zebra1_pc_arm, "1")  # Arm zebra fastchip-pilatus
         caput(pv.pilat_filename, filename)
         time.sleep(1.5)
 
-<<<<<<< HEAD
     elif params.general.det_type == "eiger":
-        print("Detector type is Eiger")
-
-        # FIXME TEMPORARY HACK TO DO SINGLE IMAGE PILATUS DATA COLL TO MKDIR #
-=======
-    elif det_type == "eiger":
         logger.info("Using Eiger detector")
->>>>>>> c3166cb9
 
         logger.warning(
             """TEMPORARY HACK!
             Running a Single image pilatus data collection to create directory."""
         )
         num_imgs = 1
-<<<<<<< HEAD
+
         sup.pilatus(
             "quickshot-internaltrig",
             [filepath, filename, num_imgs, params.general.exp_time],
         )
-        print("Sleep 2s for pilatus to arm")
-=======
-        sup.pilatus("quickshot-internaltrig", [filepath, filename, num_imgs, exptime])
         logger.debug("Sleep 2s waiting for pilatus to arm")
->>>>>>> c3166cb9
         sleep(2)
         sleep(0.5)
         caput(pv.pilat_acquire, "0")  # Disarm pilatus
@@ -495,29 +388,12 @@
         caput(pv.pilat_acquire, "1")  # Arm pilatus
         logger.debug("Pilatus data collection DONE")
         sup.pilatus("return to normal")
-<<<<<<< HEAD
-        print("Single image pilatus data collection DONE")
-
-        print("Eiger filepath", filepath)
-        print("Eiger filename", filename)
-        print("Eiger total number of images", total_numb_imgs)
-        logger.info("%s Triggered Eiger setup: filepath %s" % (name, filepath))
-        logger.info("%s Triggered Eiger setup: filename %s" % (name, filename))
-        logger.info(
-            "%s Triggered Eiger setup: number of images %s" % (name, total_numb_imgs)
-        )
-        logger.info(
-            "%s Triggered Eiger setup: exposure time %s"
-            % (name, params.general.exp_time)
-        )
-=======
         logger.info("Pilatus back to normal. Single image pilatus data collection DONE")
 
         logger.info("Triggered Eiger setup: filepath %s" % filepath)
         logger.info("Triggered Eiger setup: filename %s" % filename)
         logger.info("Triggered Eiger setup: number of images %d" % total_numb_imgs)
-        logger.info("Triggered Eiger setup: exposure time %s" % exptime)
->>>>>>> c3166cb9
+        logger.info("Triggered Eiger setup: exposure time %s" % params.general.exp_time)
 
         sup.eiger(
             "triggered", [filepath, filename, total_numb_imgs, params.general.exp_time]
@@ -528,11 +404,7 @@
         dcid = DCID(
             emit_errors=False,
             ssx_type=SSXType.FIXED,
-<<<<<<< HEAD
             visit=params.general.visit.name,
-=======
-            visit=Path(visit).name,
->>>>>>> c3166cb9
             image_dir=filepath,
             start_time=start_time,
             num_images=total_numb_imgs,
@@ -541,31 +413,19 @@
             shots_per_position=params.expt.n_exposures,
         )
 
-<<<<<<< HEAD
-        print("Arm Zebra.")
+        logger.debug("Arm Zebra.")
         sup.zebra1(
             "fastchip-eiger",
             [num_gates, params.expt.n_exposures, params.general.exp_time],
         )
-=======
-        logger.debug("Arm Zebra.")
-        sup.zebra1("fastchip-eiger", [num_gates, n_exposures, exptime])
->>>>>>> c3166cb9
         caput(pv.zebra1_pc_arm, "1")  # Arm zebra fastchip-eiger
 
         time.sleep(1.5)
 
     else:
-<<<<<<< HEAD
-        logger.warning(
-            "%s Unknown Detector Type, det_type = %s" % (name, params.general.det_type)
-        )
-        print("Unknown detector type")
-=======
-        msg = "Unknown Detector Type, det_type = %s" % det_type
+        msg = "Unknown Detector Type, det_type = %s" % params.general.det_type
         logger.error(msg)
         raise ValueError(msg)
->>>>>>> c3166cb9
 
     # Open the hutch shutter
 
@@ -579,13 +439,8 @@
     return start_time.ctime(), dcid
 
 
-<<<<<<< HEAD
+@log.log_on_entry
 def finish_i24(params, filepath, chip_prog_dict, start_time):
-    name = inspect.stack()[0][3]
-=======
-@log.log_on_entry
-def finish_i24(chip_prog_dict, start_time):
->>>>>>> c3166cb9
     det_type = str(caget(pv.me14e_gp101))
     logger.info("Finish I24 data collection with %s detector." % det_type)
 
@@ -596,19 +451,12 @@
     wavelength = float(caget(pv.dcm_lambda))
 
     if det_type == "pilatus":
-<<<<<<< HEAD
-        print("Finish I24 Pilatus")
+        logger.info("Finish I24 Pilatus")
         filename = filename + "_" + caget(pv.pilat_filenum)  # FIXME somewhere in params
-        caput(pv.zebra1_soft_in_b1, "No")  # Close the fast shutter
-        caput(pv.zebra1_pc_arm_out, "0")  # Disarm the zebra
-=======
-        logger.info("Finish I24 Pilatus")
-        filename = filename + "_" + caget(pv.pilat_filenum)
         logger.debug("Close the fast shutter.")
         caput(pv.zebra1_soft_in_b1, "No")
         logger.debug("Disarm the zebra.")
         caput(pv.zebra1_pc_arm_out, "0")
->>>>>>> c3166cb9
         sup.zebra1("return-to-normal")
         sup.pilatus("return-to-normal")
         sleep(0.2)
@@ -632,21 +480,16 @@
     logger.info("Collection end time %s" % end_time)
 
     # Copy parameter file and eventual chip map to collection directory
-    copy_files_to_data_location(Path(visit + sub_dir), map_type=map_type)
+    copy_files_to_data_location(filepath, map_type=params.expt.map_type)
 
     # Write a record of what was collected to the processing directory
-<<<<<<< HEAD
-    print("Writing user log")
     userlog_path = params.general.visit / Path("processing") / params.general.directory
-=======
-    userlog_path = visit + "processing/" + sub_dir + "/"
->>>>>>> c3166cb9
     userlog_fid = filename + "_parameters.txt"
-    logger.debug("Write a user log in %s" % userlog_path)
+    logger.debug("Write a user log in %s" % userlog_path.as_posix())
 
     os.makedirs(userlog_path, exist_ok=True)
 
-    with open(userlog_path + userlog_fid, "w") as f:
+    with open(userlog_path / userlog_fid, "w") as f:
         f.write("Fixed Target Data Collection Parameters\n")
         f.write("Data directory \t%s\n" % filepath)
         f.write("Filename \t%s\n" % filename)
@@ -671,7 +514,6 @@
     logger.info("Running a chip collection on I24")
     caput(pv.me14e_gp9, 0)
 
-<<<<<<< HEAD
     params: ExperimentParameters = read_parameters(
         filepath=PARAM_FILE_PATH_FT,
         expt_type=SSXType.FIXED,
@@ -695,57 +537,6 @@
     pump_repeat = params.pump_probe.pump_repeat
     prepumpexptime = params.pump_probe.prepump_exp
 
-    print("exptime", exptime)
-    print("pump_repeat", pump_repeat)
-    print("pumpexptime", pumpexptime)
-    print("pumpdelay", pumpdelay)
-    print("visit", visit)
-    print("dcdetdist", dcdetdist)
-    print("n_exposures", n_exposures)
-    print("det_type", det_type)
-    logger.info("%s exptime = %s" % (name, exptime))
-    logger.info("%s visit = %s" % (name, visit))
-    logger.info("%s dcdetdist = %s" % (name, dcdetdist))
-
-    print("\n\nChip name is", chip_name)
-    print("sub_dir", sub_dir)
-    print("n_exposures", n_exposures)
-    print("chip_type", chip_type)
-    print("map type", map_type)
-    print("pump_repeat", pump_repeat)
-    print("pumpexptime", pumpexptime)
-    print("pumpdelay", pumpdelay)
-    print("prepumpexptime", prepumpexptime)
-    print("Getting Prog Dictionary")
-
-    logger.info("%s Chip name is %s" % (name, chip_name))
-    logger.info("%s sub_dir = %s" % (name, sub_dir))
-    logger.info("%s n_exposures = %s" % (name, n_exposures))
-    logger.info("%s chip_type = %s" % (name, chip_type))
-    logger.info("%s map_type = %s" % (name, map_type))
-    logger.info("%s pump_repeat = %s" % (name, pump_repeat))
-    logger.info("%s pumpexptime = %s" % (name, pumpexptime))
-    logger.info("%s pumpdelay = %s" % (name, pumpdelay))
-    logger.info("%s prepumpexptime = %s" % (name, prepumpexptime))
-    logger.info("%s Getting Program Dictionary" % (name))
-=======
-    logger.info("Getting parameters from file.")
-    (
-        chip_name,
-        visit,
-        sub_dir,
-        n_exposures,
-        chip_type,
-        map_type,
-        pump_repeat,
-        pumpexptime,
-        pumpdelay,
-        exptime,
-        dcdetdist,
-        prepumpexptime,
-        det_type,
-    ) = scrape_parameter_file()
-
     logger.info("Chip name is %s" % chip_name)
     logger.info("visit = %s" % visit)
     logger.info("sub_dir = %s" % sub_dir)
@@ -759,7 +550,6 @@
     logger.info("pumpdelay = %s" % pumpdelay)
     logger.info("prepumpexptime = %s" % prepumpexptime)
     logger.info("Getting Program Dictionary")
->>>>>>> c3166cb9
 
     # If alignment type is Oxford inner it is still an Oxford type chip
     if str(chip_type) == "1":
