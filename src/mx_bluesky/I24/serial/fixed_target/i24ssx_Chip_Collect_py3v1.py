"""
Fixed target data collection
"""
from __future__ import annotations

import argparse
import inspect
import logging
import os
import sys
import time
from datetime import datetime
from pathlib import Path
from time import sleep

import numpy as np

<<<<<<< HEAD
from mx_bluesky.I24.serial.dcid import DCID
=======
from mx_bluesky.I24.serial import log
from mx_bluesky.I24.serial.dcid import DCID, SSXType
>>>>>>> 5233f074
from mx_bluesky.I24.serial.fixed_target.i24ssx_Chip_Manager_py3v1 import moveto
from mx_bluesky.I24.serial.fixed_target.i24ssx_Chip_StartUp_py3v1 import (
    get_format,
    scrape_parameter_file,
)
<<<<<<< HEAD
from mx_bluesky.I24.serial.parameters import SSXType, read_parameters
from mx_bluesky.I24.serial.setup_beamline import (
    FixedTarget,
    caget,
    cagetstring,
    caput,
    pv,
)
=======
from mx_bluesky.I24.serial.parameters.constants import LITEMAP_PATH
from mx_bluesky.I24.serial.setup_beamline import caget, cagetstring, caput, pv
>>>>>>> 5233f074
from mx_bluesky.I24.serial.setup_beamline import setup_beamline as sup
from mx_bluesky.I24.serial.write_nexus import call_nexgen

logger = logging.getLogger("I24ssx.fixed_target")

usage = "%(prog)s [options]"


def setup_logging():
    # Log should now change name daily.
    logfile = time.strftime("i24_%Y_%m_%d.log").lower()
    log.config(logfile)


def flush_print(text):
    sys.stdout.write(str(text))
    sys.stdout.flush()


def get_chip_prog_values(
    chip_type,
    location,
    pump_repeat,
    pumpexptime,
    pumpdelay,
    prepumpexptime,
    exptime=16,
    n_exposures=1,
):
    name = inspect.stack()[0][3]
    logger.info("%s" % name)
    # Hack for sacla3 to bismuth chip type for oxford inner
    if chip_type in ["0", "1", "5", "7", "8", "10"]:
        (
            xblocks,
            yblocks,
            x_num_steps,
            y_num_steps,
            w2w,
            b2b_horz,
            b2b_vert,
        ) = get_format(chip_type)
        x_step_size = w2w
        y_step_size = w2w
        x_block_size = ((x_num_steps - 1) * w2w) + b2b_horz
        y_block_size = ((y_num_steps - 1) * w2w) + b2b_vert

        """
        '0' = 'Toronto' = [9, 9, 12, 12, 0.125, 2.2  , 2.5  ]
        '1' = 'Oxford ' = [8, 8, 20, 20, 0.125, 3.175, 3.175]
        '2' = 'Hamburg' = [3, 3, 53, 53, 0.150, 8.58 , 8.58 ]
        '5' = 'Regina ' = [7, 7, 20, 20, 0.125, 3.7  , 3.7  ]
        """

    elif chip_type == "2":
        if caget(pv.me14e_gp2) == 2:
            print("Full Mapping on Hamburg -> xblocks = 6")
            logger.info("%s Full Mapping on Hamburg -> xblocks = 6" % name)
            xblocks = 6
        else:
            xblocks = 3

    elif chip_type == "3":
        logger.debug("%s\t:Hack for SACLA3 bismuth for oxford inner" % name)
        chip_type = "1"

    elif chip_type == "4":
        print("This is a Bismuth Chip")
        logger.info("%s This is a Bismuth Chip" % name)
        x_num_steps = caget(pv.me14e_gp6)
        y_num_steps = caget(pv.me14e_gp7)
        x_step_size = caget(pv.me14e_gp8)
        y_step_size = x_step_size
        xblocks = 7
        yblocks = 7
        x_block_size = 15  # placeholder
        y_block_size = 15  # placeholder

    elif chip_type == "6":
        print("This is a Custom Chip")
        logger.info("%s This is a Custom Chip" % name)
        x_num_steps = caget(pv.me14e_gp6)
        y_num_steps = caget(pv.me14e_gp7)
        x_step_size = caget(pv.me14e_gp8)
        y_step_size = caget(pv.me14e_gp99)
        xblocks = 1
        yblocks = 1
        x_block_size = 0  # placeholder
        y_block_size = 0  # placeholder
    else:
        print("Unknown chip_type.  oh no")
        logger.warning("%s Unknown chip_type, chip_type = %s" % (name, chip_type))

    # this is where p variables for fast laser expts will be set
    if pump_repeat in ["0", "1", "2"]:
        pump_repeat_pvar = 0
    elif pump_repeat == "3":
        pump_repeat_pvar = 1
    elif pump_repeat == "4":
        pump_repeat_pvar = 2
    elif pump_repeat == "5":
        pump_repeat_pvar = 3
    elif pump_repeat == "6":
        pump_repeat_pvar = 5
    elif pump_repeat == "7":
        pump_repeat_pvar = 10
    else:
        print("Unknown pump_repeat")
        logger.warning("%s Unknown pump_repeat, pump_repeat = %s" % (name, pump_repeat))

    if pump_repeat == "2":
        pump_in_probe = 1
    else:
        pump_in_probe = 0

    chip_dict = {
        "X_NUM_STEPS": [11, x_num_steps],
        "Y_NUM_STEPS": [12, y_num_steps],
        "X_STEP_SIZE": [13, x_step_size],
        "Y_STEP_SIZE": [14, y_step_size],
        "DWELL_TIME": [15, exptime],  # SACLA 15ms + 1ms
        "X_START": [16, 0],
        "Y_START": [17, 0],
        "Z_START": [18, 0],
        "X_NUM_BLOCKS": [20, xblocks],
        "Y_NUM_BLOCKS": [21, yblocks],
        "X_BLOCK_SIZE": [24, x_block_size],
        "Y_BLOCK_SIZE": [25, y_block_size],
        "COLTYPE": [26, 41],
        "N_EXPOSURES": [30, n_exposures],
        "PUMP_REPEAT": [32, pump_repeat_pvar],
        "LASER_DWELL": [34, pumpexptime],
        "LASERTWO_DWELL": [35, prepumpexptime],
        "LASER_DELAY": [37, pumpdelay],
        "PUMP_IN_PROBE": [38, pump_in_probe],
    }

    if location == "i24":
        chip_dict["DWELL_TIME"][1] = 1000 * float(exptime)
        chip_dict["LASER_DWELL"][1] = 1000 * float(pumpexptime)
        chip_dict["LASERTWO_DWELL"][1] = 1000 * float(prepumpexptime)
        chip_dict["LASER_DELAY"][1] = 1000 * float(pumpdelay)

    return chip_dict


def load_motion_program_data(motion_program_dict, map_type, pump_repeat):
    print("Loading prog vars for chip")
    print("pump_repeat", pump_repeat)
    name = inspect.stack()[0][3]
    logger.info("%s loading program variables for chip" % name)
    if pump_repeat == "0":
        print("pump delay is 0")
        if map_type == "0":
            prefix = 11
        elif map_type == "1":
            prefix = 12
        elif map_type == "2":
            prefix = 13
        else:
            logger.warning("%s Unknown Map Type, map_type = %s" % (name, map_type))
            print("Unknown map_type")
    elif pump_repeat in ["1", "2", "3", "4", "5", "6", "7"]:
        print("pump repeat is", pump_repeat)
        prefix = 14
        print("prefix is", prefix)
        # if pump_repeat == '3':
        #    P1432 = 1
        # Need to set the correct P variable here
        #    caput(pv.me14e_pmac_str, 'P1432=1')
        # elif pump_repeat == '4':
        #    P1432 = 2
        #    caput(pv.me14e_pmac_str, 'P1432=2')
        # elif pump_repeat == '5':
        #    P1432 = 3
        #    caput(pv.me14e_pmac_str, 'P1432=3')
        # elif pump_repeat == '6':
        #    P1432 = 5
        #    caput(pv.me14e_pmac_str, 'P1432=5')
        # elif pump_repeat == '3':
        #    P1432 = 10
        #    caput(pv.me14e_pmac_str, 'P1432=10')

    else:
        logger.warning("%s Unknown Pump repeat, pump_repeat = %s" % (name, pump_repeat))
        print("Unknown pump_repeat")

    for key in sorted(motion_program_dict.keys()):
        v = motion_program_dict[key]
        pvar_base = prefix * 100
        pvar = pvar_base + v[0]
        value = str(v[1])
        s = "P" + str(pvar) + "=" + str(value)
        print(key, "\t", s)
        logger.info("%s %s \t %s" % (name, key, s))
        caput(pv.me14e_pmac_str, s)
        sleep(0.02)
    sleep(0.2)
    print("done")
    logger.info("%s done" % name)


def get_prog_num(chip_type, map_type, pump_repeat):
    name = inspect.stack()[0][3]
    logger.info("%s Get Program Number" % name)
    # Hack for sacla3 to bismuth chip type for oxford inner
    if str(pump_repeat) == "0":
        if str(chip_type) == "3":
            logger.debug("%s\t:Hack for SACLA3 bismuth for oxford inner" % name)
            chip_type = "1"
        if chip_type in ["0", "1", "2", "5", "10"]:
            if map_type == "0":
                logger.info("%s\t:Map Type = None" % name)
                print("Map Type is None")
                return 11
            elif map_type == "1":
                logger.info("%s\t:Map Type = Mapping Lite" % name)
                print("Map Type is Mapping Lite")
                return 12
            elif map_type == "2":
                logger.info("%s\t:Map Type = FULL" % name)
                logger.debug("%s\t:Mapping Type FULL is broken as of 11.09.17" % name)
                print("Map Type is FULL")
                return 13
            else:
                logger.debug(
                    "%s\t:Unknown Mapping Type; map_type = %s" % (name, map_type)
                )
                print("Unknown map_type")
                print(map_type)
                return 0
        elif chip_type == "4":
            logger.info("%s\t:Bismuth Chip Type 2" % name)
            print("Bismuth Chip Type 2")
            return 12
        elif chip_type == "6":
            logger.info("%s\t:Custom Chip" % name)
            print("Custom Chip Type")
            return 11
        elif chip_type in ["7", "8"]:
            logger.info("%s\t:Heidelberg Chip" % name)
            print("Heidelberg Chip Type")
            return 11
        else:
            logger.debug("%s\t:Unknown chip_type, chip_tpe = = %s" % (name, chip_type))
            print("Unknown Chip Type")
    elif pump_repeat in ["1", "2", "3", "4", "5", "6", "7"]:
        logger.info("%s\t:Map Type = Mapping Lite with Pump probe" % name)
        print("Map Type is Mapping Lite with Pump Probe")
        return 14
    else:
        logger.debug(
            "%s\t:Unknown pump_repeat, pump_repeat = = %s" % (name, pump_repeat)
        )
        print("Unknown Pump Delay")


def datasetsizei24(params):
    # Calculates how many images will be collected based on map type and N repeats
    name = inspect.stack()[0][3]

    n_exposures = params["n_exposures"]
    chip_type = params["chip_type"]
    map_type = params["map_type"]

    if map_type == "0":
        chip_format = get_format(chip_type)[:4]
        if chip_type == "6":
            # Chip Type 6 is Custom
            print("Calculating total number of images")
            total_numb_imgs = int(int(caget(pv.me14e_gp6)) * int(caget(pv.me14e_gp7)))
            logger.info(
                "%s !!!!!! Calculating total number of images %s"
                % (name, total_numb_imgs)
            )
            print(total_numb_imgs)
        else:
            total_numb_imgs = np.prod(chip_format)

    elif map_type == "1":
        chip_format = get_format(chip_type)[2:4]
        block_count = 0
        with open(LITEMAP_PATH / "currentchip.map", "r") as f:
            for line in f.readlines():
                entry = line.split()
                if entry[2] == "1":
                    block_count += 1

        print("block_count", block_count)
        print(chip_format)
        logger.info("%s\t:block_count=%s" % (name, block_count))
        logger.info("%s\t:chip_format=%s" % (name, chip_format))

        n_exposures = int(caget(pv.me14e_gp3))
        print(n_exposures)
        logger.info("%s\t:n_exposures=%s" % (name, n_exposures))

        total_numb_imgs = np.prod(chip_format) * block_count * n_exposures

        # For X-ray pump X-ray probe XPXP comment out total_numb_imgs = line above and uncomment below until double line of #####
        # print('X-ray Pump Probe. XPXP. X-ray Pump Probe. XPXP.')
        # if pump_repeat == '0':
        #    total_numb_imgs = np.prod(chip_format) * block_count * n_exposures
        # elif pump_repeat in ['1','3', '4', '5', '6', '7']:
        #    total_numb_imgs = np.prod(chip_format) * block_count * n_exposures * 2
        # else:
        #    print('Unknown pump_repeat')

    elif map_type == "2":
        logger.warning("%s\t:Not Set Up For Full Mapping=%s" % (name))
        print("FIX ME, Im not set up for full mapping ")

    else:
        logger.warning("%s Unknown Map Type, map_type = %s" % (name, map_type))
        print("Unknown map type")

    print("Total number of images", total_numb_imgs, "\n\n\n")
    caput(pv.me14e_gp10, total_numb_imgs)
    logger.info("%s\t:----->Total number of images = %s" % (name, total_numb_imgs))

    return total_numb_imgs


def datasetsizesacla():
    name = inspect.stack()[0][3]
    chip_name, sub_dir, n_exposures, chip_type, map_type = scrape_parameter_file(
        location="SACLA"
    )
    # Hack for sacla3 to bismuth chip type for oxford inner

    if str(chip_type) == "3":
        logger.debug("%s\t:Hack for SACLA3 bismuth for oxford inner" % name)
        chip_type = "1"
    if map_type == "0":
        chip_format = get_format(chip_type)[:4]
        total_numb_imgs = np.prod(chip_format)
        if str(chip_type) == "6":
            xs = int(caget(pv.me14e_gp6))
            ys = int(caget(pv.me14e_gp7))
            print(xs, ys, type(xs), type(ys))
            total_numb_imgs = xs * ys
        caput(pv.me14e_gp10, total_numb_imgs)
        caput(pv.me14e_pmac_str, "P2402=0")
        print("Total number of images", total_numb_imgs)

    elif map_type == "1" or map_type == "3":
        chip_format = get_format(chip_type)[2:4]
        block_count = 0
        # or '/localhome/local/Documents/sacla/parameter_files/currentchip.map'
        with open(
            "/dls_sw/i24/scripts/fastchips/parameter_files/currentchip.map", "r"
        ) as f:
            for line in f.readlines():
                entry = line.split()
                if entry[2] == "1":
                    block_count += 1
        print("block_count", block_count)
        logger.info("%s\t:block_count=%s" % (name, block_count))
        print(chip_format)
        logger.info("%s\t:chip_format=%s" % (name, chip_format))
        #
        n_exposures = caget(pv.me14e_gp3)
        print(n_exposures)
        logger.info("%s\t:n_exposures=%s" % (name, n_exposures))
        #
        total_numb_imgs = np.prod(chip_format) * block_count  # * n_exposures
        caput(pv.me14e_gp10, total_numb_imgs)
        caput(pv.me14e_pmac_str, "P2402=0")
        print("Total number of images", total_numb_imgs)

    elif map_type == "2":
        logger.warning("%s Not Set Up For Full Mapping" % name)
        print("FIX ME, Im not set up for full mapping ")
    else:
        logger.warning("%s Unknown Map Type, map_type = %s" % (name, map_type))
        print("Unknown map type")

    return total_numb_imgs


def start_i24(params, filepath):
    """Returns a tuple of (start_time, dcid)"""
    print("Starting i24")
    name = inspect.stack()[0][3]
    logger.info("%s Starting i24" % name)
    start_time = datetime.now()
    # run_num = caget(pv.pilat_filenumber)
    # print(80*'-', run_num)
    # lg.info('%s run_num = %s'%(name,run_num))

    logger.info("%s Set up beamline" % (name))
    sup.beamline("collect")
<<<<<<< HEAD
    sup.beamline("quickshot", [params["det_dist"]])
    lg.info("%s Set up beamline DONE" % (name))
=======
    sup.beamline("quickshot", [dcdetdist])
    logger.info("%s Set up beamline DONE" % (name))
>>>>>>> 5233f074

    total_numb_imgs = datasetsizei24(params)

    filename = params["filename"]

<<<<<<< HEAD
    lg.info("%s Filepath %s" % (name, filepath))
    lg.info("%s Filename %s" % (name, filename))
    lg.info("%s Total number images %s" % (name, total_numb_imgs))
    lg.info("%s Exposure time %s" % (name, params["exp_time"]))
=======
    logger.info("%s Filepath %s" % (name, filepath))
    logger.info("%s Filename %s" % (name, filename))
    logger.info("%s Total number images %s" % (name, total_numb_imgs))
    logger.info("%s Exposure time %s" % (name, exptime))
>>>>>>> 5233f074

    print("Acquire Region")
    logger.info("%s\t:Acquire Region" % (name))

    # Testing for new zebra triggering
    print("ZEBRA TEST ZEBRA TEST ZEBRA TEST ZEBRA TEST")

    num_gates = int(total_numb_imgs) / params["n_exposures"]

    print("Total number of images:", total_numb_imgs)
    print("Number of exposures:", params["n_exposures"])
    print("num gates is Total images/N exposures:", num_gates)

    if params["det_type"] == "pilatus":
        print("Detector type is Pilatus")
        logger.info("%s Fastchip Pilatus setup: filepath %s" % (name, filepath))
        logger.info("%s Fastchip Pilatus setup: filepath %s" % (name, filename))
        logger.info(
            "%s Fastchip Pilatus setup: number of images %s" % (name, total_numb_imgs)
        )
<<<<<<< HEAD
        lg.info(
            "%s Fastchip Pilatus setup: exposure time %s" % (name, params["exp_time"])
        )

        sup.pilatus(
            "fastchip", [filepath, filename, total_numb_imgs, params["exp_time"]]
        )
        # sup.pilatus('fastchip-hatrx', [filepath, filename, total_numb_imgs, exptime])
=======
        logger.info("%s Fastchip Pilatus setup: exposure time %s" % (name, exptime))

        sup.pilatus("fastchip", [filepath, filename, total_numb_imgs, exptime])
>>>>>>> 5233f074

        # DCID process depends on detector PVs being set up already
        dcid = DCID(
            emit_errors=False,
            ssx_type=SSXType.FIXED,
            visit=params["visit"].name,
            image_dir=filepath,
            start_time=start_time,
            num_images=total_numb_imgs,
            exposure_time=params["exp_time"],
            detector=params["det_type"],
            shots_per_position=params["n_exposures"],
            pump_exposure_time=params["pump_exp"],
            pump_delay=params["pump_delay"],
            pump_status=int(params["pump_repeat"]),
        )

        print("Arm Pilatus. Arm Zebra.")
<<<<<<< HEAD
        # ZEBRA TEST. Swap the below two lines in/out. Must also swap pc_arm line also.
        # sup.zebra1('fastchip')
        sup.zebra1(
            "fastchip-zebratrigger-pilatus",
            [num_gates, params["n_exposures"], params["exp_time"]],
        )
=======
        sup.zebra1("fastchip-pilatus", [num_gates, n_exposures, exptime])
>>>>>>> 5233f074
        caput(pv.pilat_acquire, "1")  # Arm pilatus
        caput(pv.zebra1_pc_arm, "1")  # Arm zebra fastchip-pilatus
        caput(pv.pilat_filename, filename)
        time.sleep(1.5)

    elif params["det_type"] == "eiger":
        print("Detector type is Eiger")

        # FIXME TEMPORARY HACK TO DO SINGLE IMAGE PILATUS DATA COLL TO MKDIR #

        print("Single image pilatus data collection to create directory")
        logger.info("%s single image pilatus data collection" % name)
        num_imgs = 1
        sup.pilatus(
            "quickshot-internaltrig", [filepath, filename, num_imgs, params["exp_time"]]
        )
        print("Sleep 2s for pilatus to arm")
        sleep(2)
        print("Done. Collecting")
        # caput(pv.pilat_acquire, '1')        # Arm pilatus
        print("Can sometimes fail to arm")
        sleep(0.5)
        caput(pv.pilat_acquire, "0")  # Disarm pilatus
        sleep(0.5)
        caput(pv.pilat_acquire, "1")  # Arm pilatus
        print("Pilatus data collection DONE DONE DONE")
        sup.pilatus("return to normal")
        print("Single image pilatus data collection DONE")

        print("Eiger filepath", filepath)
        print("Eiger filename", filename)
        print("Eiger total number of images", total_numb_imgs)
        logger.info("%s Triggered Eiger setup: filepath %s" % (name, filepath))
        logger.info("%s Triggered Eiger setup: filename %s" % (name, filename))
        logger.info(
            "%s Triggered Eiger setup: number of images %s" % (name, total_numb_imgs)
        )
<<<<<<< HEAD
        lg.info(
            "%s Triggered Eiger setup: exposure time %s" % (name, params["exp_time"])
        )
=======
        logger.info("%s Triggered Eiger setup: exposure time %s" % (name, exptime))
>>>>>>> 5233f074

        sup.eiger(
            "triggered", [filepath, filename, total_numb_imgs, params["exp_time"]]
        )

        # DCID process depends on detector PVs being set up already
        dcid = DCID(
            emit_errors=False,
            ssx_type=SSXType.FIXED,
            visit=params["visit"].name,
            image_dir=filepath,
            start_time=start_time,
            num_images=total_numb_imgs,
            exposure_time=params["exp_time"],
            detector=params["det_type"],
            shots_per_position=params["n_exposures"],
        )

        print("Arm Zebra.")
<<<<<<< HEAD
        # TO GET DOSE SERIES TO WORK
        # Choose the correct pair of lines
        # sup.zebra1("fastchip-eiger")
        # caput(pv.zebra1_pc_arm_out, '1')    # Arm zebra

        sup.zebra1(
            "fastchip-zebratrigger-eiger",
            [num_gates, params["n_exposures"], params["exp_time"]],
        )
        caput(pv.zebra1_pc_arm, "1")  # Arm zebra fastchip-zebratrigger
=======
        sup.zebra1("fastchip-eiger", [num_gates, n_exposures, exptime])
        caput(pv.zebra1_pc_arm, "1")  # Arm zebra fastchip-eiger
>>>>>>> 5233f074

        time.sleep(1.5)

    else:
<<<<<<< HEAD
        lg.warning(
            "%s Unknown Detector Type, det_type = %s" % (name, params["det_type"])
        )
=======
        logger.warning("%s Unknown Detector Type, det_type = %s" % (name, det_type))
>>>>>>> 5233f074
        print("Unknown detector type")

    # Open the hutch shutter

    caput("BL24I-PS-SHTR-01:CON", "Reset")
    print("Reset sleep for 1sec")
    sleep(1.0)
    caput("BL24I-PS-SHTR-01:CON", "Open")
    print(" Open sleep for 2sec")
    sleep(2.0)

    return start_time.ctime(), dcid


def start_sacla():
    print("Starting SACLA")
    name = inspect.stack()[0][3]
    logger.info("%s Starting SACLA" % name)
    start_time = time.ctime()

    total_numb_imgs = datasetsizesacla()
    print(total_numb_imgs)

    # make sure flipper is out
    moveto("flipperout")
    sleep(1)
    moveto("lightout")
    sleep(3)
    return start_time


def finish_i24(params, filepath, chip_prog_dict, start_time):
    name = inspect.stack()[0][3]
    det_type = str(caget(pv.me14e_gp101))

    print("Finishing I24")
    logger.info("%s Finishing I24, Detector Type %s" % (name, det_type))

    total_numb_imgs = datasetsizei24(params)
    filename = params["filename"]
    transmission = (float(caget(pv.pilat_filtertrasm)),)
    wavelength = float(caget(pv.dcm_lambda))

    print(filename)
    print(caget(pv.eiger_seqID))

    if det_type == "pilatus":
        print("Finish I24 Pilatus")
        filename = filename + "_" + caget(pv.pilat_filenum)
        caput(pv.zebra1_soft_in_b1, "No")  # Close the fast shutter
        caput(pv.zebra1_pc_arm_out, "0")  # Disarm the zebra
        sup.zebra1("return-to-normal")
        sup.pilatus("return-to-normal")
        sleep(0.2)
    elif det_type == "eiger":
        # THIS SECTION NEEDS TO BE CHECKED CAREFULLY
        print("Finish I24 Eiger")
        caput(pv.zebra1_soft_in_b1, "No")  # Close the fast shutter
        caput(pv.zebra1_pc_arm_out, "0")  # Disarm the zebra
        sup.zebra1("return-to-normal")
        sup.eiger("return-to-normal")
        # print("NEEDS TESTING NEEDS TESTING NEEDS TESTING")
        filename = cagetstring(pv.eiger_ODfilenameRBV)
        # caput(pv.eiger_acquire, 0)
        # caput(pv.eiger_ODcapture, "Done")
        # print(cagetstring(pv.eiger_ODfilenameRBV))
        # print(filename + "_" + caget(pv.eiger_seqID))

    # Detector independent moves
    # Move chip back to home position and close shutter
    print("Closing shutter")
    caput(pv.me14e_pmac_str, "!x0y0z0")
    caput("BL24I-PS-SHTR-01:CON", "Close")

    end_time = time.ctime()

    # Write a record of what was collected to the processing directory
    print("Writing user log")
    userlog_path = params["visit"] / Path("processing") / params["directory"]
    userlog_fid = filename + "_parameters.txt"

    os.makedirs(userlog_path, exist_ok=True)

<<<<<<< HEAD
    f = open(userlog_path + userlog_fid, "w")
    f.write("Fixed Target Data Collection Parameters\n")
    f.write("Data directory \t%s\n" % filepath)
    f.write("Filename \t%s\n" % filename)
    f.write("Shots per pos \t%s\n" % params["n_exposures"])
    f.write("Total N images \t%s\n" % total_numb_imgs)
    f.write("Exposure time \t%s\n" % params["exp_time"])
    f.write("Det distance \t%s\n" % params["det_dist"])
    f.write("Transmission \t%s\n" % transmission)
    f.write("Wavelength \t%s\n" % wavelength)
    f.write("Detector type \t%s\n" % det_type)
    f.write("Pump status \t%s\n" % params["pump_repeat"])
    f.write("Pump exp time \t%s\n" % params["pump_exp"])
    f.write("Pump delay \t%s\n" % params["pump_delay"])
    f.close()
=======
    with open(userlog_path + userlog_fid, "w") as f:
        f.write("Fixed Target Data Collection Parameters\n")
        f.write("Data directory \t%s\n" % filepath)
        f.write("Filename \t%s\n" % filename)
        f.write("Shots per pos \t%s\n" % n_exposures)
        f.write("Total N images \t%s\n" % total_numb_imgs)
        f.write("Exposure time \t%s\n" % exptime)
        f.write("Det distance \t%s\n" % dcdetdist)
        f.write("Transmission \t%s\n" % transmission)
        f.write("Wavelength \t%s\n" % wavelength)
        f.write("Detector type \t%s\n" % det_type)
        f.write("Pump status \t%s\n" % pump_repeat)
        f.write("Pump exp time \t%s\n" % pumpexptime)
        f.write("Pump delay \t%s\n" % pumpdelay)
>>>>>>> 5233f074

    sleep(0.5)

    return end_time


def finish_sacla():
    print("Finishing SACLA")
    name = inspect.stack()[0][3]
    logger.info("%s Finishing SACLA" % name)
    caput(pv.me14e_pmac_str, "!x0y0z0")
    logger.info("%s pmac_str=!x0y0z0" % name)
    end_time = time.ctime()
    return end_time


def main(args):
    location = args.loc
    print("Location is", location, "Starting")
    # ABORT BUTTON
    name = inspect.stack()[0][3]
    logger.info("%s" % name)
    logger.info("%s Location is %s \n Starting" % (name, location))
    caput(pv.me14e_gp9, 0)

    if location == "i24":
        params, filepath = read_parameters(FixedTarget, sup.get_detector_type())
        (
            visit,
            sub_dir,
            chip_name,
            exptime,
            det_type,
            dcdetdist,
            chip_type,
            map_type,
            n_exposures,
            pumpexptime,
            pumpdelay,
            pump_status,
            pump_repeat,
            prepumpexptime,
            det_type,
        ) = params.values()
        print("exptime", exptime)
        print("pump_repeat", pump_repeat)
        print("pumpexptime", pumpexptime)
        print("pumpdelay", pumpdelay)
        print("visit", visit)
        print("dcdetdist", dcdetdist)
        print("n_exposures", n_exposures)
        print("det_type", det_type)
        logger.info("%s exptime = %s" % (name, exptime))
        logger.info("%s visit = %s" % (name, visit))
        logger.info("%s dcdetdist = %s" % (name, dcdetdist))
    else:
        (
            chip_name,
            sub_dir,
            n_exposures,
            chip_type,
            map_type,
            prepumpexptime,
        ) = scrape_parameter_file(location="SACLA")

    print("\n\nChip name is", chip_name)
    print("sub_dir", sub_dir)
    print("n_exposures", n_exposures)
    print("chip_type", chip_type)
    print("map type", map_type)
    print("pump_repeat", pump_repeat)
    print("pumpexptime", pumpexptime)
    print("pumpdelay", pumpdelay)
    print("prepumpexptime", prepumpexptime)
    print("Getting Prog Dictionary")

    logger.info("%s Chip name is %s" % (name, chip_name))
    logger.info("%s sub_dir = %s" % (name, sub_dir))
    logger.info("%s n_exposures = %s" % (name, n_exposures))
    logger.info("%s chip_type = %s" % (name, chip_type))
    logger.info("%s map_type = %s" % (name, map_type))
    logger.info("%s pump_repeat = %s" % (name, pump_repeat))
    logger.info("%s pumpexptime = %s" % (name, pumpexptime))
    logger.info("%s pumpdelay = %s" % (name, pumpdelay))
    logger.info("%s prepumpexptime = %s" % (name, prepumpexptime))
    logger.info("%s Getting Program Dictionary" % (name))

    # If alignment type is Oxford inner it is still an Oxford type chip
    if str(chip_type) == "3":
        logger.debug("%s\tMain: Change chip type Oxford Inner to Oxford" % name)
        chip_type = "1"

    if location == "i24":
        chip_prog_dict = get_chip_prog_values(
            chip_type,
            location,
            pump_repeat,
            pumpexptime,
            pumpdelay,
            prepumpexptime,
            exptime=exptime,
            n_exposures=n_exposures,
        )
    else:
        chip_prog_dict = get_chip_prog_values(
            chip_type, location, n_exposures=n_exposures
        )
    print("Loading Motion Program Data")
    logger.info("%s Loading Motion Program Data" % (name))
    load_motion_program_data(chip_prog_dict, map_type, pump_repeat)

    if location == "i24":
        start_time, dcid = start_i24(params, filepath)
    elif location == "SACLA":
        start_time = start_sacla()
    else:
        logger.warning(
            "%s This does nothing location not I24 or SACLA \n location = %s"
            % (name, location)
        )
        logger.debug("%s Put something here... start_time = start_sacla()" % (name))
        print("Something went wrong. Location not specified")

    print("Moving to Start")
    logger.info("%s Moving to start" % (name))
    caput(pv.me14e_pmac_str, "!x0y0z0")
    sleep(2.0)

    prog_num = get_prog_num(chip_type, map_type, pump_repeat)
    logger.info("%s prog_num = %s" % (name, prog_num))
    logger.info("%s Resting" % (name))

    # Now ready for data collection. Open fast shutter
    caput(pv.zebra1_soft_in_b1, "1")  # Open fast shutter (zebra gate)

    print("Running pmac program number", prog_num)

    print("pmacing")
    logger.info("%s pmacing" % (name))
    logger.info("%s pmac str = &2b%sr" % (name, prog_num))
    caput(pv.me14e_pmac_str, "&2b%sr" % prog_num)
    sleep(1.0)

    # Kick off the StartOfCollect script
    dcid.notify_start()

    if location == "i24" and det_type == "eiger":
        call_nexgen(
            chip_prog_dict,
            start_time,
            params,
            total_numb_imgs=datasetsizei24(),
        )

    print("XXXXXXXXXXXXXXXXXXXXXXXXXXXXXXXXXXXXXXXXXXXXXXXXXXXXXXXXXXXX")
    logger.info("%s Data Collection running" % (name))

    aborted = False
    while True:
        # me14e_gp9 is the ABORT button
        if int(caget(pv.me14e_gp9)) == 0:
            i = 0
            text_list = ["|", "/", "-", "\\"]
            while True:
                line_of_text = "\r\t\t\t Waiting   " + 30 * ("%s" % text_list[i % 4])
                flush_print(line_of_text)
                sleep(0.5)
                i += 1
                if int(caget(pv.me14e_gp9)) != 0:
                    aborted = True
                    logger.warning("%s Data Collection Aborted" % (name))
                    print(50 * "ABORTED ")
                    caput(pv.me14e_pmac_str, "A")
                    sleep(1.0)
                    caput(pv.me14e_pmac_str, "P2401=0")
                    break
                elif int(caget(pv.me14e_scanstatus)) == 0:
                    print(caget(pv.me14e_scanstatus))
                    logger.warning("%s Data Collection Finished" % (name))
                    print("\n", 20 * "DONE ")
                    break
        else:
            aborted = True
            logger.info("%s Data Collection ended due to GP 9 not equalling 0" % (name))
            break
        break
    print("XXXXXXXXXXXXXXXXXXXXXXXXXXXXXXXXXXXXXXXXXXXXXXXXXXXXXXXXXXXX")
    print("Closing fast shutter")
    caput(pv.zebra1_soft_in_b1, "No")  # Close the fast shutter
    sleep(2.0)

    if det_type == "pilatus":
        print("Pilatus Acquire STOP")
        sleep(0.5)
        caput(pv.pilat_acquire, 0)
    elif det_type == "eiger":
        print("Eiger Acquire STOP")
        sleep(0.5)
        caput(pv.eiger_acquire, 0)
        caput(pv.eiger_ODcapture, "Done")

    if location == "i24":
        end_time = finish_i24(params, filepath, chip_prog_dict, start_time)
        dcid.collection_complete(end_time, aborted=aborted)
        dcid.notify_end()

    if location == "SACLA":
        end_time = finish_sacla()

    logger.info("%s Chip name = %s sub_dir = %s" % (name, chip_name, sub_dir))
    print("Start time:", start_time)
    logger.info("%s Start Time = % s" % (name, start_time))
    print("End time:  ", end_time)
    logger.info("%s End Time = %s" % (name, end_time))


if __name__ == "__main__":
    setup_logging()

    parser = argparse.ArgumentParser(usage=usage, description=__doc__)
    parser.add_argument(
        "-l",
        "--loc",
        type=str,
        choices=["i24", "SACLA"],
        default="i24",
        help="Location of collection.",
    )

    args = parser.parse_args()
    main(args)<|MERGE_RESOLUTION|>--- conflicted
+++ resolved
@@ -15,19 +15,15 @@
 
 import numpy as np
 
-<<<<<<< HEAD
+from mx_bluesky.I24.serial import log
 from mx_bluesky.I24.serial.dcid import DCID
-=======
-from mx_bluesky.I24.serial import log
-from mx_bluesky.I24.serial.dcid import DCID, SSXType
->>>>>>> 5233f074
 from mx_bluesky.I24.serial.fixed_target.i24ssx_Chip_Manager_py3v1 import moveto
 from mx_bluesky.I24.serial.fixed_target.i24ssx_Chip_StartUp_py3v1 import (
     get_format,
     scrape_parameter_file,
 )
-<<<<<<< HEAD
 from mx_bluesky.I24.serial.parameters import SSXType, read_parameters
+from mx_bluesky.I24.serial.parameters.constants import LITEMAP_PATH
 from mx_bluesky.I24.serial.setup_beamline import (
     FixedTarget,
     caget,
@@ -35,10 +31,6 @@
     caput,
     pv,
 )
-=======
-from mx_bluesky.I24.serial.parameters.constants import LITEMAP_PATH
-from mx_bluesky.I24.serial.setup_beamline import caget, cagetstring, caput, pv
->>>>>>> 5233f074
 from mx_bluesky.I24.serial.setup_beamline import setup_beamline as sup
 from mx_bluesky.I24.serial.write_nexus import call_nexgen
 
@@ -431,29 +423,17 @@
 
     logger.info("%s Set up beamline" % (name))
     sup.beamline("collect")
-<<<<<<< HEAD
     sup.beamline("quickshot", [params["det_dist"]])
-    lg.info("%s Set up beamline DONE" % (name))
-=======
-    sup.beamline("quickshot", [dcdetdist])
     logger.info("%s Set up beamline DONE" % (name))
->>>>>>> 5233f074
 
     total_numb_imgs = datasetsizei24(params)
 
     filename = params["filename"]
 
-<<<<<<< HEAD
-    lg.info("%s Filepath %s" % (name, filepath))
-    lg.info("%s Filename %s" % (name, filename))
-    lg.info("%s Total number images %s" % (name, total_numb_imgs))
-    lg.info("%s Exposure time %s" % (name, params["exp_time"]))
-=======
     logger.info("%s Filepath %s" % (name, filepath))
     logger.info("%s Filename %s" % (name, filename))
     logger.info("%s Total number images %s" % (name, total_numb_imgs))
-    logger.info("%s Exposure time %s" % (name, exptime))
->>>>>>> 5233f074
+    logger.info("%s Exposure time %s" % (name, params["exp_time"]))
 
     print("Acquire Region")
     logger.info("%s\t:Acquire Region" % (name))
@@ -474,8 +454,7 @@
         logger.info(
             "%s Fastchip Pilatus setup: number of images %s" % (name, total_numb_imgs)
         )
-<<<<<<< HEAD
-        lg.info(
+        logger.info(
             "%s Fastchip Pilatus setup: exposure time %s" % (name, params["exp_time"])
         )
 
@@ -483,11 +462,6 @@
             "fastchip", [filepath, filename, total_numb_imgs, params["exp_time"]]
         )
         # sup.pilatus('fastchip-hatrx', [filepath, filename, total_numb_imgs, exptime])
-=======
-        logger.info("%s Fastchip Pilatus setup: exposure time %s" % (name, exptime))
-
-        sup.pilatus("fastchip", [filepath, filename, total_numb_imgs, exptime])
->>>>>>> 5233f074
 
         # DCID process depends on detector PVs being set up already
         dcid = DCID(
@@ -506,16 +480,12 @@
         )
 
         print("Arm Pilatus. Arm Zebra.")
-<<<<<<< HEAD
         # ZEBRA TEST. Swap the below two lines in/out. Must also swap pc_arm line also.
         # sup.zebra1('fastchip')
         sup.zebra1(
             "fastchip-zebratrigger-pilatus",
             [num_gates, params["n_exposures"], params["exp_time"]],
         )
-=======
-        sup.zebra1("fastchip-pilatus", [num_gates, n_exposures, exptime])
->>>>>>> 5233f074
         caput(pv.pilat_acquire, "1")  # Arm pilatus
         caput(pv.zebra1_pc_arm, "1")  # Arm zebra fastchip-pilatus
         caput(pv.pilat_filename, filename)
@@ -553,13 +523,9 @@
         logger.info(
             "%s Triggered Eiger setup: number of images %s" % (name, total_numb_imgs)
         )
-<<<<<<< HEAD
-        lg.info(
+        logger.info(
             "%s Triggered Eiger setup: exposure time %s" % (name, params["exp_time"])
         )
-=======
-        logger.info("%s Triggered Eiger setup: exposure time %s" % (name, exptime))
->>>>>>> 5233f074
 
         sup.eiger(
             "triggered", [filepath, filename, total_numb_imgs, params["exp_time"]]
@@ -579,32 +545,17 @@
         )
 
         print("Arm Zebra.")
-<<<<<<< HEAD
-        # TO GET DOSE SERIES TO WORK
-        # Choose the correct pair of lines
-        # sup.zebra1("fastchip-eiger")
-        # caput(pv.zebra1_pc_arm_out, '1')    # Arm zebra
-
         sup.zebra1(
-            "fastchip-zebratrigger-eiger",
-            [num_gates, params["n_exposures"], params["exp_time"]],
-        )
-        caput(pv.zebra1_pc_arm, "1")  # Arm zebra fastchip-zebratrigger
-=======
-        sup.zebra1("fastchip-eiger", [num_gates, n_exposures, exptime])
+            "fastchip-eiger", [num_gates, params["n_exposures"], params["exp_time"]]
+        )
         caput(pv.zebra1_pc_arm, "1")  # Arm zebra fastchip-eiger
->>>>>>> 5233f074
 
         time.sleep(1.5)
 
     else:
-<<<<<<< HEAD
-        lg.warning(
+        logger.warning(
             "%s Unknown Detector Type, det_type = %s" % (name, params["det_type"])
         )
-=======
-        logger.warning("%s Unknown Detector Type, det_type = %s" % (name, det_type))
->>>>>>> 5233f074
         print("Unknown detector type")
 
     # Open the hutch shutter
@@ -688,38 +639,20 @@
 
     os.makedirs(userlog_path, exist_ok=True)
 
-<<<<<<< HEAD
-    f = open(userlog_path + userlog_fid, "w")
-    f.write("Fixed Target Data Collection Parameters\n")
-    f.write("Data directory \t%s\n" % filepath)
-    f.write("Filename \t%s\n" % filename)
-    f.write("Shots per pos \t%s\n" % params["n_exposures"])
-    f.write("Total N images \t%s\n" % total_numb_imgs)
-    f.write("Exposure time \t%s\n" % params["exp_time"])
-    f.write("Det distance \t%s\n" % params["det_dist"])
-    f.write("Transmission \t%s\n" % transmission)
-    f.write("Wavelength \t%s\n" % wavelength)
-    f.write("Detector type \t%s\n" % det_type)
-    f.write("Pump status \t%s\n" % params["pump_repeat"])
-    f.write("Pump exp time \t%s\n" % params["pump_exp"])
-    f.write("Pump delay \t%s\n" % params["pump_delay"])
-    f.close()
-=======
     with open(userlog_path + userlog_fid, "w") as f:
         f.write("Fixed Target Data Collection Parameters\n")
         f.write("Data directory \t%s\n" % filepath)
         f.write("Filename \t%s\n" % filename)
-        f.write("Shots per pos \t%s\n" % n_exposures)
+        f.write("Shots per pos \t%s\n" % params["n_exposures"])
         f.write("Total N images \t%s\n" % total_numb_imgs)
-        f.write("Exposure time \t%s\n" % exptime)
-        f.write("Det distance \t%s\n" % dcdetdist)
+        f.write("Exposure time \t%s\n" % params["exp_time"])
+        f.write("Det distance \t%s\n" % params["det_dist"])
         f.write("Transmission \t%s\n" % transmission)
         f.write("Wavelength \t%s\n" % wavelength)
         f.write("Detector type \t%s\n" % det_type)
-        f.write("Pump status \t%s\n" % pump_repeat)
-        f.write("Pump exp time \t%s\n" % pumpexptime)
-        f.write("Pump delay \t%s\n" % pumpdelay)
->>>>>>> 5233f074
+        f.write("Pump status \t%s\n" % params["pump_repeat"])
+        f.write("Pump exp time \t%s\n" % params["pump_exp"])
+        f.write("Pump delay \t%s\n" % params["pump_delay"])
 
     sleep(0.5)
 
