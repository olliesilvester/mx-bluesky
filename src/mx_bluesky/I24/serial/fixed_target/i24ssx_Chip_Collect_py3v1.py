"""
Fixed target data collection
"""
from __future__ import annotations

import inspect
import logging
import os
import sys
import time
from datetime import datetime
from pathlib import Path
from time import sleep

import numpy as np

from mx_bluesky.I24.serial import log
<<<<<<< HEAD
from mx_bluesky.I24.serial.dcid import DCID
from mx_bluesky.I24.serial.fixed_target.i24ssx_Chip_Manager_py3v1 import moveto
=======
from mx_bluesky.I24.serial.dcid import DCID, SSXType
>>>>>>> 9d762c52
from mx_bluesky.I24.serial.fixed_target.i24ssx_Chip_StartUp_py3v1 import (
    get_format,
    scrape_parameter_file,
)
from mx_bluesky.I24.serial.parameters import SSXType, read_parameters
from mx_bluesky.I24.serial.parameters.constants import LITEMAP_PATH
from mx_bluesky.I24.serial.setup_beamline import (
    FixedTarget,
    caget,
    cagetstring,
    caput,
    pv,
)
from mx_bluesky.I24.serial.setup_beamline import setup_beamline as sup
from mx_bluesky.I24.serial.write_nexus import call_nexgen

logger = logging.getLogger("I24ssx.fixed_target")

usage = "%(prog)s [options]"


def setup_logging():
    # Log should now change name daily.
    logfile = time.strftime("i24_%Y_%m_%d.log").lower()
    log.config(logfile)


def flush_print(text):
    sys.stdout.write(str(text))
    sys.stdout.flush()


def get_chip_prog_values(
    chip_type,
    pump_repeat,
    pumpexptime,
    pumpdelay,
    prepumpexptime,
    exptime=16,
    n_exposures=1,
):
    name = inspect.stack()[0][3]
    logger.info("%s" % name)
    if chip_type in ["0", "1", "5", "7", "8", "10"]:
        (
            xblocks,
            yblocks,
            x_num_steps,
            y_num_steps,
            w2w,
            b2b_horz,
            b2b_vert,
        ) = get_format(chip_type)
        x_step_size = w2w
        y_step_size = w2w
        x_block_size = ((x_num_steps - 1) * w2w) + b2b_horz
        y_block_size = ((y_num_steps - 1) * w2w) + b2b_vert

        """
        '0' = 'Toronto' = [9, 9, 12, 12, 0.125, 2.2  , 2.5  ]
        '1' = 'Oxford ' = [8, 8, 20, 20, 0.125, 3.175, 3.175]
        '2' = 'Hamburg' = [3, 3, 53, 53, 0.150, 8.58 , 8.58 ]
        '5' = 'Regina ' = [7, 7, 20, 20, 0.125, 3.7  , 3.7  ]
        """

    elif chip_type == "2":
        if caget(pv.me14e_gp2) == 2:
            print("Full Mapping on Hamburg -> xblocks = 6")
            logger.info("%s Full Mapping on Hamburg -> xblocks = 6" % name)
            xblocks = 6
        else:
            xblocks = 3

    elif chip_type == "4":
        print("This is a Bismuth Chip")
        logger.info("%s This is a Bismuth Chip" % name)
        x_num_steps = caget(pv.me14e_gp6)
        y_num_steps = caget(pv.me14e_gp7)
        x_step_size = caget(pv.me14e_gp8)
        y_step_size = x_step_size
        xblocks = 7
        yblocks = 7
        x_block_size = 15  # placeholder
        y_block_size = 15  # placeholder

    elif chip_type == "6":
        print("This is a Custom Chip")
        logger.info("%s This is a Custom Chip" % name)
        x_num_steps = caget(pv.me14e_gp6)
        y_num_steps = caget(pv.me14e_gp7)
        x_step_size = caget(pv.me14e_gp8)
        y_step_size = caget(pv.me14e_gp99)
        xblocks = 1
        yblocks = 1
        x_block_size = 0  # placeholder
        y_block_size = 0  # placeholder
    else:
        print("Unknown chip_type.  oh no")
        logger.warning("%s Unknown chip_type, chip_type = %s" % (name, chip_type))

    # this is where p variables for fast laser expts will be set
    if pump_repeat in ["0", "1", "2"]:
        pump_repeat_pvar = 0
    elif pump_repeat == "3":
        pump_repeat_pvar = 1
    elif pump_repeat == "4":
        pump_repeat_pvar = 2
    elif pump_repeat == "5":
        pump_repeat_pvar = 3
    elif pump_repeat == "6":
        pump_repeat_pvar = 5
    elif pump_repeat == "7":
        pump_repeat_pvar = 10
    else:
        print("Unknown pump_repeat")
        logger.warning("%s Unknown pump_repeat, pump_repeat = %s" % (name, pump_repeat))

    if pump_repeat == "2":
        pump_in_probe = 1
    else:
        pump_in_probe = 0

    chip_dict = {
        "X_NUM_STEPS": [11, x_num_steps],
        "Y_NUM_STEPS": [12, y_num_steps],
        "X_STEP_SIZE": [13, x_step_size],
        "Y_STEP_SIZE": [14, y_step_size],
        "DWELL_TIME": [15, exptime],
        "X_START": [16, 0],
        "Y_START": [17, 0],
        "Z_START": [18, 0],
        "X_NUM_BLOCKS": [20, xblocks],
        "Y_NUM_BLOCKS": [21, yblocks],
        "X_BLOCK_SIZE": [24, x_block_size],
        "Y_BLOCK_SIZE": [25, y_block_size],
        "COLTYPE": [26, 41],
        "N_EXPOSURES": [30, n_exposures],
        "PUMP_REPEAT": [32, pump_repeat_pvar],
        "LASER_DWELL": [34, pumpexptime],
        "LASERTWO_DWELL": [35, prepumpexptime],
        "LASER_DELAY": [37, pumpdelay],
        "PUMP_IN_PROBE": [38, pump_in_probe],
    }

    chip_dict["DWELL_TIME"][1] = 1000 * float(exptime)
    chip_dict["LASER_DWELL"][1] = 1000 * float(pumpexptime)
    chip_dict["LASERTWO_DWELL"][1] = 1000 * float(prepumpexptime)
    chip_dict["LASER_DELAY"][1] = 1000 * float(pumpdelay)

    return chip_dict


def load_motion_program_data(motion_program_dict, map_type, pump_repeat):
    print("Loading prog vars for chip")
    print("pump_repeat", pump_repeat)
    name = inspect.stack()[0][3]
    logger.info("%s loading program variables for chip" % name)
    if pump_repeat == "0":
        print("pump delay is 0")
        if map_type == "0":
            prefix = 11
        elif map_type == "1":
            prefix = 12
        elif map_type == "2":
            prefix = 13
        else:
            logger.warning("%s Unknown Map Type, map_type = %s" % (name, map_type))
            print("Unknown map_type")
    elif pump_repeat in ["1", "2", "3", "4", "5", "6", "7"]:
        print("pump repeat is", pump_repeat)
        prefix = 14
        print("prefix is", prefix)
        # if pump_repeat == '3':
        #    P1432 = 1
        # Need to set the correct P variable here
        #    caput(pv.me14e_pmac_str, 'P1432=1')
        # elif pump_repeat == '4':
        #    P1432 = 2
        #    caput(pv.me14e_pmac_str, 'P1432=2')
        # elif pump_repeat == '5':
        #    P1432 = 3
        #    caput(pv.me14e_pmac_str, 'P1432=3')
        # elif pump_repeat == '6':
        #    P1432 = 5
        #    caput(pv.me14e_pmac_str, 'P1432=5')
        # elif pump_repeat == '3':
        #    P1432 = 10
        #    caput(pv.me14e_pmac_str, 'P1432=10')

    else:
        logger.warning("%s Unknown Pump repeat, pump_repeat = %s" % (name, pump_repeat))
        print("Unknown pump_repeat")

    for key in sorted(motion_program_dict.keys()):
        v = motion_program_dict[key]
        pvar_base = prefix * 100
        pvar = pvar_base + v[0]
        value = str(v[1])
        s = "P" + str(pvar) + "=" + str(value)
        print(key, "\t", s)
        logger.info("%s %s \t %s" % (name, key, s))
        caput(pv.me14e_pmac_str, s)
        sleep(0.02)
    sleep(0.2)
    print("done")
    logger.info("%s done" % name)


def get_prog_num(chip_type, map_type, pump_repeat):
    name = inspect.stack()[0][3]
    logger.info("%s Get Program Number" % name)
    if str(pump_repeat) == "0":
        if chip_type in ["0", "1", "2", "5", "10"]:
            if map_type == "0":
                logger.info("%s\t:Map Type = None" % name)
                print("Map Type is None")
                return 11
            elif map_type == "1":
                logger.info("%s\t:Map Type = Mapping Lite" % name)
                print("Map Type is Mapping Lite")
                return 12
            elif map_type == "2":
                logger.info("%s\t:Map Type = FULL" % name)
                logger.debug("%s\t:Mapping Type FULL is broken as of 11.09.17" % name)
                print("Map Type is FULL")
                return 13
            else:
                logger.debug(
                    "%s\t:Unknown Mapping Type; map_type = %s" % (name, map_type)
                )
                print("Unknown map_type")
                print(map_type)
                return 0
        elif chip_type == "4":
            logger.info("%s\t:Bismuth Chip Type 2" % name)
            print("Bismuth Chip Type 2")
            return 12
        elif chip_type == "6":
            logger.info("%s\t:Custom Chip" % name)
            print("Custom Chip Type")
            return 11
        elif chip_type in ["7", "8"]:
            logger.info("%s\t:Heidelberg Chip" % name)
            print("Heidelberg Chip Type")
            return 11
        else:
            logger.debug("%s\t:Unknown chip_type, chip_tpe = = %s" % (name, chip_type))
            print("Unknown Chip Type")
    elif pump_repeat in ["1", "2", "3", "4", "5", "6", "7"]:
        logger.info("%s\t:Map Type = Mapping Lite with Pump probe" % name)
        print("Map Type is Mapping Lite with Pump Probe")
        return 14
    else:
        logger.debug(
            "%s\t:Unknown pump_repeat, pump_repeat = = %s" % (name, pump_repeat)
        )
        print("Unknown Pump Delay")


def datasetsizei24(params):
    # Calculates how many images will be collected based on map type and N repeats
    name = inspect.stack()[0][3]
<<<<<<< HEAD

    n_exposures = params["n_exposures"]
    chip_type = params["chip_type"]
    map_type = params["map_type"]
=======
    (
        chip_name,
        visit,
        sub_dir,
        n_exposures,
        chip_type,
        map_type,
        pump_repeat,
        pumpexptime,
        pumpdelay,
        exptime,
        dcdetdist,
        prepumpexptime,
        det_type,
    ) = scrape_parameter_file()
>>>>>>> 9d762c52

    if map_type == "0":
        chip_format = get_format(chip_type)[:4]
        if chip_type == "6":
            # Chip Type 6 is Custom
            print("Calculating total number of images")
            total_numb_imgs = int(int(caget(pv.me14e_gp6)) * int(caget(pv.me14e_gp7)))
            logger.info(
                "%s !!!!!! Calculating total number of images %s"
                % (name, total_numb_imgs)
            )
            print(total_numb_imgs)
        else:
            total_numb_imgs = np.prod(chip_format)

    elif map_type == "1":
        chip_format = get_format(chip_type)[2:4]
        block_count = 0
        with open(LITEMAP_PATH / "currentchip.map", "r") as f:
            for line in f.readlines():
                entry = line.split()
                if entry[2] == "1":
                    block_count += 1

        print("block_count", block_count)
        print(chip_format)
        logger.info("%s\t:block_count=%s" % (name, block_count))
        logger.info("%s\t:chip_format=%s" % (name, chip_format))

        n_exposures = int(caget(pv.me14e_gp3))
        print(n_exposures)
        logger.info("%s\t:n_exposures=%s" % (name, n_exposures))

        total_numb_imgs = np.prod(chip_format) * block_count * n_exposures

        # For X-ray pump X-ray probe XPXP comment out total_numb_imgs = line above and uncomment below until double line of #####
        # print('X-ray Pump Probe. XPXP. X-ray Pump Probe. XPXP.')
        # if pump_repeat == '0':
        #    total_numb_imgs = np.prod(chip_format) * block_count * n_exposures
        # elif pump_repeat in ['1','3', '4', '5', '6', '7']:
        #    total_numb_imgs = np.prod(chip_format) * block_count * n_exposures * 2
        # else:
        #    print('Unknown pump_repeat')

    elif map_type == "2":
        logger.warning("%s\t:Not Set Up For Full Mapping=%s" % (name))
        print("FIX ME, Im not set up for full mapping ")

    else:
        logger.warning("%s Unknown Map Type, map_type = %s" % (name, map_type))
        print("Unknown map type")

    print("Total number of images", total_numb_imgs, "\n\n\n")
    caput(pv.me14e_gp10, total_numb_imgs)
    logger.info("%s\t:----->Total number of images = %s" % (name, total_numb_imgs))

    return total_numb_imgs


<<<<<<< HEAD
def datasetsizesacla():
    name = inspect.stack()[0][3]
    chip_name, sub_dir, n_exposures, chip_type, map_type = scrape_parameter_file(
        location="SACLA"
    )
    # Hack for sacla3 to bismuth chip type for oxford inner

    if str(chip_type) == "3":
        logger.debug("%s\t:Hack for SACLA3 bismuth for oxford inner" % name)
        chip_type = "1"
    if map_type == "0":
        chip_format = get_format(chip_type)[:4]
        total_numb_imgs = np.prod(chip_format)
        if str(chip_type) == "6":
            xs = int(caget(pv.me14e_gp6))
            ys = int(caget(pv.me14e_gp7))
            print(xs, ys, type(xs), type(ys))
            total_numb_imgs = xs * ys
        caput(pv.me14e_gp10, total_numb_imgs)
        caput(pv.me14e_pmac_str, "P2402=0")
        print("Total number of images", total_numb_imgs)

    elif map_type == "1" or map_type == "3":
        chip_format = get_format(chip_type)[2:4]
        block_count = 0
        # or '/localhome/local/Documents/sacla/parameter_files/currentchip.map'
        with open(
            "/dls_sw/i24/scripts/fastchips/parameter_files/currentchip.map", "r"
        ) as f:
            for line in f.readlines():
                entry = line.split()
                if entry[2] == "1":
                    block_count += 1
        print("block_count", block_count)
        logger.info("%s\t:block_count=%s" % (name, block_count))
        print(chip_format)
        logger.info("%s\t:chip_format=%s" % (name, chip_format))
        #
        n_exposures = caget(pv.me14e_gp3)
        print(n_exposures)
        logger.info("%s\t:n_exposures=%s" % (name, n_exposures))
        #
        total_numb_imgs = np.prod(chip_format) * block_count  # * n_exposures
        caput(pv.me14e_gp10, total_numb_imgs)
        caput(pv.me14e_pmac_str, "P2402=0")
        print("Total number of images", total_numb_imgs)

    elif map_type == "2":
        logger.warning("%s Not Set Up For Full Mapping" % name)
        print("FIX ME, Im not set up for full mapping ")
    else:
        logger.warning("%s Unknown Map Type, map_type = %s" % (name, map_type))
        print("Unknown map type")

    return total_numb_imgs


def start_i24(params, filepath):
=======
def start_i24():
>>>>>>> 9d762c52
    """Returns a tuple of (start_time, dcid)"""
    print("Starting i24")
    name = inspect.stack()[0][3]
    logger.info("%s Starting i24" % name)
    start_time = datetime.now()
    # run_num = caget(pv.pilat_filenumber)
    # print(80*'-', run_num)
    # lg.info('%s run_num = %s'%(name,run_num))
<<<<<<< HEAD
=======
    (
        chip_name,
        visit,
        sub_dir,
        n_exposures,
        chip_type,
        map_type,
        pump_repeat,
        pumpexptime,
        pumpdelay,
        exptime,
        dcdetdist,
        prepumpexptime,
        det_type,
    ) = scrape_parameter_file()
>>>>>>> 9d762c52

    logger.info("%s Set up beamline" % (name))
    sup.beamline("collect")
    sup.beamline("quickshot", [params["det_dist"]])
    logger.info("%s Set up beamline DONE" % (name))

    total_numb_imgs = datasetsizei24(params)

    filename = params["filename"]

    logger.info("%s Filepath %s" % (name, filepath))
    logger.info("%s Filename %s" % (name, filename))
    logger.info("%s Total number images %s" % (name, total_numb_imgs))
    logger.info("%s Exposure time %s" % (name, params["exp_time"]))

    print("Acquire Region")
    logger.info("%s\t:Acquire Region" % (name))

    # Testing for new zebra triggering
    print("ZEBRA TEST ZEBRA TEST ZEBRA TEST ZEBRA TEST")

    num_gates = int(total_numb_imgs) / params["n_exposures"]

    print("Total number of images:", total_numb_imgs)
    print("Number of exposures:", params["n_exposures"])
    print("num gates is Total images/N exposures:", num_gates)

    if params["det_type"] == "pilatus":
        print("Detector type is Pilatus")
        logger.info("%s Fastchip Pilatus setup: filepath %s" % (name, filepath))
        logger.info("%s Fastchip Pilatus setup: filepath %s" % (name, filename))
        logger.info(
            "%s Fastchip Pilatus setup: number of images %s" % (name, total_numb_imgs)
        )
        logger.info(
            "%s Fastchip Pilatus setup: exposure time %s" % (name, params["exp_time"])
        )

        sup.pilatus(
            "fastchip", [filepath, filename, total_numb_imgs, params["exp_time"]]
        )
        # sup.pilatus('fastchip-hatrx', [filepath, filename, total_numb_imgs, exptime])

        # DCID process depends on detector PVs being set up already
        dcid = DCID(
            emit_errors=False,
            ssx_type=SSXType.FIXED,
            visit=params["visit"].name,
            image_dir=filepath,
            start_time=start_time,
            num_images=total_numb_imgs,
            exposure_time=params["exp_time"],
            detector=params["det_type"],
            shots_per_position=params["n_exposures"],
            pump_exposure_time=params["pump_exp"],
            pump_delay=params["pump_delay"],
            pump_status=int(params["pump_repeat"]),
        )

        print("Arm Pilatus. Arm Zebra.")
        # ZEBRA TEST. Swap the below two lines in/out. Must also swap pc_arm line also.
        # sup.zebra1('fastchip')
        sup.zebra1(
            "fastchip-zebratrigger-pilatus",
            [num_gates, params["n_exposures"], params["exp_time"]],
        )
        caput(pv.pilat_acquire, "1")  # Arm pilatus
        caput(pv.zebra1_pc_arm, "1")  # Arm zebra fastchip-pilatus
        caput(pv.pilat_filename, filename)
        time.sleep(1.5)

    elif params["det_type"] == "eiger":
        print("Detector type is Eiger")

        # FIXME TEMPORARY HACK TO DO SINGLE IMAGE PILATUS DATA COLL TO MKDIR #

        print("Single image pilatus data collection to create directory")
        logger.info("%s single image pilatus data collection" % name)
        num_imgs = 1
        sup.pilatus(
            "quickshot-internaltrig", [filepath, filename, num_imgs, params["exp_time"]]
        )
        print("Sleep 2s for pilatus to arm")
        sleep(2)
        print("Done. Collecting")
        # caput(pv.pilat_acquire, '1')        # Arm pilatus
        print("Can sometimes fail to arm")
        sleep(0.5)
        caput(pv.pilat_acquire, "0")  # Disarm pilatus
        sleep(0.5)
        caput(pv.pilat_acquire, "1")  # Arm pilatus
        print("Pilatus data collection DONE DONE DONE")
        sup.pilatus("return to normal")
        print("Single image pilatus data collection DONE")

        print("Eiger filepath", filepath)
        print("Eiger filename", filename)
        print("Eiger total number of images", total_numb_imgs)
        logger.info("%s Triggered Eiger setup: filepath %s" % (name, filepath))
        logger.info("%s Triggered Eiger setup: filename %s" % (name, filename))
        logger.info(
            "%s Triggered Eiger setup: number of images %s" % (name, total_numb_imgs)
        )
        logger.info(
            "%s Triggered Eiger setup: exposure time %s" % (name, params["exp_time"])
        )

        sup.eiger(
            "triggered", [filepath, filename, total_numb_imgs, params["exp_time"]]
        )

        # DCID process depends on detector PVs being set up already
        dcid = DCID(
            emit_errors=False,
            ssx_type=SSXType.FIXED,
            visit=params["visit"].name,
            image_dir=filepath,
            start_time=start_time,
            num_images=total_numb_imgs,
            exposure_time=params["exp_time"],
            detector=params["det_type"],
            shots_per_position=params["n_exposures"],
        )

        print("Arm Zebra.")
        sup.zebra1(
            "fastchip-eiger", [num_gates, params["n_exposures"], params["exp_time"]]
        )
        caput(pv.zebra1_pc_arm, "1")  # Arm zebra fastchip-eiger

        time.sleep(1.5)

    else:
        logger.warning(
            "%s Unknown Detector Type, det_type = %s" % (name, params["det_type"])
        )
        print("Unknown detector type")

    # Open the hutch shutter

    caput("BL24I-PS-SHTR-01:CON", "Reset")
    print("Reset sleep for 1sec")
    sleep(1.0)
    caput("BL24I-PS-SHTR-01:CON", "Open")
    print(" Open sleep for 2sec")
    sleep(2.0)

    return start_time.ctime(), dcid


<<<<<<< HEAD
def start_sacla():
    print("Starting SACLA")
    name = inspect.stack()[0][3]
    logger.info("%s Starting SACLA" % name)
    start_time = time.ctime()

    total_numb_imgs = datasetsizesacla()
    print(total_numb_imgs)

    # make sure flipper is out
    moveto("flipperout")
    sleep(1)
    moveto("lightout")
    sleep(3)
    return start_time


def finish_i24(params, filepath, chip_prog_dict, start_time):
=======
def finish_i24(chip_prog_dict, start_time):
>>>>>>> 9d762c52
    name = inspect.stack()[0][3]
    det_type = str(caget(pv.me14e_gp101))

    print("Finishing I24")
    logger.info("%s Finishing I24, Detector Type %s" % (name, det_type))

<<<<<<< HEAD
    total_numb_imgs = datasetsizei24(params)
    filename = params["filename"]
=======
    (
        chip_name,
        visit,
        sub_dir,
        n_exposures,
        chip_type,
        map_type,
        pump_repeat,
        pumpexptime,
        pumpdelay,
        exptime,
        dcdetdist,
        prepumpexptime,
        det_type,
    ) = scrape_parameter_file()

    total_numb_imgs = datasetsizei24()
    filepath = visit + sub_dir
    filename = chip_name
>>>>>>> 9d762c52
    transmission = (float(caget(pv.pilat_filtertrasm)),)
    wavelength = float(caget(pv.dcm_lambda))

    print(filename)
    print(caget(pv.eiger_seqID))

    if det_type == "pilatus":
        print("Finish I24 Pilatus")
        filename = filename + "_" + caget(pv.pilat_filenum)
        caput(pv.zebra1_soft_in_b1, "No")  # Close the fast shutter
        caput(pv.zebra1_pc_arm_out, "0")  # Disarm the zebra
        sup.zebra1("return-to-normal")
        sup.pilatus("return-to-normal")
        sleep(0.2)
    elif det_type == "eiger":
        # THIS SECTION NEEDS TO BE CHECKED CAREFULLY
        print("Finish I24 Eiger")
        caput(pv.zebra1_soft_in_b1, "No")  # Close the fast shutter
        caput(pv.zebra1_pc_arm_out, "0")  # Disarm the zebra
        sup.zebra1("return-to-normal")
        sup.eiger("return-to-normal")
        # print("NEEDS TESTING NEEDS TESTING NEEDS TESTING")
        filename = cagetstring(pv.eiger_ODfilenameRBV)
        # caput(pv.eiger_acquire, 0)
        # caput(pv.eiger_ODcapture, "Done")
        # print(cagetstring(pv.eiger_ODfilenameRBV))
        # print(filename + "_" + caget(pv.eiger_seqID))

    # Detector independent moves
    # Move chip back to home position and close shutter
    print("Closing shutter")
    caput(pv.me14e_pmac_str, "!x0y0z0")
    caput("BL24I-PS-SHTR-01:CON", "Close")

    end_time = time.ctime()

    # Write a record of what was collected to the processing directory
    print("Writing user log")
    userlog_path = params["visit"] / Path("processing") / params["directory"]
    userlog_fid = filename + "_parameters.txt"

    os.makedirs(userlog_path, exist_ok=True)

    with open(userlog_path + userlog_fid, "w") as f:
        f.write("Fixed Target Data Collection Parameters\n")
        f.write("Data directory \t%s\n" % filepath)
        f.write("Filename \t%s\n" % filename)
        f.write("Shots per pos \t%s\n" % params["n_exposures"])
        f.write("Total N images \t%s\n" % total_numb_imgs)
        f.write("Exposure time \t%s\n" % params["exp_time"])
        f.write("Det distance \t%s\n" % params["det_dist"])
        f.write("Transmission \t%s\n" % transmission)
        f.write("Wavelength \t%s\n" % wavelength)
        f.write("Detector type \t%s\n" % det_type)
        f.write("Pump status \t%s\n" % params["pump_repeat"])
        f.write("Pump exp time \t%s\n" % params["pump_exp"])
        f.write("Pump delay \t%s\n" % params["pump_delay"])

    sleep(0.5)

    return end_time


def main():
    # ABORT BUTTON
    name = inspect.stack()[0][3]
    logger.info("%s" % name)
    logger.info("%s Location is I24 \n Starting" % name)
    caput(pv.me14e_gp9, 0)

<<<<<<< HEAD
    if location == "i24":
        params, filepath = read_parameters(FixedTarget, sup.get_detector_type())
        (
            visit,
            sub_dir,
            chip_name,
            exptime,
            det_type,
            dcdetdist,
            chip_type,
            map_type,
            n_exposures,
            pumpexptime,
            pumpdelay,
            pump_status,
            pump_repeat,
            prepumpexptime,
            det_type,
        ) = params.values()
        print("exptime", exptime)
        print("pump_repeat", pump_repeat)
        print("pumpexptime", pumpexptime)
        print("pumpdelay", pumpdelay)
        print("visit", visit)
        print("dcdetdist", dcdetdist)
        print("n_exposures", n_exposures)
        print("det_type", det_type)
        logger.info("%s exptime = %s" % (name, exptime))
        logger.info("%s visit = %s" % (name, visit))
        logger.info("%s dcdetdist = %s" % (name, dcdetdist))
    else:
        (
            chip_name,
            sub_dir,
            n_exposures,
            chip_type,
            map_type,
            prepumpexptime,
        ) = scrape_parameter_file(location="SACLA")
=======
    (
        chip_name,
        visit,
        sub_dir,
        n_exposures,
        chip_type,
        map_type,
        pump_repeat,
        pumpexptime,
        pumpdelay,
        exptime,
        dcdetdist,
        prepumpexptime,
        det_type,
    ) = scrape_parameter_file()
    print("exptime", exptime)
    print("pump_repeat", pump_repeat)
    print("pumpexptime", pumpexptime)
    print("pumpdelay", pumpdelay)
    print("visit", visit)
    print("dcdetdist", dcdetdist)
    print("n_exposures", n_exposures)
    print("det_type", det_type)
    logger.info("%s exptime = %s" % (name, exptime))
    logger.info("%s visit = %s" % (name, visit))
    logger.info("%s dcdetdist = %s" % (name, dcdetdist))
>>>>>>> 9d762c52

    print("\n\nChip name is", chip_name)
    print("sub_dir", sub_dir)
    print("n_exposures", n_exposures)
    print("chip_type", chip_type)
    print("map type", map_type)
    print("pump_repeat", pump_repeat)
    print("pumpexptime", pumpexptime)
    print("pumpdelay", pumpdelay)
    print("prepumpexptime", prepumpexptime)
    print("Getting Prog Dictionary")

    logger.info("%s Chip name is %s" % (name, chip_name))
    logger.info("%s sub_dir = %s" % (name, sub_dir))
    logger.info("%s n_exposures = %s" % (name, n_exposures))
    logger.info("%s chip_type = %s" % (name, chip_type))
    logger.info("%s map_type = %s" % (name, map_type))
    logger.info("%s pump_repeat = %s" % (name, pump_repeat))
    logger.info("%s pumpexptime = %s" % (name, pumpexptime))
    logger.info("%s pumpdelay = %s" % (name, pumpdelay))
    logger.info("%s prepumpexptime = %s" % (name, prepumpexptime))
    logger.info("%s Getting Program Dictionary" % (name))

    # If alignment type is Oxford inner it is still an Oxford type chip
    if str(chip_type) == "3":
        logger.debug("%s\tMain: Change chip type Oxford Inner to Oxford" % name)
        chip_type = "1"

    chip_prog_dict = get_chip_prog_values(
        chip_type,
        pump_repeat,
        pumpexptime,
        pumpdelay,
        prepumpexptime,
        exptime=exptime,
        n_exposures=n_exposures,
    )
    print("Loading Motion Program Data")
    logger.info("%s Loading Motion Program Data" % (name))
    load_motion_program_data(chip_prog_dict, map_type, pump_repeat)

<<<<<<< HEAD
    if location == "i24":
        start_time, dcid = start_i24(params, filepath)
    elif location == "SACLA":
        start_time = start_sacla()
    else:
        logger.warning(
            "%s This does nothing location not I24 or SACLA \n location = %s"
            % (name, location)
        )
        logger.debug("%s Put something here... start_time = start_sacla()" % (name))
        print("Something went wrong. Location not specified")
=======
    start_time, dcid = start_i24()
>>>>>>> 9d762c52

    print("Moving to Start")
    logger.info("%s Moving to start" % (name))
    caput(pv.me14e_pmac_str, "!x0y0z0")
    sleep(2.0)

    prog_num = get_prog_num(chip_type, map_type, pump_repeat)
    logger.info("%s prog_num = %s" % (name, prog_num))
    logger.info("%s Resting" % (name))

    # Now ready for data collection. Open fast shutter
    caput(pv.zebra1_soft_in_b1, "1")  # Open fast shutter (zebra gate)

    print("Running pmac program number", prog_num)

    print("pmacing")
    logger.info("%s pmacing" % (name))
    logger.info("%s pmac str = &2b%sr" % (name, prog_num))
    caput(pv.me14e_pmac_str, "&2b%sr" % prog_num)
    sleep(1.0)

    # Kick off the StartOfCollect script
    dcid.notify_start()

<<<<<<< HEAD
    if location == "i24" and det_type == "eiger":
=======
    param_file_tuple = scrape_parameter_file()
    if det_type == "eiger":
>>>>>>> 9d762c52
        call_nexgen(
            chip_prog_dict,
            start_time,
            params,
            total_numb_imgs=datasetsizei24(),
        )

    print("XXXXXXXXXXXXXXXXXXXXXXXXXXXXXXXXXXXXXXXXXXXXXXXXXXXXXXXXXXXX")
    logger.info("%s Data Collection running" % (name))

    aborted = False
    while True:
        # me14e_gp9 is the ABORT button
        if int(caget(pv.me14e_gp9)) == 0:
            i = 0
            text_list = ["|", "/", "-", "\\"]
            while True:
                line_of_text = "\r\t\t\t Waiting   " + 30 * ("%s" % text_list[i % 4])
                flush_print(line_of_text)
                sleep(0.5)
                i += 1
                if int(caget(pv.me14e_gp9)) != 0:
                    aborted = True
                    logger.warning("%s Data Collection Aborted" % (name))
                    print(50 * "ABORTED ")
                    caput(pv.me14e_pmac_str, "A")
                    sleep(1.0)
                    caput(pv.me14e_pmac_str, "P2401=0")
                    break
                elif int(caget(pv.me14e_scanstatus)) == 0:
                    print(caget(pv.me14e_scanstatus))
                    logger.warning("%s Data Collection Finished" % (name))
                    print("\n", 20 * "DONE ")
                    break
        else:
            aborted = True
            logger.info("%s Data Collection ended due to GP 9 not equalling 0" % (name))
            break
        break
    print("XXXXXXXXXXXXXXXXXXXXXXXXXXXXXXXXXXXXXXXXXXXXXXXXXXXXXXXXXXXX")
    print("Closing fast shutter")
    caput(pv.zebra1_soft_in_b1, "No")  # Close the fast shutter
    sleep(2.0)

    if det_type == "pilatus":
        print("Pilatus Acquire STOP")
        sleep(0.5)
        caput(pv.pilat_acquire, 0)
    elif det_type == "eiger":
        print("Eiger Acquire STOP")
        sleep(0.5)
        caput(pv.eiger_acquire, 0)
        caput(pv.eiger_ODcapture, "Done")

<<<<<<< HEAD
    if location == "i24":
        end_time = finish_i24(params, filepath, chip_prog_dict, start_time)
        dcid.collection_complete(end_time, aborted=aborted)
        dcid.notify_end()

    if location == "SACLA":
        end_time = finish_sacla()
=======
    end_time = finish_i24(chip_prog_dict, start_time)
    dcid.collection_complete(end_time, aborted=aborted)
    dcid.notify_end()
>>>>>>> 9d762c52

    logger.info("%s Chip name = %s sub_dir = %s" % (name, chip_name, sub_dir))
    print("Start time:", start_time)
    logger.info("%s Start Time = % s" % (name, start_time))
    print("End time:  ", end_time)
    logger.info("%s End Time = %s" % (name, end_time))


if __name__ == "__main__":
    setup_logging()

    main()<|MERGE_RESOLUTION|>--- conflicted
+++ resolved
@@ -15,15 +15,11 @@
 import numpy as np
 
 from mx_bluesky.I24.serial import log
-<<<<<<< HEAD
 from mx_bluesky.I24.serial.dcid import DCID
-from mx_bluesky.I24.serial.fixed_target.i24ssx_Chip_Manager_py3v1 import moveto
-=======
-from mx_bluesky.I24.serial.dcid import DCID, SSXType
->>>>>>> 9d762c52
-from mx_bluesky.I24.serial.fixed_target.i24ssx_Chip_StartUp_py3v1 import (
+
+# from mx_bluesky.I24.serial.fixed_target.i24ssx_Chip_Manager_py3v1 import moveto
+from mx_bluesky.I24.serial.fixed_target.i24ssx_Chip_StartUp_py3v1 import (  # scrape_parameter_file,
     get_format,
-    scrape_parameter_file,
 )
 from mx_bluesky.I24.serial.parameters import SSXType, read_parameters
 from mx_bluesky.I24.serial.parameters.constants import LITEMAP_PATH
@@ -283,28 +279,9 @@
 def datasetsizei24(params):
     # Calculates how many images will be collected based on map type and N repeats
     name = inspect.stack()[0][3]
-<<<<<<< HEAD
-
     n_exposures = params["n_exposures"]
     chip_type = params["chip_type"]
     map_type = params["map_type"]
-=======
-    (
-        chip_name,
-        visit,
-        sub_dir,
-        n_exposures,
-        chip_type,
-        map_type,
-        pump_repeat,
-        pumpexptime,
-        pumpdelay,
-        exptime,
-        dcdetdist,
-        prepumpexptime,
-        det_type,
-    ) = scrape_parameter_file()
->>>>>>> 9d762c52
 
     if map_type == "0":
         chip_format = get_format(chip_type)[:4]
@@ -364,68 +341,7 @@
     return total_numb_imgs
 
 
-<<<<<<< HEAD
-def datasetsizesacla():
-    name = inspect.stack()[0][3]
-    chip_name, sub_dir, n_exposures, chip_type, map_type = scrape_parameter_file(
-        location="SACLA"
-    )
-    # Hack for sacla3 to bismuth chip type for oxford inner
-
-    if str(chip_type) == "3":
-        logger.debug("%s\t:Hack for SACLA3 bismuth for oxford inner" % name)
-        chip_type = "1"
-    if map_type == "0":
-        chip_format = get_format(chip_type)[:4]
-        total_numb_imgs = np.prod(chip_format)
-        if str(chip_type) == "6":
-            xs = int(caget(pv.me14e_gp6))
-            ys = int(caget(pv.me14e_gp7))
-            print(xs, ys, type(xs), type(ys))
-            total_numb_imgs = xs * ys
-        caput(pv.me14e_gp10, total_numb_imgs)
-        caput(pv.me14e_pmac_str, "P2402=0")
-        print("Total number of images", total_numb_imgs)
-
-    elif map_type == "1" or map_type == "3":
-        chip_format = get_format(chip_type)[2:4]
-        block_count = 0
-        # or '/localhome/local/Documents/sacla/parameter_files/currentchip.map'
-        with open(
-            "/dls_sw/i24/scripts/fastchips/parameter_files/currentchip.map", "r"
-        ) as f:
-            for line in f.readlines():
-                entry = line.split()
-                if entry[2] == "1":
-                    block_count += 1
-        print("block_count", block_count)
-        logger.info("%s\t:block_count=%s" % (name, block_count))
-        print(chip_format)
-        logger.info("%s\t:chip_format=%s" % (name, chip_format))
-        #
-        n_exposures = caget(pv.me14e_gp3)
-        print(n_exposures)
-        logger.info("%s\t:n_exposures=%s" % (name, n_exposures))
-        #
-        total_numb_imgs = np.prod(chip_format) * block_count  # * n_exposures
-        caput(pv.me14e_gp10, total_numb_imgs)
-        caput(pv.me14e_pmac_str, "P2402=0")
-        print("Total number of images", total_numb_imgs)
-
-    elif map_type == "2":
-        logger.warning("%s Not Set Up For Full Mapping" % name)
-        print("FIX ME, Im not set up for full mapping ")
-    else:
-        logger.warning("%s Unknown Map Type, map_type = %s" % (name, map_type))
-        print("Unknown map type")
-
-    return total_numb_imgs
-
-
 def start_i24(params, filepath):
-=======
-def start_i24():
->>>>>>> 9d762c52
     """Returns a tuple of (start_time, dcid)"""
     print("Starting i24")
     name = inspect.stack()[0][3]
@@ -434,24 +350,6 @@
     # run_num = caget(pv.pilat_filenumber)
     # print(80*'-', run_num)
     # lg.info('%s run_num = %s'%(name,run_num))
-<<<<<<< HEAD
-=======
-    (
-        chip_name,
-        visit,
-        sub_dir,
-        n_exposures,
-        chip_type,
-        map_type,
-        pump_repeat,
-        pumpexptime,
-        pumpdelay,
-        exptime,
-        dcdetdist,
-        prepumpexptime,
-        det_type,
-    ) = scrape_parameter_file()
->>>>>>> 9d762c52
 
     logger.info("%s Set up beamline" % (name))
     sup.beamline("collect")
@@ -602,58 +500,16 @@
     return start_time.ctime(), dcid
 
 
-<<<<<<< HEAD
-def start_sacla():
-    print("Starting SACLA")
-    name = inspect.stack()[0][3]
-    logger.info("%s Starting SACLA" % name)
-    start_time = time.ctime()
-
-    total_numb_imgs = datasetsizesacla()
-    print(total_numb_imgs)
-
-    # make sure flipper is out
-    moveto("flipperout")
-    sleep(1)
-    moveto("lightout")
-    sleep(3)
-    return start_time
-
-
 def finish_i24(params, filepath, chip_prog_dict, start_time):
-=======
-def finish_i24(chip_prog_dict, start_time):
->>>>>>> 9d762c52
     name = inspect.stack()[0][3]
     det_type = str(caget(pv.me14e_gp101))
 
     print("Finishing I24")
     logger.info("%s Finishing I24, Detector Type %s" % (name, det_type))
 
-<<<<<<< HEAD
     total_numb_imgs = datasetsizei24(params)
     filename = params["filename"]
-=======
-    (
-        chip_name,
-        visit,
-        sub_dir,
-        n_exposures,
-        chip_type,
-        map_type,
-        pump_repeat,
-        pumpexptime,
-        pumpdelay,
-        exptime,
-        dcdetdist,
-        prepumpexptime,
-        det_type,
-    ) = scrape_parameter_file()
-
-    total_numb_imgs = datasetsizei24()
-    filepath = visit + sub_dir
-    filename = chip_name
->>>>>>> 9d762c52
+
     transmission = (float(caget(pv.pilat_filtertrasm)),)
     wavelength = float(caget(pv.dcm_lambda))
 
@@ -724,62 +580,24 @@
     logger.info("%s Location is I24 \n Starting" % name)
     caput(pv.me14e_gp9, 0)
 
-<<<<<<< HEAD
-    if location == "i24":
-        params, filepath = read_parameters(FixedTarget, sup.get_detector_type())
-        (
-            visit,
-            sub_dir,
-            chip_name,
-            exptime,
-            det_type,
-            dcdetdist,
-            chip_type,
-            map_type,
-            n_exposures,
-            pumpexptime,
-            pumpdelay,
-            pump_status,
-            pump_repeat,
-            prepumpexptime,
-            det_type,
-        ) = params.values()
-        print("exptime", exptime)
-        print("pump_repeat", pump_repeat)
-        print("pumpexptime", pumpexptime)
-        print("pumpdelay", pumpdelay)
-        print("visit", visit)
-        print("dcdetdist", dcdetdist)
-        print("n_exposures", n_exposures)
-        print("det_type", det_type)
-        logger.info("%s exptime = %s" % (name, exptime))
-        logger.info("%s visit = %s" % (name, visit))
-        logger.info("%s dcdetdist = %s" % (name, dcdetdist))
-    else:
-        (
-            chip_name,
-            sub_dir,
-            n_exposures,
-            chip_type,
-            map_type,
-            prepumpexptime,
-        ) = scrape_parameter_file(location="SACLA")
-=======
+    params, filepath = read_parameters(FixedTarget, sup.get_detector_type())
     (
-        chip_name,
         visit,
         sub_dir,
-        n_exposures,
+        chip_name,
+        exptime,
+        det_type,
+        dcdetdist,
         chip_type,
         map_type,
-        pump_repeat,
+        n_exposures,
         pumpexptime,
         pumpdelay,
-        exptime,
-        dcdetdist,
+        pump_status,
+        pump_repeat,
         prepumpexptime,
         det_type,
-    ) = scrape_parameter_file()
+    ) = params.values()
     print("exptime", exptime)
     print("pump_repeat", pump_repeat)
     print("pumpexptime", pumpexptime)
@@ -791,7 +609,6 @@
     logger.info("%s exptime = %s" % (name, exptime))
     logger.info("%s visit = %s" % (name, visit))
     logger.info("%s dcdetdist = %s" % (name, dcdetdist))
->>>>>>> 9d762c52
 
     print("\n\nChip name is", chip_name)
     print("sub_dir", sub_dir)
@@ -833,21 +650,7 @@
     logger.info("%s Loading Motion Program Data" % (name))
     load_motion_program_data(chip_prog_dict, map_type, pump_repeat)
 
-<<<<<<< HEAD
-    if location == "i24":
-        start_time, dcid = start_i24(params, filepath)
-    elif location == "SACLA":
-        start_time = start_sacla()
-    else:
-        logger.warning(
-            "%s This does nothing location not I24 or SACLA \n location = %s"
-            % (name, location)
-        )
-        logger.debug("%s Put something here... start_time = start_sacla()" % (name))
-        print("Something went wrong. Location not specified")
-=======
-    start_time, dcid = start_i24()
->>>>>>> 9d762c52
+    start_time, dcid = start_i24(params, filepath)
 
     print("Moving to Start")
     logger.info("%s Moving to start" % (name))
@@ -872,12 +675,7 @@
     # Kick off the StartOfCollect script
     dcid.notify_start()
 
-<<<<<<< HEAD
-    if location == "i24" and det_type == "eiger":
-=======
-    param_file_tuple = scrape_parameter_file()
     if det_type == "eiger":
->>>>>>> 9d762c52
         call_nexgen(
             chip_prog_dict,
             start_time,
@@ -932,19 +730,9 @@
         caput(pv.eiger_acquire, 0)
         caput(pv.eiger_ODcapture, "Done")
 
-<<<<<<< HEAD
-    if location == "i24":
-        end_time = finish_i24(params, filepath, chip_prog_dict, start_time)
-        dcid.collection_complete(end_time, aborted=aborted)
-        dcid.notify_end()
-
-    if location == "SACLA":
-        end_time = finish_sacla()
-=======
-    end_time = finish_i24(chip_prog_dict, start_time)
+    end_time = finish_i24(params, filepath, chip_prog_dict, start_time)
     dcid.collection_complete(end_time, aborted=aborted)
     dcid.notify_end()
->>>>>>> 9d762c52
 
     logger.info("%s Chip name = %s sub_dir = %s" % (name, chip_name, sub_dir))
     print("Start time:", start_time)
