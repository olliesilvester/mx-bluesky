--- conflicted
+++ resolved
@@ -35,20 +35,13 @@
             pump_repeat,
             prepumpexptime,
             det_type,
-<<<<<<< HEAD
         ) = params.values()
-        currentchipmap = (
-            "/dls_sw/i24/scripts/fastchips/litemaps/currentchip.map"
-            if map_type != 0
-            else "fullchip"
-        )
-=======
-        ) = param_file_tuple
+
         if map_type == 0 or int(chip_type) == 2:
             currentchipmap = "fullchip"
         else:
             currentchipmap = "/dls_sw/i24/scripts/fastchips/litemaps/currentchip.map"
->>>>>>> a37063a8
+
     elif expt_type == "extruder":
         # chip_prog_dict should be None for extruder (passed as input for now)
         (
