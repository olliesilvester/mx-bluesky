--- conflicted
+++ resolved
@@ -14,16 +14,11 @@
 from pathlib import Path
 from time import sleep
 
-<<<<<<< HEAD
+from mx_bluesky.I24.serial import log
 from mx_bluesky.I24.serial.dcid import DCID
 from mx_bluesky.I24.serial.parameters import SSXType, read_parameters
+from mx_bluesky.I24.serial.parameters.constants import PARAM_FILE_PATH
 from mx_bluesky.I24.serial.setup_beamline import Extruder, caget, caput, pv
-=======
-from mx_bluesky.I24.serial import log
-from mx_bluesky.I24.serial.dcid import DCID, SSXType
-from mx_bluesky.I24.serial.parameters.constants import PARAM_FILE_PATH
-from mx_bluesky.I24.serial.setup_beamline import caget, caput, pv
->>>>>>> 5233f074
 from mx_bluesky.I24.serial.setup_beamline import setup_beamline as sup
 from mx_bluesky.I24.serial.write_nexus import call_nexgen
 
@@ -58,20 +53,13 @@
     # Define detector in use
     det_type = sup.get_detector_type()
 
-<<<<<<< HEAD
     caput(Extruder.pv.visit, str(visit))
     caput(Extruder.pv.directory, "test")
     caput(Extruder.pv.filename, "testrun")
     caput(Extruder.spec_pv.num_imgs, "100")
     caput(Extruder.pv.exp_time, "0.01")
     caput(Extruder.spec_pv.pump_status, 0)
-=======
-    caput(pv.ioc12_gp2, "test")
-    caput(pv.ioc12_gp3, "testrun")
-    caput(pv.ioc12_gp4, "100")
-    caput(pv.ioc12_gp5, "0.01")
-    caput(pv.ioc12_gp6, 0)
->>>>>>> 5233f074
+
     caput(pv.ioc12_gp8, 0)  # status PV do not reuse gp8 for something else
     caput(Extruder.pv.pump_exp, 0)
     caput(Extruder.pv.pump_delay, 0)
