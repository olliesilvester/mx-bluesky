"""
Extruder data collection
This version in python3 new Feb2021 by RLO
    - March 21 added logging and Eiger functionality
"""
from __future__ import annotations

import argparse
import logging
import sys
import time
from datetime import datetime
from pathlib import Path
from time import sleep

from mx_bluesky.I24.serial import log
from mx_bluesky.I24.serial.dcid import DCID
from mx_bluesky.I24.serial.initialise_parameters import read_parameters, save_parameters
from mx_bluesky.I24.serial.parameters import ExperimentParameters, SSXType
from mx_bluesky.I24.serial.parameters.constants import PARAM_FILE_PATH
from mx_bluesky.I24.serial.setup_beamline import Extruder, caget, caput, pv
from mx_bluesky.I24.serial.setup_beamline import setup_beamline as sup
from mx_bluesky.I24.serial.write_nexus import call_nexgen

usage = "%(prog)s command [options]"
logger = logging.getLogger("I24ssx.extruder")


def setup_logging():
    logfile = time.strftime("i24extruder_%d%B%y.log").lower()
    log.config(logfile)


def flush_print(text):
    sys.stdout.write(str(text))
    sys.stdout.flush()


def _coerce_to_path(path: Path | str) -> Path:
    if not isinstance(path, Path):
        return Path(path)
    return path


@log.log_on_entry
def initialise_extruderi24(args=None):
    logger.info("Initialise Parameters for extruder data collection on I24.")

    visit = caget(pv.ioc12_gp1)
    logger.info("Visit defined %s" % visit)

    # Define detector in use
    det_type = sup.get_detector_type()

    caput(Extruder.pv.visit, str(visit))
    caput(Extruder.pv.directory, "test")
    caput(Extruder.pv.filename, "testrun")
    caput(Extruder.spec_pv.num_imgs, "100")
    caput(Extruder.pv.exp_time, "0.01")
    caput(Extruder.spec_pv.pump_status, 0)

    caput(pv.ioc12_gp8, 0)  # status PV do not reuse gp8 for something else
    caput(Extruder.pv.pump_exp, 0)
    caput(Extruder.pv.pump_delay, 0)
    caput(Extruder.pv.det_type, det_type.name)
    caput(pv.pilat_cbftemplate, 0)
    logger.info("Initialisation complete.")


@log.log_on_entry
def moveto(args):
    place = args.place
    logger.info("Move to: %s" % place)

    det_type = caget(pv.ioc12_gp15)

    if place == "laseron":
        if det_type == "pilatus":
            caput(pv.zebra1_out1_ttl, 60.0)
            caput(pv.zebra1_soft_in_b0, 1.0)
        elif det_type == "eiger":
            caput(pv.zebra1_out2_ttl, 60.0)
            caput(pv.zebra1_soft_in_b0, 1.0)

    if place == "laseroff":
        if det_type == "pilatus":
            caput(pv.zebra1_soft_in_b0, 0.0)
            caput(pv.zebra1_out1_ttl, 0.0)
        elif det_type == "eiger":
            caput(pv.zebra1_soft_in_b0, 0.0)
            caput(pv.zebra1_out2_ttl, 0.0)

    if place == "enterhutch":
        caput(pv.det_z, 1480)


@log.log_on_entry
def write_parameter_file(param_path: Path | str = PARAM_FILE_PATH):
    param_path = _coerce_to_path(param_path)
    param_fid = "parameters.txt"

    logger.info("Writing Parameter File to: %s \n" % (param_path / param_fid))

    visit = caget(pv.ioc12_gp1)
    directory = caget(pv.ioc12_gp2)
    filename = caget(pv.ioc12_gp3)
    num_imgs = caget(pv.ioc12_gp4)
    exp_time = caget(pv.ioc12_gp5)
    det_dist = caget(pv.ioc12_gp7)
    det_type = caget(pv.ioc12_gp15)
    if int(caget(pv.ioc12_gp6)) == 1:
        pump_status = "true"
    else:
        pump_status = "false"
    pump_exp = caget(pv.ioc12_gp9)
    pump_delay = caget(pv.ioc12_gp10)

    # If file name ends in a digit this causes processing/pilatus pain.
    # Append an underscore
    numbers = ("0", "1", "2", "3", "4", "5", "6", "7", "8", "9")
    if det_type == "pilatus":
        if filename.endswith(numbers):
            # Note for future reference. Appending underscore causes more hassle and
            # high probability of users accidentally overwriting data. Use a dash
            filename = filename + "-"
            logger.info(
                "Requested filename ends in a number. Appended dash: %s" % filename
            )

    with open(param_path / param_fid, "w") as f:
        f.write("visit \t\t%s\n" % visit)
        f.write("directory \t%s\n" % directory)
        f.write("filename \t%s\n" % filename)
        f.write("num_imgs \t%s\n" % num_imgs)
        f.write("exp_time \t%s\n" % exp_time)
        f.write("det_dist \t%s\n" % det_dist)
        f.write("det_type \t%s\n" % det_type)
        f.write("pump_probe \t%s\n" % pump_status)
        f.write("pump_exp \t%s\n" % pump_exp)
        f.write("pump_delay \t%s\n" % pump_delay)

    logger.info("Parameters \n")
    logger.info("visit %s" % visit)
    logger.info("directory %s" % directory)
    logger.info("filename %s" % filename)
    logger.info("num_imgs %s" % num_imgs)
    logger.info("exp_time %s" % exp_time)
    logger.info("det_dist %s" % det_dist)
    logger.info("det_type %s" % det_type)
    logger.info("pump_probe %s" % pump_status)
    logger.info("pump_exp %s" % pump_exp)
    logger.info("pump_delay %s" % pump_delay)


def scrape_parameter_file(param_path: Path | str = PARAM_FILE_PATH):
    param_path = _coerce_to_path(param_path)

    with open(param_path / "parameters.txt", "r") as filein:
        f = filein.readlines()
    for line in f:
        entry = line.rstrip().split()
        if line.startswith("visit"):
            visit = entry[1]
        elif line.startswith("directory"):
            directory = entry[1]
        elif line.startswith("filename"):
            filename = entry[1]
        elif "num_imgs" in entry[0].lower():
            num_imgs = entry[1]
        elif "exp_time" in entry[0].lower():
            exp_time = entry[1]
        elif "det_dist" in entry[0].lower():
            det_dist = entry[1]
        elif "det_type" in entry[0].lower():
            det_type = entry[1]
        elif "pump_probe" in entry[0].lower():
            pump_status = entry[1]
        elif "pump_exp" in entry[0].lower():
            pump_exp = entry[1]
        elif "pump_delay" in entry[0].lower():
            pump_delay = entry[1]
    return (
        visit,
        directory,
        filename,
        num_imgs,
        exp_time,
        det_dist,
        det_type,
        pump_status,
        pump_exp,
        pump_delay,
    )


@log.log_on_entry
def run_extruderi24(args=None):
    start_time = datetime.now()
    logger.info("Collection start time: %s" % start_time.ctime())

    save_parameters(expt_type=SSXType.EXTRUDER)
    params: ExperimentParameters = read_parameters(
        filepath=PARAM_FILE_PATH,
        expt_type=SSXType.EXTRUDER,
    )

    # Setting up the beamline
    caput("BL24I-PS-SHTR-01:CON", "Reset")
    logger.debug("Reset hutch shutter sleep for 1sec")
    sleep(1.0)
    caput("BL24I-PS-SHTR-01:CON", "Open")
    logger.debug("Open hutch shutter sleep for 2sec")
    sleep(2.0)

    sup.beamline("collect")
    sup.beamline("quickshot", [params.general.det_dist])

    # Set the abort PV to zero
    caput(pv.ioc12_gp8, 0)

    # For pixel detector
<<<<<<< HEAD
    # filepath = visit + directory

    print("Filepath", params.general.collection_path)
    print("Filename", params.general.filename)
    logger.info("%s Filepath %s" % (name, params.general.collection_path))
    logger.info("%s Filename %s" % (name, params.general.filename))
=======
    filepath = visit + directory
    logger.info("Filepath %s" % filepath)
    logger.info("Filename %s" % filename)
>>>>>>> c3166cb9

    # For zebra
    # The below will need to be determined emprically. A value of 0.0 may be ok (????)
    probepumpbuffer = 0.01

    gate_start = 1.0
<<<<<<< HEAD
    # Need to check these for pilatus. Added temprary hack in pilatus pump is false below as gate width wrong
    gate_width = (
        params.pump_probe.pump_exp
        + params.pump_probe.pump_delay
        + params.general.exp_time
    )
    gate_step = float(gate_width) + float(probepumpbuffer)
    print("Calculated gate width", gate_width)
    print("Calculated gate step", gate_step)
    num_gates = params.expt.num_imgs
=======
    # Need to check these for pilatus.
    # Added temprary hack in pilatus pump is false below as gate width wrong
    gate_width = float(pump_exp) + float(pump_delay) + float(exp_time)
    gate_step = float(gate_width) + float(probepumpbuffer)
    logger.info("Calculated gate width %.4f" % gate_width)
    logger.info("Calculated gate step %.4f" % gate_step)
    num_gates = num_imgs
>>>>>>> c3166cb9
    p1_delay = 0
    p1_width = params.pump_probe.pump_exp
    p2_delay = params.pump_probe.pump_delay
    p2_width = params.general.exp_time

<<<<<<< HEAD
    if params.general.det_type == "pilatus":
        print("Using pilatus mini cbf")
        caput(pv.pilat_cbftemplate, 0)

        logger.info(
            "%s Pilatus quickshot setup: filepath %s"
            % (name, params.general.collection_path)
        )
        logger.info(
            "%s Pilatus quickshot setup: filepath %s" % (name, params.general.filename)
        )
        logger.info(
            "%s Pilatus quickshot setup: number of images %s"
            % (name, params.expt.num_imgs)
        )
        logger.info(
            "%s Pilatus quickshot setup: exposure time %s"
            % (name, params.general.exp_time)
        )

        if params.pump_probe.pump_status == "true":
            print("pump probe experiment")
            logger.info("%s Pump probe extruder data collection" % name)
            logger.info("%s Pump exposure time %s" % (name, params.pump_probe.pump_exp))
            logger.info("%s Pump delay time %s" % (name, params.pump_probe.pump_delay))
            sup.pilatus(
                "fastchip",
                [
                    params.general.collection_path,
                    params.general.filename,
                    params.expt.num_imgs,
                    params.general.exp_time,
                ],
            )

=======
    if det_type == "pilatus":
        logger.debug("Using pilatus mini cbf")
        caput(pv.pilat_cbftemplate, 0)
        logger.info("Pilatus quickshot setup: filepath %s" % filepath)
        logger.info("Pilatus quickshot setup: filepath %s" % filename)
        logger.info("Pilatus quickshot setup: number of images %d" % num_imgs)
        logger.info("Pilatus quickshot setup: exposure time %s" % exp_time)

        if pump_status == "true":
            logger.info("Pump probe extruder data collection")
            logger.info("Pump exposure time %s" % pump_exp)
            logger.info("Pump delay time %s" % pump_delay)
            sup.pilatus("fastchip", [filepath, filename, num_imgs, exp_time])
>>>>>>> c3166cb9
            sup.zebra1(
                "zebratrigger-pilatus",
                [
                    gate_start,
                    gate_width,
                    num_gates,
                    gate_step,
                    p1_delay,
                    p1_width,
                    p2_delay,
                    p2_width,
                ],
            )
<<<<<<< HEAD
        elif params.pump_probe.pump_status == "false":
            print("Static experiment: no photoexcitation")
            logger.info("%s Static experiment: no photoexcitation" % name)
            sup.pilatus(
                "quickshot",
                [
                    params.general.collection_path,
                    params.general.filename,
                    params.expt.num_imgs,
                    params.general.exp_time,
                ],
            )

=======
        elif pump_status == "false":
            logger.info("Static experiment: no photoexcitation")
            sup.pilatus("quickshot", [filepath, filename, num_imgs, exp_time])
>>>>>>> c3166cb9
            gate_start = 1.0
            gate_width = (params.general.exp_time * params.expt.num_imgs) + 0.5
            sup.zebra1("quickshot", [gate_start, gate_width])

<<<<<<< HEAD
    elif params.general.det_type == "eiger":
        # Test moving seqID+1 to here
        caput(pv.eiger_seqID, int(caget(pv.eiger_seqID)) + 1)

        logger.info(
            "%s Eiger quickshot setup: filepath %s"
            % (name, params.general.collection_path)
        )
        logger.info(
            "%s Eiger quickshot setup: filepath %s" % (name, params.general.filename)
        )
        logger.info(
            "%s Eiger quickshot setup: number of images %s"
            % (name, params.expt.num_imgs)
        )
        logger.info(
            "%s Eiger quickshot setup: exposure time %s"
            % (name, params.general.exp_time)
        )

        if params.pump_probe.pump_status == "true":
            print("pump probe experiment")
            logger.info("%s Pump probe extruder data collection" % name)
            logger.info("%s Pump exposure time %s" % (name, params.pump_probe.pump_exp))
            logger.info("%s Pump delay time %s" % (name, params.pump_probe.pump_delay))
            sup.eiger(
                "triggered",
                [
                    params.general.collection_path,
                    params.general.filename,
                    params.expt.num_imgs,
                    params.general.exp_time,
                ],
            )
=======
    elif det_type == "eiger":
        caput(pv.eiger_seqID, int(caget(pv.eiger_seqID)) + 1)
        logger.info("Eiger quickshot setup: filepath %s" % filepath)
        logger.info("Eiger quickshot setup: filepath %s" % filename)
        logger.info("Eiger quickshot setup: number of images %s" % num_imgs)
        logger.info("Eiger quickshot setup: exposure time %s" % exp_time)

        if pump_status == "true":
            logger.info("Pump probe extruder data collection")
            logger.info("Pump exposure time %s" % pump_exp)
            logger.info("Pump delay time %s" % pump_delay)
            sup.eiger("triggered", [filepath, filename, num_imgs, exp_time])
>>>>>>> c3166cb9
            sup.zebra1(
                "zebratrigger-eiger",
                [
                    gate_start,
                    gate_width,
                    num_gates,
                    gate_step,
                    p1_delay,
                    p1_width,
                    p2_delay,
                    p2_width,
                ],
            )
<<<<<<< HEAD
        elif params.pump_probe.pump_status == "false":
            print("Static experiment: no photoexcitation")
            logger.info("%s Static experiment: no photoexcitation" % name)
=======
        elif pump_status == "false":
            logger.info("Static experiment: no photoexcitation")
>>>>>>> c3166cb9
            gate_start = 1.0
            gate_width = params.general.exp_time * params.expt.num_imgs + 0.5
            sup.eiger(
                "quickshot",
                [
                    params.general.collection_path,
                    params.general.filename,
                    params.expt.num_imgs,
                    params.general.exp_time,
                ],
            )
            sup.zebra1("quickshot", [gate_start, gate_width])
    else:
<<<<<<< HEAD
        logger.warning(
            "%s Unknown Detector Type, det_type = %s" % (name, params.general.det_type)
        )
        print("Unknown detector type")
=======
        err = "Unknown Detector Type, det_type = %s" % det_type
        logger.error(err)
        raise ValueError(err)
>>>>>>> c3166cb9

    # Do DCID creation BEFORE arming the detector
    dcid = DCID(
        emit_errors=False,
        ssx_type=SSXType.EXTRUDER,
        visit=Path(params.general.visit).name,
        image_dir=params.general.collection_path,
        start_time=start_time,
        num_images=params.expt.num_imgs,
        exposure_time=params.general.exp_time,
    )

    # Collect
    logger.info("Fast shutter opening")
    caput(pv.zebra1_soft_in_b1, 1)
<<<<<<< HEAD
    if params.general.det_type == "pilatus":
        print("pilatus acquire ON")
        caput(pv.pilat_acquire, 1)
    elif params.general.det_type == "eiger":
        print("Triggering Eiger NOW")
=======
    if det_type == "pilatus":
        logger.info("Pilatus acquire ON")
        caput(pv.pilat_acquire, 1)
    elif det_type == "eiger":
        logger.info("Triggering Eiger NOW")
>>>>>>> c3166cb9
        caput(pv.eiger_trigger, 1)

    dcid.notify_start()

<<<<<<< HEAD
    if params.general.det_type == "eiger":
        call_nexgen(None, start_time, params, SSXType.EXTRUDER)
=======
    param_file_tuple = scrape_parameter_file()
    if det_type == "eiger":
        logger.info("Call nexgen server for nexus writing.")
        call_nexgen(None, start_time, param_file_tuple, "extruder")
>>>>>>> c3166cb9

    aborted = False
    det_type = params.general.det_type
    while True:
        if int(caget(pv.ioc12_gp8)) == 0:  # ioc12_gp8 is the ABORT button
            caput(pv.zebra1_pc_arm, 1)
            sleep(gate_start)
            i = 0
            text_list = ["|", "/", "-", "\\"]
            while True:
                line_of_text = "\r\t\t\t Waiting   " + 30 * ("%s" % text_list[i % 4])
                flush_print(line_of_text)
                sleep(0.5)
                i += 1
                if int(caget(pv.ioc12_gp8)) != 0:
                    aborted = True
                    logger.warning("Data Collection Aborted")
                    if det_type == "pilatus":
                        caput(pv.pilat_acquire, 0)
                    elif det_type == "eiger":
                        caput(pv.eiger_acquire, 0)
                    sleep(1.0)
                    break
                elif int(caget(pv.zebra1_pc_arm_out)) != 1:
                    logger.info("----> Zebra disarmed  <----")
                    break
        else:
            aborted = True
            logger.warning("Data Collection ended due to GP 8 not equalling 0")
            break
        break

    caput(pv.ioc12_gp8, 1)
    logger.info("Fast shutter closing")
    caput(pv.zebra1_soft_in_b1, 0)
    logger.info("\nZebra DISARMED")
    caput(pv.zebra1_pc_disarm, 1)

    end_time = datetime.now()

<<<<<<< HEAD
    if params.general.det_type == "pilatus":
        print("Pilatus Acquire STOP")
        caput(pv.pilat_acquire, 0)
    elif params.general.det_type == "eiger":
        print("Eiger Acquire STOP")
        caput(pv.eiger_acquire, 0)
        caput(pv.eiger_ODcapture, "Done")
        print(params.general.filename + "_" + caget(pv.eiger_seqID))
        print(type(params.expt.num_imgs))
=======
    if det_type == "pilatus":
        logger.info("Pilatus Acquire STOP")
        caput(pv.pilat_acquire, 0)
    elif det_type == "eiger":
        logger.info("Eiger Acquire STOP")
        caput(pv.eiger_acquire, 0)
        caput(pv.eiger_ODcapture, "Done")
>>>>>>> c3166cb9

    sleep(0.5)

    # Clean Up
    logger.info("Setting zebra back to normal")
    sup.zebra1("return-to-normal")
    if params.general.det_type == "pilatus":
        sup.pilatus("return-to-normal")
    elif params.general.det_type == "eiger":
        sup.eiger("return-to-normal")
<<<<<<< HEAD
        print(params.general.filename + "_" + caget(pv.eiger_seqID))
        # Write eiger return to normal next
    print("End of Run ")
    print("Close hutch shutter")
=======
        print(filename + "_" + caget(pv.eiger_seqID))
    logger.info("End of Run")
    logger.info("Close hutch shutter")
>>>>>>> c3166cb9
    caput("BL24I-PS-SHTR-01:CON", "Close")

    dcid.collection_complete(end_time, aborted=aborted)
    dcid.notify_end()
    logger.info("End Time = %s" % end_time.ctime())
    return 1


if __name__ == "__main__":
    setup_logging()

    parser = argparse.ArgumentParser(usage=usage, description=__doc__)
    subparsers = parser.add_subparsers(
        help="Choose command.",
        required=True,
        dest="sub-command",
    )

    parser_init = subparsers.add_parser(
        "initialise",
        description="Initialise extruder on beamline I24.",
    )
    parser_init.set_defaults(func=initialise_extruderi24)
    parser_run = subparsers.add_parser(
        "run",
        description="Run extruder on I24.",
    )
    parser_run.set_defaults(func=run_extruderi24)
    parser_mv = subparsers.add_parser(
        "moveto",
        description="Move extruder to requested setting on I24.",
    )
    parser_mv.add_argument(
        "place",
        type=str,
        choices=["laseron", "laseroff", "enterhutch"],
        help="Requested setting.",
    )
    parser_mv.set_defaults(func=moveto)

    args = parser.parse_args()
    args.func(args)<|MERGE_RESOLUTION|>--- conflicted
+++ resolved
@@ -219,25 +219,14 @@
     caput(pv.ioc12_gp8, 0)
 
     # For pixel detector
-<<<<<<< HEAD
-    # filepath = visit + directory
-
-    print("Filepath", params.general.collection_path)
-    print("Filename", params.general.filename)
-    logger.info("%s Filepath %s" % (name, params.general.collection_path))
-    logger.info("%s Filename %s" % (name, params.general.filename))
-=======
-    filepath = visit + directory
-    logger.info("Filepath %s" % filepath)
-    logger.info("Filename %s" % filename)
->>>>>>> c3166cb9
+    logger.info("Filepath %s" % params.general.collection_path)
+    logger.info("Filename %s" % params.general.filename)
 
     # For zebra
     # The below will need to be determined emprically. A value of 0.0 may be ok (????)
     probepumpbuffer = 0.01
 
     gate_start = 1.0
-<<<<<<< HEAD
     # Need to check these for pilatus. Added temprary hack in pilatus pump is false below as gate width wrong
     gate_width = (
         params.pump_probe.pump_exp
@@ -245,49 +234,33 @@
         + params.general.exp_time
     )
     gate_step = float(gate_width) + float(probepumpbuffer)
-    print("Calculated gate width", gate_width)
-    print("Calculated gate step", gate_step)
     num_gates = params.expt.num_imgs
-=======
-    # Need to check these for pilatus.
-    # Added temprary hack in pilatus pump is false below as gate width wrong
-    gate_width = float(pump_exp) + float(pump_delay) + float(exp_time)
-    gate_step = float(gate_width) + float(probepumpbuffer)
     logger.info("Calculated gate width %.4f" % gate_width)
     logger.info("Calculated gate step %.4f" % gate_step)
-    num_gates = num_imgs
->>>>>>> c3166cb9
+
     p1_delay = 0
     p1_width = params.pump_probe.pump_exp
     p2_delay = params.pump_probe.pump_delay
     p2_width = params.general.exp_time
 
-<<<<<<< HEAD
     if params.general.det_type == "pilatus":
-        print("Using pilatus mini cbf")
+        logger.debug("Using pilatus mini cbf")
         caput(pv.pilat_cbftemplate, 0)
-
         logger.info(
-            "%s Pilatus quickshot setup: filepath %s"
-            % (name, params.general.collection_path)
+            "Pilatus quickshot setup: filepath %s" % params.general.collection_path
+        )
+        logger.info("Pilatus quickshot setup: filepath %s" % params.general.filename)
+        logger.info(
+            "Pilatus quickshot setup: number of images %d" % params.expt.num_imgs
         )
         logger.info(
-            "%s Pilatus quickshot setup: filepath %s" % (name, params.general.filename)
+            "Pilatus quickshot setup: exposure time %s" % params.general.exp_time
         )
-        logger.info(
-            "%s Pilatus quickshot setup: number of images %s"
-            % (name, params.expt.num_imgs)
-        )
-        logger.info(
-            "%s Pilatus quickshot setup: exposure time %s"
-            % (name, params.general.exp_time)
-        )
 
         if params.pump_probe.pump_status == "true":
-            print("pump probe experiment")
-            logger.info("%s Pump probe extruder data collection" % name)
-            logger.info("%s Pump exposure time %s" % (name, params.pump_probe.pump_exp))
-            logger.info("%s Pump delay time %s" % (name, params.pump_probe.pump_delay))
+            logger.info("Pump probe extruder data collection")
+            logger.info("Pump exposure time %s" % params.pump_probe.pump_exp)
+            logger.info("Pump delay time %s" % params.pump_probe.pump_delay)
             sup.pilatus(
                 "fastchip",
                 [
@@ -298,21 +271,6 @@
                 ],
             )
 
-=======
-    if det_type == "pilatus":
-        logger.debug("Using pilatus mini cbf")
-        caput(pv.pilat_cbftemplate, 0)
-        logger.info("Pilatus quickshot setup: filepath %s" % filepath)
-        logger.info("Pilatus quickshot setup: filepath %s" % filename)
-        logger.info("Pilatus quickshot setup: number of images %d" % num_imgs)
-        logger.info("Pilatus quickshot setup: exposure time %s" % exp_time)
-
-        if pump_status == "true":
-            logger.info("Pump probe extruder data collection")
-            logger.info("Pump exposure time %s" % pump_exp)
-            logger.info("Pump delay time %s" % pump_delay)
-            sup.pilatus("fastchip", [filepath, filename, num_imgs, exp_time])
->>>>>>> c3166cb9
             sup.zebra1(
                 "zebratrigger-pilatus",
                 [
@@ -326,10 +284,9 @@
                     p2_width,
                 ],
             )
-<<<<<<< HEAD
+
         elif params.pump_probe.pump_status == "false":
-            print("Static experiment: no photoexcitation")
-            logger.info("%s Static experiment: no photoexcitation" % name)
+            logger.info("Static experiment: no photoexcitation")
             sup.pilatus(
                 "quickshot",
                 [
@@ -340,41 +297,24 @@
                 ],
             )
 
-=======
-        elif pump_status == "false":
-            logger.info("Static experiment: no photoexcitation")
-            sup.pilatus("quickshot", [filepath, filename, num_imgs, exp_time])
->>>>>>> c3166cb9
             gate_start = 1.0
             gate_width = (params.general.exp_time * params.expt.num_imgs) + 0.5
             sup.zebra1("quickshot", [gate_start, gate_width])
 
-<<<<<<< HEAD
     elif params.general.det_type == "eiger":
-        # Test moving seqID+1 to here
         caput(pv.eiger_seqID, int(caget(pv.eiger_seqID)) + 1)
-
         logger.info(
-            "%s Eiger quickshot setup: filepath %s"
-            % (name, params.general.collection_path)
+            "Eiger quickshot setup: filepath %s" % params.general.collection_path
         )
-        logger.info(
-            "%s Eiger quickshot setup: filepath %s" % (name, params.general.filename)
-        )
-        logger.info(
-            "%s Eiger quickshot setup: number of images %s"
-            % (name, params.expt.num_imgs)
-        )
-        logger.info(
-            "%s Eiger quickshot setup: exposure time %s"
-            % (name, params.general.exp_time)
-        )
+        logger.info("Eiger quickshot setup: filepath %s" % params.general.filename)
+        logger.info("Eiger quickshot setup: number of images %s" % params.expt.num_imgs)
+        logger.info("Eiger quickshot setup: exposure time %s" % params.general.exp_time)
 
         if params.pump_probe.pump_status == "true":
-            print("pump probe experiment")
-            logger.info("%s Pump probe extruder data collection" % name)
-            logger.info("%s Pump exposure time %s" % (name, params.pump_probe.pump_exp))
-            logger.info("%s Pump delay time %s" % (name, params.pump_probe.pump_delay))
+            logger.info("Pump probe extruder data collection")
+            logger.info("Pump exposure time %s" % params.pump_probe.pump_exp)
+            logger.info("Pump delay time %s" % params.pump_probe.pump_delay)
+
             sup.eiger(
                 "triggered",
                 [
@@ -384,20 +324,7 @@
                     params.general.exp_time,
                 ],
             )
-=======
-    elif det_type == "eiger":
-        caput(pv.eiger_seqID, int(caget(pv.eiger_seqID)) + 1)
-        logger.info("Eiger quickshot setup: filepath %s" % filepath)
-        logger.info("Eiger quickshot setup: filepath %s" % filename)
-        logger.info("Eiger quickshot setup: number of images %s" % num_imgs)
-        logger.info("Eiger quickshot setup: exposure time %s" % exp_time)
-
-        if pump_status == "true":
-            logger.info("Pump probe extruder data collection")
-            logger.info("Pump exposure time %s" % pump_exp)
-            logger.info("Pump delay time %s" % pump_delay)
-            sup.eiger("triggered", [filepath, filename, num_imgs, exp_time])
->>>>>>> c3166cb9
+
             sup.zebra1(
                 "zebratrigger-eiger",
                 [
@@ -411,14 +338,10 @@
                     p2_width,
                 ],
             )
-<<<<<<< HEAD
+
         elif params.pump_probe.pump_status == "false":
-            print("Static experiment: no photoexcitation")
-            logger.info("%s Static experiment: no photoexcitation" % name)
-=======
-        elif pump_status == "false":
             logger.info("Static experiment: no photoexcitation")
->>>>>>> c3166cb9
+
             gate_start = 1.0
             gate_width = params.general.exp_time * params.expt.num_imgs + 0.5
             sup.eiger(
@@ -432,16 +355,9 @@
             )
             sup.zebra1("quickshot", [gate_start, gate_width])
     else:
-<<<<<<< HEAD
-        logger.warning(
-            "%s Unknown Detector Type, det_type = %s" % (name, params.general.det_type)
-        )
-        print("Unknown detector type")
-=======
-        err = "Unknown Detector Type, det_type = %s" % det_type
+        err = "Unknown Detector Type, det_type = %s" % params.general.det_type
         logger.error(err)
         raise ValueError(err)
->>>>>>> c3166cb9
 
     # Do DCID creation BEFORE arming the detector
     dcid = DCID(
@@ -457,32 +373,19 @@
     # Collect
     logger.info("Fast shutter opening")
     caput(pv.zebra1_soft_in_b1, 1)
-<<<<<<< HEAD
+
     if params.general.det_type == "pilatus":
-        print("pilatus acquire ON")
+        logger.info("Pilatus acquire ON")
         caput(pv.pilat_acquire, 1)
     elif params.general.det_type == "eiger":
-        print("Triggering Eiger NOW")
-=======
-    if det_type == "pilatus":
-        logger.info("Pilatus acquire ON")
-        caput(pv.pilat_acquire, 1)
-    elif det_type == "eiger":
         logger.info("Triggering Eiger NOW")
->>>>>>> c3166cb9
         caput(pv.eiger_trigger, 1)
 
     dcid.notify_start()
 
-<<<<<<< HEAD
     if params.general.det_type == "eiger":
+        logger.info("Call nexgen server for nexus writing.")
         call_nexgen(None, start_time, params, SSXType.EXTRUDER)
-=======
-    param_file_tuple = scrape_parameter_file()
-    if det_type == "eiger":
-        logger.info("Call nexgen server for nexus writing.")
-        call_nexgen(None, start_time, param_file_tuple, "extruder")
->>>>>>> c3166cb9
 
     aborted = False
     det_type = params.general.det_type
@@ -523,25 +426,13 @@
 
     end_time = datetime.now()
 
-<<<<<<< HEAD
     if params.general.det_type == "pilatus":
-        print("Pilatus Acquire STOP")
+        logger.info("Pilatus Acquire STOP")
         caput(pv.pilat_acquire, 0)
     elif params.general.det_type == "eiger":
-        print("Eiger Acquire STOP")
-        caput(pv.eiger_acquire, 0)
-        caput(pv.eiger_ODcapture, "Done")
-        print(params.general.filename + "_" + caget(pv.eiger_seqID))
-        print(type(params.expt.num_imgs))
-=======
-    if det_type == "pilatus":
-        logger.info("Pilatus Acquire STOP")
-        caput(pv.pilat_acquire, 0)
-    elif det_type == "eiger":
         logger.info("Eiger Acquire STOP")
         caput(pv.eiger_acquire, 0)
         caput(pv.eiger_ODcapture, "Done")
->>>>>>> c3166cb9
 
     sleep(0.5)
 
@@ -552,16 +443,9 @@
         sup.pilatus("return-to-normal")
     elif params.general.det_type == "eiger":
         sup.eiger("return-to-normal")
-<<<<<<< HEAD
-        print(params.general.filename + "_" + caget(pv.eiger_seqID))
-        # Write eiger return to normal next
-    print("End of Run ")
-    print("Close hutch shutter")
-=======
-        print(filename + "_" + caget(pv.eiger_seqID))
     logger.info("End of Run")
     logger.info("Close hutch shutter")
->>>>>>> c3166cb9
+
     caput("BL24I-PS-SHTR-01:CON", "Close")
 
     dcid.collection_complete(end_time, aborted=aborted)
