"""
Extruder data collection
This version in python3 new Feb2021 by RLO
    - March 21 added logging and Eiger functionality
"""

from __future__ import annotations

import argparse
import json
import logging
import re
import shutil
import sys
import time
from datetime import datetime
from pathlib import Path
from pprint import pformat
from time import sleep
from typing import Optional

import bluesky.plan_stubs as bps
from bluesky.run_engine import RunEngine
from dodal.beamlines import i24
from dodal.devices.zebra import DISCONNECT, SOFT_IN3, Zebra

from mx_bluesky.I24.serial import log
from mx_bluesky.I24.serial.dcid import DCID
from mx_bluesky.I24.serial.parameters import ExtruderParameters, SSXType
from mx_bluesky.I24.serial.parameters.constants import PARAM_FILE_PATH
from mx_bluesky.I24.serial.setup_beamline import Pilatus, caget, caput, pv
from mx_bluesky.I24.serial.setup_beamline import setup_beamline as sup
from mx_bluesky.I24.serial.setup_beamline.setup_detector import get_detector_type
from mx_bluesky.I24.serial.setup_beamline.setup_zebra_plans import (
    GATE_START,
    TTL_EIGER,
    TTL_PILATUS,
    arm_zebra,
    open_fast_shutter,
    reset_zebra_when_collection_done_plan,
    set_shutter_mode,
    setup_zebra_for_extruder_with_pump_probe_plan,
    setup_zebra_for_quickshot_plan,
)
from mx_bluesky.I24.serial.write_nexus import call_nexgen

usage = "%(prog)s command [options]"
logger = logging.getLogger("I24ssx.extruder")

SAFE_DET_Z = 1480


def setup_logging():
    logfile = time.strftime("i24extruder_%d%B%y.log").lower()
    log.config(logfile)


def flush_print(text):
    sys.stdout.write(str(text))
    sys.stdout.flush()


def _coerce_to_path(path: Path | str) -> Path:
    if not isinstance(path, Path):
        return Path(path)
    return path


@log.log_on_entry
def initialise_extruderi24(args=None):
    logger.info("Initialise Parameters for extruder data collection on I24.")

    visit = caget(pv.ioc12_gp1)
    logger.info("Visit defined %s" % visit)

    # Define detector in use
    det_type = get_detector_type()

    caput(pv.ioc12_gp2, "test")
    caput(pv.ioc12_gp3, "testrun")
    caput(pv.ioc12_gp4, "100")
    caput(pv.ioc12_gp5, "0.01")
    caput(pv.ioc12_gp6, 0)
    caput(pv.ioc12_gp8, 0)  # status PV do not reuse gp8 for something else
    caput(pv.ioc12_gp9, 0)
    caput(pv.ioc12_gp10, 0)
    caput(pv.ioc12_gp15, det_type.name)
    caput(pv.pilat_cbftemplate, 0)
    logger.info("Initialisation complete.")
    yield from bps.null()


@log.log_on_entry
def laser_check(args, zebra: Optional[Zebra] = None):
    """Plan to open the shutter and check the laser beam from the viewer by pressing \
        'Laser On' and 'Laser Off' buttons on the edm.

    The 'Laser on' button sets the correct OUT_TTL pv for the detector in use to \
    SOFT_IN1 and the shutter mode to auto.
    The 'Laser off' button disconnects the OUT_TTL pv set by the previous step and \
    resets the shutter mode to manual.

    WARNING. When using the laser with the extruder, some hardware changes need to be made.
    Because all four of the zebra ttl outputs are in use in this mode, when the \
    detector in use is the Eiger, the Pilatus cable is repurposed to trigger the light \
    source, and viceversa.
    """
    if not zebra:
        zebra = i24.zebra()
    mode = args.place
    logger.debug(f"Laser check: {mode}")

    det_type = get_detector_type()

    LASER_TTL = TTL_EIGER if isinstance(det_type, Pilatus) else TTL_PILATUS
    if mode == "laseron":
        yield from bps.abs_set(zebra.output.out_pvs[LASER_TTL], SOFT_IN3)
        yield from set_shutter_mode(zebra, "auto")

    if mode == "laseroff":
        yield from bps.abs_set(zebra.output.out_pvs[LASER_TTL], DISCONNECT)
        yield from set_shutter_mode(zebra, "manual")


@log.log_on_entry
def enter_hutch(args=None):
    """Move the detector stage before entering hutch."""
    caput(pv.det_z, SAFE_DET_Z)
    logger.debug("Detector moved.")
    yield from bps.null()


@log.log_on_entry
def write_parameter_file(param_path: Path | str = PARAM_FILE_PATH):
    """Writes a json parameter file that can later be parsed by the model."""
    param_path = _coerce_to_path(param_path)
    param_fid = "parameters.json"

    logger.debug("Writing Parameter File to: %s \n" % (param_path / param_fid))

    det_type = get_detector_type()
    filename = caget(pv.ioc12_gp3)
    # If file name ends in a digit this causes processing/pilatus pain.
    # Append an underscore
    if det_type.name == "pilatus":
        m = re.search(r"\d+$", filename)
        if m is not None:
            # Note for future reference. Appending underscore causes more hassle and
            # high probability of users accidentally overwriting data. Use a dash
            filename = filename + "-"
            logger.info(
                "Requested filename ends in a number. Appended dash: %s" % filename
            )

    pump_status = bool(caget(pv.ioc12_gp6))
    pump_exp = float(caget(pv.ioc12_gp9)) if pump_status else None
    pump_delay = float(caget(pv.ioc12_gp10)) if pump_status else None

    params_dict = {
        "visit": caget(pv.ioc12_gp1),
        "directory": caget(pv.ioc12_gp2),
        "filename": filename,
        "exposure_time_s": float(caget(pv.ioc12_gp5)),
        "detector_distance_mm": float(caget(pv.ioc12_gp7)),
        "detector_name": str(det_type),
        "num_images": int(caget(pv.ioc12_gp4)),
        "pump_status": pump_status,
        "laser_dwell_s": pump_exp,
        "laser_delay_s": pump_delay,
    }
    with open(param_path / param_fid, "w") as f:
        json.dump(params_dict, f, indent=4)

<<<<<<< HEAD
    logger.info("Parameters \n")
    logger.info(pformat(params_dict))
=======
    log_msg = f"""
            Parameters for I24 serial collection: \n
                visit {visit}
                directory {directory}
                filename {filename}
                num_imgs {num_imgs}
                exp_time {exp_time}
                det_dist {det_dist}
                det_type {det_type.name}
                pump_probe {pump_status}
                pump_exp {pump_exp}
                pump_delay {pump_delay}
        """
    logger.info(log_msg)


def scrape_parameter_file(param_path: Path | str = PARAM_FILE_PATH):
    param_path = _coerce_to_path(param_path)

    with open(param_path / "parameters.txt", "r") as filein:
        f = filein.readlines()
    for line in f:
        entry = line.rstrip().split()
        if line.startswith("visit"):
            visit = entry[1]
        elif line.startswith("directory"):
            directory = entry[1]
        elif line.startswith("filename"):
            filename = entry[1]
        elif "num_imgs" in entry[0].lower():
            num_imgs = entry[1]
        elif "exp_time" in entry[0].lower():
            exp_time = entry[1]
        elif "det_dist" in entry[0].lower():
            det_dist = entry[1]
        elif "det_type" in entry[0].lower():
            det_type = entry[1]
        elif "pump_probe" in entry[0].lower():
            pump_status = entry[1]
        elif "pump_exp" in entry[0].lower():
            pump_exp = entry[1]
        elif "pump_delay" in entry[0].lower():
            pump_delay = entry[1]
    return (
        visit,
        directory,
        filename,
        int(num_imgs),
        float(exp_time),
        float(det_dist),
        det_type,
        pump_status,
        float(pump_exp),
        float(pump_delay),
    )
>>>>>>> 6f62aa10


@log.log_on_entry
def run_extruderi24(args=None):
    # Get dodal devices
    zebra = i24.zebra()
    start_time = datetime.now()
    logger.info("Collection start time: %s" % start_time.ctime())

    write_parameter_file()
    parameters = ExtruderParameters.from_file(PARAM_FILE_PATH / "parameters.json")

    # Setting up the beamline
    caput("BL24I-PS-SHTR-01:CON", "Reset")
    logger.debug("Reset hutch shutter sleep for 1sec")
    sleep(1.0)
    caput("BL24I-PS-SHTR-01:CON", "Open")
    logger.debug("Open hutch shutter sleep for 2sec")
    sleep(2.0)

    sup.beamline("collect")
    sup.beamline("quickshot", [parameters.detector_distance_mm])

    # Set the abort PV to zero
    caput(pv.ioc12_gp8, 0)

    # For pixel detector
<<<<<<< HEAD
    filepath = parameters.visit + parameters.directory
    logger.info(f"Filepath {filepath}")
    logger.info(f"Filename {parameters.filename}")

    if parameters.detector_name == "pilatus":
        logger.debug("Using pilatus mini cbf")
        caput(pv.pilat_cbftemplate, 0)
        logger.info(f"Pilatus quickshot setup: filepath {filepath}")
        logger.info(f"Pilatus quickshot setup: filepath { parameters.filename}")
        logger.info(
            f"Pilatus quickshot setup: number of images {parameters.num_images}"
        )
        logger.info(
            f"Pilatus quickshot setup: exposure time {parameters.exposure_time_s}"
        )

        if parameters.pump_status:
=======
    filepath = visit + directory
    logger.debug("Filepath %s" % filepath)
    logger.debug("Filename %s" % filename)

    if det_type == "pilatus":
        logger.info("Using pilatus mini cbf")
        caput(pv.pilat_cbftemplate, 0)
        logger.info("Pilatus quickshot setup: filepath %s" % filepath)
        logger.info("Pilatus quickshot setup: filename %s" % filename)
        logger.info("Pilatus quickshot setup: number of images %d" % num_imgs)
        logger.info("Pilatus quickshot setup: exposure time %s" % exp_time)

        if pump_status == "true":
>>>>>>> 6f62aa10
            logger.info("Pump probe extruder data collection")
            logger.info(f"Pump exposure time {parameters.laser_dwell_s}")
            logger.info(f"Pump delay time {parameters.laser_delay_s}")
            sup.pilatus(
                "fastchip",
                [
                    filepath,
                    parameters.filename,
                    parameters.num_images,
                    parameters.exposure_time_s,
                ],
            )
            yield from setup_zebra_for_extruder_with_pump_probe_plan(
                zebra,
                parameters.detector_name,
                parameters.exposure_time_s,
                parameters.num_images,
                parameters.laser_dwell_s,
                parameters.laser_delay_s,
                pulse1_delay=0.0,
                wait=True,
            )
        else:
            logger.info("Static experiment: no photoexcitation")
            sup.pilatus(
                "quickshot",
                [
                    filepath,
                    parameters.filename,
                    parameters.num_images,
                    parameters.exposure_time_s,
                ],
            )
            yield from setup_zebra_for_quickshot_plan(
                zebra, parameters.exposure_time_s, parameters.num_images, wait=True
            )

    elif parameters.detector_name == "eiger":
        logger.info("Using Eiger detector")

        logger.warning(
            """TEMPORARY HACK!
            Running a Single image pilatus data collection to create directory."""
        )  # See https://github.com/DiamondLightSource/mx_bluesky/issues/45
        num_shots = 1
        sup.pilatus(
            "quickshot-internaltrig",
            [filepath, parameters.filename, num_shots, parameters.exposure_time_s],
        )
        logger.debug("Sleep 2s waiting for pilatus to arm")
        sleep(2.5)
        caput(pv.pilat_acquire, "0")  # Disarm pilatus
        sleep(0.5)
        caput(pv.pilat_acquire, "1")  # Arm pilatus
        logger.debug("Pilatus data collection DONE")
        sup.pilatus("return to normal")
        logger.info("Pilatus back to normal. Single image pilatus data collection DONE")

        caput(pv.eiger_seqID, int(caget(pv.eiger_seqID)) + 1)
        logger.info(f"Eiger quickshot setup: filepath {filepath}")
        logger.info(f"Eiger quickshot setup: filepath {parameters.filename}")
        logger.info(f"Eiger quickshot setup: number of images {parameters.num_images}")
        logger.info(
            f"Eiger quickshot setup: exposure time {parameters.exposure_time_s}"
        )

        if parameters.pump_status:
            logger.info("Pump probe extruder data collection")
<<<<<<< HEAD
            logger.info(f"Pump exposure time {parameters.laser_dwell_s}")
            logger.info(f"Pump delay time {parameters.laser_delay_s}")
            sup.eiger(
                "triggered",
                [
                    filepath,
                    parameters.filename,
                    parameters.num_images,
                    parameters.exposure_time_s,
                ],
            )
=======
            logger.debug("Pump exposure time %s" % pump_exp)
            logger.debug("Pump delay time %s" % pump_delay)
            sup.eiger("triggered", [filepath, filename, num_imgs, exp_time])
>>>>>>> 6f62aa10
            yield from setup_zebra_for_extruder_with_pump_probe_plan(
                zebra,
                parameters.detector_name,
                parameters.exposure_time_s,
                parameters.num_images,
                parameters.laser_dwell_s,
                parameters.laser_delay_s,
                pulse1_delay=0.0,
                wait=True,
            )
        else:
            logger.info("Static experiment: no photoexcitation")
            sup.eiger(
                "quickshot",
                [
                    filepath,
                    parameters.filename,
                    parameters.num_images,
                    parameters.exposure_time_s,
                ],
            )
            yield from setup_zebra_for_quickshot_plan(
                zebra, parameters.exposure_time_s, parameters.num_images, wait=True
            )
    else:
        err = f"Unknown Detector Type, det_type = {parameters.detector_name}"
        logger.error(err)
        raise ValueError(err)

    # Do DCID creation BEFORE arming the detector
    dcid = DCID(
        emit_errors=False,
        ssx_type=SSXType.EXTRUDER,
        visit=Path(parameters.visit).name,
        image_dir=filepath,
        start_time=start_time,
        num_images=parameters.num_images,
        exposure_time=parameters.exposure_time_s,
    )

    # Collect
    logger.info("Fast shutter opening")
    yield from open_fast_shutter(zebra)
    if parameters.detector_name == "pilatus":
        logger.info("Pilatus acquire ON")
        caput(pv.pilat_acquire, 1)
    elif parameters.detector_name == "eiger":
        logger.info("Triggering Eiger NOW")
        caput(pv.eiger_trigger, 1)

    dcid.notify_start()

<<<<<<< HEAD
    if parameters.detector_name == "eiger":
        logger.info("Call nexgen server for nexus writing.")
        call_nexgen(None, start_time, parameters, "extruder")
=======
    param_file_tuple = scrape_parameter_file()
    if det_type == "eiger":
        logger.debug("Call nexgen server for nexus writing.")
        call_nexgen(None, start_time, param_file_tuple, "extruder")
>>>>>>> 6f62aa10

    aborted = False
    timeout_time = time.time() + parameters.num_images * parameters.exposure_time_s + 10

    if int(caget(pv.ioc12_gp8)) == 0:  # ioc12_gp8 is the ABORT button
        yield from arm_zebra(zebra)
        sleep(GATE_START)  # Sleep for the same length of gate_start, hard coded to 1
        i = 0
        text_list = ["|", "/", "-", "\\"]
        while True:
            line_of_text = "\r\t\t\t Waiting   " + 30 * ("%s" % text_list[i % 4])
            flush_print(line_of_text)
            sleep(0.5)
            i += 1
            if int(caget(pv.ioc12_gp8)) != 0:
                aborted = True
                logger.warning("Data Collection Aborted")
                if parameters.detector_name == "pilatus":
                    caput(pv.pilat_acquire, 0)
                elif parameters.detector_name == "eiger":
                    caput(pv.eiger_acquire, 0)
                sleep(1.0)
                break
            elif not zebra.pc.is_armed():
                # As soon as zebra is disarmed, exit.
                # Epics updates this PV once the collection is done.
                logger.info("Zebra disarmed - Collection done.")
                break
            elif time.time() >= timeout_time:
                logger.warning(
                    """
                    Something went wrong and data collection timed out. Aborting.
                """
                )
                if parameters.detector_name == "pilatus":
                    caput(pv.pilat_acquire, 0)
                elif parameters.detector_name == "eiger":
                    caput(pv.eiger_acquire, 0)
                sleep(1.0)
                break
    else:
        aborted = True
        logger.warning("Data Collection ended due to GP 8 not equalling 0")

    caput(pv.ioc12_gp8, 1)
    yield from reset_zebra_when_collection_done_plan(zebra)

    end_time = datetime.now()

    if parameters.detector_name == "pilatus":
        logger.info("Pilatus Acquire STOP")
        caput(pv.pilat_acquire, 0)
    elif parameters.detector_name == "eiger":
        logger.info("Eiger Acquire STOP")
        caput(pv.eiger_acquire, 0)
        caput(pv.eiger_ODcapture, "Done")

    sleep(0.5)

    # Clean Up
    if parameters.detector_name == "pilatus":
        sup.pilatus("return-to-normal")
    elif parameters.detector_name == "eiger":
        sup.eiger("return-to-normal")
<<<<<<< HEAD
        logger.debug(parameters.filename + "_" + caget(pv.eiger_seqID))
    logger.info("End of Run")
=======
        print(filename + "_" + caget(pv.eiger_seqID))
    logger.debug("End of Run")
>>>>>>> 6f62aa10
    logger.info("Close hutch shutter")
    caput("BL24I-PS-SHTR-01:CON", "Close")

    dcid.collection_complete(end_time, aborted=aborted)
    dcid.notify_end()
    logger.info("End Time = %s" % end_time.ctime())

    # Copy parameter file
    shutil.copy2(
        PARAM_FILE_PATH / "parameters.json", Path(filepath) / "parameters.json"
    )
    return 1


if __name__ == "__main__":
    setup_logging()
    RE = RunEngine()

    parser = argparse.ArgumentParser(usage=usage, description=__doc__)
    subparsers = parser.add_subparsers(
        help="Choose command.",
        required=True,
        dest="sub-command",
    )

    parser_init = subparsers.add_parser(
        "initialise",
        description="Initialise extruder on beamline I24.",
    )
    parser_init.set_defaults(func=initialise_extruderi24)
    parser_run = subparsers.add_parser(
        "run",
        description="Run extruder on I24.",
    )
    parser_run.set_defaults(func=run_extruderi24)
    parser_mv = subparsers.add_parser(
        "laser_check",
        description="Move extruder to requested setting on I24.",
    )
    parser_mv.add_argument(
        "place",
        type=str,
        choices=["laseron", "laseroff"],
        help="Requested setting.",
    )
    parser_mv.set_defaults(func=laser_check)
    parser_hutch = subparsers.add_parser(
        "enterhutch",
        description="Move the detector stage before entering hutch.",
    )
    parser_hutch.set_defaults(func=enter_hutch)

    args = parser.parse_args()
    RE(args.func(args))<|MERGE_RESOLUTION|>--- conflicted
+++ resolved
@@ -3,9 +3,6 @@
 This version in python3 new Feb2021 by RLO
     - March 21 added logging and Eiger functionality
 """
-
-from __future__ import annotations
-
 import argparse
 import json
 import logging
@@ -171,66 +168,8 @@
     with open(param_path / param_fid, "w") as f:
         json.dump(params_dict, f, indent=4)
 
-<<<<<<< HEAD
     logger.info("Parameters \n")
     logger.info(pformat(params_dict))
-=======
-    log_msg = f"""
-            Parameters for I24 serial collection: \n
-                visit {visit}
-                directory {directory}
-                filename {filename}
-                num_imgs {num_imgs}
-                exp_time {exp_time}
-                det_dist {det_dist}
-                det_type {det_type.name}
-                pump_probe {pump_status}
-                pump_exp {pump_exp}
-                pump_delay {pump_delay}
-        """
-    logger.info(log_msg)
-
-
-def scrape_parameter_file(param_path: Path | str = PARAM_FILE_PATH):
-    param_path = _coerce_to_path(param_path)
-
-    with open(param_path / "parameters.txt", "r") as filein:
-        f = filein.readlines()
-    for line in f:
-        entry = line.rstrip().split()
-        if line.startswith("visit"):
-            visit = entry[1]
-        elif line.startswith("directory"):
-            directory = entry[1]
-        elif line.startswith("filename"):
-            filename = entry[1]
-        elif "num_imgs" in entry[0].lower():
-            num_imgs = entry[1]
-        elif "exp_time" in entry[0].lower():
-            exp_time = entry[1]
-        elif "det_dist" in entry[0].lower():
-            det_dist = entry[1]
-        elif "det_type" in entry[0].lower():
-            det_type = entry[1]
-        elif "pump_probe" in entry[0].lower():
-            pump_status = entry[1]
-        elif "pump_exp" in entry[0].lower():
-            pump_exp = entry[1]
-        elif "pump_delay" in entry[0].lower():
-            pump_delay = entry[1]
-    return (
-        visit,
-        directory,
-        filename,
-        int(num_imgs),
-        float(exp_time),
-        float(det_dist),
-        det_type,
-        pump_status,
-        float(pump_exp),
-        float(pump_delay),
-    )
->>>>>>> 6f62aa10
 
 
 @log.log_on_entry
@@ -258,16 +197,15 @@
     caput(pv.ioc12_gp8, 0)
 
     # For pixel detector
-<<<<<<< HEAD
     filepath = parameters.visit + parameters.directory
-    logger.info(f"Filepath {filepath}")
-    logger.info(f"Filename {parameters.filename}")
+    logger.debug(f"Filepath {filepath}")
+    logger.debug(f"Filename {parameters.filename}")
 
     if parameters.detector_name == "pilatus":
-        logger.debug("Using pilatus mini cbf")
+        logger.info("Using pilatus mini cbf")
         caput(pv.pilat_cbftemplate, 0)
         logger.info(f"Pilatus quickshot setup: filepath {filepath}")
-        logger.info(f"Pilatus quickshot setup: filepath { parameters.filename}")
+        logger.info(f"Pilatus quickshot setup: filepath {parameters.filename}")
         logger.info(
             f"Pilatus quickshot setup: number of images {parameters.num_images}"
         )
@@ -276,21 +214,6 @@
         )
 
         if parameters.pump_status:
-=======
-    filepath = visit + directory
-    logger.debug("Filepath %s" % filepath)
-    logger.debug("Filename %s" % filename)
-
-    if det_type == "pilatus":
-        logger.info("Using pilatus mini cbf")
-        caput(pv.pilat_cbftemplate, 0)
-        logger.info("Pilatus quickshot setup: filepath %s" % filepath)
-        logger.info("Pilatus quickshot setup: filename %s" % filename)
-        logger.info("Pilatus quickshot setup: number of images %d" % num_imgs)
-        logger.info("Pilatus quickshot setup: exposure time %s" % exp_time)
-
-        if pump_status == "true":
->>>>>>> 6f62aa10
             logger.info("Pump probe extruder data collection")
             logger.info(f"Pump exposure time {parameters.laser_dwell_s}")
             logger.info(f"Pump delay time {parameters.laser_delay_s}")
@@ -359,9 +282,8 @@
 
         if parameters.pump_status:
             logger.info("Pump probe extruder data collection")
-<<<<<<< HEAD
-            logger.info(f"Pump exposure time {parameters.laser_dwell_s}")
-            logger.info(f"Pump delay time {parameters.laser_delay_s}")
+            logger.debug(f"Pump exposure time {parameters.laser_dwell_s}")
+            logger.debug(f"Pump delay time {parameters.laser_delay_s}")
             sup.eiger(
                 "triggered",
                 [
@@ -371,11 +293,6 @@
                     parameters.exposure_time_s,
                 ],
             )
-=======
-            logger.debug("Pump exposure time %s" % pump_exp)
-            logger.debug("Pump delay time %s" % pump_delay)
-            sup.eiger("triggered", [filepath, filename, num_imgs, exp_time])
->>>>>>> 6f62aa10
             yield from setup_zebra_for_extruder_with_pump_probe_plan(
                 zebra,
                 parameters.detector_name,
@@ -428,16 +345,9 @@
 
     dcid.notify_start()
 
-<<<<<<< HEAD
     if parameters.detector_name == "eiger":
-        logger.info("Call nexgen server for nexus writing.")
+        logger.debug("Call nexgen server for nexus writing.")
         call_nexgen(None, start_time, parameters, "extruder")
-=======
-    param_file_tuple = scrape_parameter_file()
-    if det_type == "eiger":
-        logger.debug("Call nexgen server for nexus writing.")
-        call_nexgen(None, start_time, param_file_tuple, "extruder")
->>>>>>> 6f62aa10
 
     aborted = False
     timeout_time = time.time() + parameters.num_images * parameters.exposure_time_s + 10
@@ -502,13 +412,8 @@
         sup.pilatus("return-to-normal")
     elif parameters.detector_name == "eiger":
         sup.eiger("return-to-normal")
-<<<<<<< HEAD
         logger.debug(parameters.filename + "_" + caget(pv.eiger_seqID))
-    logger.info("End of Run")
-=======
-        print(filename + "_" + caget(pv.eiger_seqID))
     logger.debug("End of Run")
->>>>>>> 6f62aa10
     logger.info("Close hutch shutter")
     caput("BL24I-PS-SHTR-01:CON", "Close")
 
