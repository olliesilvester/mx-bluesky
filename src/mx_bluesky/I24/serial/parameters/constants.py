from enum import Enum
from pathlib import Path

<<<<<<< HEAD

class SSXType(Enum):
    FIXED = "Serial Fixed"
    EXTRUDER = "Serial Jet"

=======
OAV_CONFIG_FILES = {
    "zoom_params_file": "/dls_sw/i24/software/gda/config/xml/jCameraManZoomLevels.xml",
    "oav_config_json": "/dls_sw/i24/software/daq_configuration/json/OAVCentring.json",
    "display_config": "/dls_sw/i24/software/gda_versions/var/display.configuration",
}
OAV1_CAM = "http://bl24i-di-serv-01.diamond.ac.uk:8080/OAV1.mjpg.mjpg"
>>>>>>> 9a36e6d7

PARAM_FILE_PATH = Path("src/mx_bluesky/I24/serial/parameters").expanduser().resolve()
PARAM_FILE_PATH_FT = (
    Path("src/mx_bluesky/I24/serial/parameters/fixed_target").expanduser().resolve()
)
LITEMAP_PATH = (
    Path("src/mx_bluesky/I24/serial/parameters/fixed_target/litemaps")
    .expanduser()
    .resolve()
)
FULLMAP_PATH = (
    Path("src/mx_bluesky/I24/serial/parameters/fixed_target/fullmaps")
    .expanduser()
    .resolve()
)
PVAR_FILE_PATH = (
    Path("src/mx_bluesky/I24/serial/parameters/fixed_target/pvar_files")
    .expanduser()
    .resolve()
)
HEADER_FILES_PATH = Path("/dls_sw/i24/scripts/fastchips/").expanduser().resolve()
CS_FILES_PATH = (
    Path("src/mx_bluesky/I24/serial/parameters/fixed_target/cs").expanduser().resolve()
)<|MERGE_RESOLUTION|>--- conflicted
+++ resolved
@@ -1,20 +1,18 @@
 from enum import Enum
 from pathlib import Path
 
-<<<<<<< HEAD
 
 class SSXType(Enum):
     FIXED = "Serial Fixed"
     EXTRUDER = "Serial Jet"
 
-=======
+
 OAV_CONFIG_FILES = {
     "zoom_params_file": "/dls_sw/i24/software/gda/config/xml/jCameraManZoomLevels.xml",
     "oav_config_json": "/dls_sw/i24/software/daq_configuration/json/OAVCentring.json",
     "display_config": "/dls_sw/i24/software/gda_versions/var/display.configuration",
 }
 OAV1_CAM = "http://bl24i-di-serv-01.diamond.ac.uk:8080/OAV1.mjpg.mjpg"
->>>>>>> 9a36e6d7
 
 PARAM_FILE_PATH = Path("src/mx_bluesky/I24/serial/parameters").expanduser().resolve()
 PARAM_FILE_PATH_FT = (
