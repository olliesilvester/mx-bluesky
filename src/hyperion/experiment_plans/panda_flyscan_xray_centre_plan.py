--- conflicted
+++ resolved
@@ -185,13 +185,9 @@
         time_between_x_steps_ms,
     )
 
-<<<<<<< HEAD
-    udc_directory_provider.set_directory(Path(parameters.storage_directory))
-=======
     get_directory_provider().update(
-        directory=Path(parameters.hyperion_params.detector_params.directory)
-    )
->>>>>>> f7a84356
+        directory=Path(parameters.detector_params.directory)
+    )
     yield from setup_panda_for_flyscan(
         fgs_composite.panda,
         PANDA_SETUP_PATH,
