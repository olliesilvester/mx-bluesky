--- conflicted
+++ resolved
@@ -140,14 +140,11 @@
             total_exposure,
             30.0,
         )
-<<<<<<< HEAD
-        yield from bps.wait()  # Wait for all moves with no explicitly signed group
-=======
+
 
         LOGGER.info("Wait for all moves with no assigned group")
         yield from bps.wait()
 
->>>>>>> 72adb4b4
         LOGGER.info("kicking off FGS")
         yield from bps.kickoff(fgs_motors)
         LOGGER.info("Waiting for Zocalo device queue to have been cleared...")
