from __future__ import annotations

<<<<<<< HEAD
=======
from pathlib import Path
from typing import TYPE_CHECKING, Any, Union

>>>>>>> 4a7d65d4
import bluesky.plan_stubs as bps
import bluesky.preprocessors as bpp
import numpy as np
from blueapi.core import BlueskyContext, MsgGenerator
from dodal.common import udc_directory_provider
from dodal.devices.panda_fast_grid_scan import (
    set_fast_grid_scan_params as set_flyscan_params,
)
from dodal.devices.smargon import StubPosition
from dodal.devices.zocalo import (
    get_processing_result,
)
from dodal.devices.zocalo.zocalo_results import (
    ZOCALO_READING_PLAN_NAME,
    ZOCALO_STAGE_GROUP,
)

from hyperion.device_setup_plans.manipulate_sample import move_x_y_z
from hyperion.device_setup_plans.read_hardware_for_setup import (
    read_hardware_for_ispyb_during_collection,
    read_hardware_for_ispyb_pre_collection,
    read_hardware_for_nexus_writer,
)
from hyperion.device_setup_plans.setup_panda import (
    disarm_panda_for_gridscan,
    setup_panda_for_flyscan,
)
from hyperion.device_setup_plans.setup_zebra import (
    set_zebra_shutter_to_manual,
    setup_zebra_for_panda_flyscan,
)
from hyperion.device_setup_plans.xbpm_feedback import (
    transmission_and_xbpm_feedback_for_collection_decorator,
)
from hyperion.experiment_plans.flyscan_xray_centre_plan import (
    FlyScanXRayCentreComposite,
    kickoff_and_complete_gridscan,
    set_aperture_for_bbox_size,
    wait_for_gridscan_valid,
)
from hyperion.log import LOGGER
from hyperion.parameters.constants import CONST
from hyperion.parameters.gridscan import ThreeDGridScan
from hyperion.tracing import TRACER
from hyperion.utils.context import device_composite_from_context

PANDA_SETUP_PATH = (
    "/dls_sw/i03/software/daq_configuration/panda_configs/flyscan_pcap_ignore_seq.yaml"
)


class SmargonSpeedException(Exception):
    pass


def create_devices(context: BlueskyContext) -> FlyScanXRayCentreComposite:
    """Creates the devices required for the plan and connect to them"""
    return device_composite_from_context(context, FlyScanXRayCentreComposite)


def tidy_up_plans(fgs_composite: FlyScanXRayCentreComposite):
    LOGGER.info("Disabling panda blocks")
    yield from disarm_panda_for_gridscan(
        fgs_composite.panda, group="panda_flyscan_tidy"
    )
    LOGGER.info("Tidying up Zebra")
    yield from set_zebra_shutter_to_manual(
        fgs_composite.zebra, group="panda_flyscan_tidy", wait=True
    )

    yield from bps.wait(group="panda_flyscan_tidy", timeout=10)


@bpp.set_run_key_decorator(CONST.PLAN.GRIDSCAN_MAIN)
@bpp.run_decorator(md={"subplan_name": CONST.PLAN.GRIDSCAN_MAIN})
def run_gridscan(
    fgs_composite: FlyScanXRayCentreComposite,
    parameters: ThreeDGridScan,
    md={
        "plan_name": "run_panda_gridscan",
    },
):
    sample_motors = fgs_composite.sample_motors

    # Currently gridscan only works for omega 0, see #
    with TRACER.start_span("moving_omega_to_0"):
        yield from bps.abs_set(sample_motors.omega, 0)

    # We only subscribe to the communicator callback for run_gridscan, so this is where
    # we should generate an event reading the values which need to be included in the
    # ispyb deposition
    with TRACER.start_span("ispyb_hardware_readings"):
        yield from read_hardware_for_ispyb_pre_collection(
            fgs_composite.undulator,
            fgs_composite.synchrotron,
            fgs_composite.s4_slit_gaps,
            fgs_composite.aperture_scatterguard,
            fgs_composite.robot,
        )
        yield from read_hardware_for_ispyb_during_collection(
            fgs_composite.attenuator, fgs_composite.flux, fgs_composite.dcm
        )
        yield from read_hardware_for_nexus_writer(fgs_composite.eiger)

    fgs_motors = fgs_composite.panda_fast_grid_scan

    LOGGER.info("Setting fgs params")
    yield from set_flyscan_params(fgs_motors, parameters.panda_FGS_params)

    yield from wait_for_gridscan_valid(fgs_motors)

    LOGGER.info("Waiting for arming to finish")
    yield from bps.wait("ready_for_data_collection")
    yield from bps.stage(fgs_composite.eiger)

    yield from kickoff_and_complete_gridscan(
        fgs_motors,
        fgs_composite.eiger,
        fgs_composite.synchrotron,
        parameters.zocalo_environment,
        [
            parameters.old_parameters().get_scan_points(1),
            parameters.old_parameters().get_scan_points(2),
        ],
    )

    yield from bps.abs_set(fgs_motors.z_steps, 0, wait=False)


@bpp.set_run_key_decorator(CONST.PLAN.GRIDSCAN_AND_MOVE)
@bpp.run_decorator(md={"subplan_name": CONST.PLAN.GRIDSCAN_AND_MOVE})
def run_gridscan_and_move(
    fgs_composite: FlyScanXRayCentreComposite,
    parameters: ThreeDGridScan,
):
    """A multi-run plan which runs a gridscan, gets the results from zocalo
    and moves to the centre of mass determined by zocalo"""

    # We get the initial motor positions so we can return to them on zocalo failure
    initial_xyz = np.array(
        [
            (yield from bps.rd(fgs_composite.sample_motors.x)),
            (yield from bps.rd(fgs_composite.sample_motors.y)),
            (yield from bps.rd(fgs_composite.sample_motors.z)),
        ]
    )

    LOGGER.info("Setting up Panda for flyscan")

    run_up_distance_mm = yield from bps.rd(
        fgs_composite.panda_fast_grid_scan.run_up_distance
    )

    # Set the time between x steps pv
    DEADTIME_S = 1e-6  # according to https://www.dectris.com/en/detectors/x-ray-detectors/eiger2/eiger2-for-synchrotrons/eiger2-x/

    time_between_x_steps_ms = (DEADTIME_S + parameters.exposure_time_s) * 1e3

    smargon_speed_limit_mm_per_s = yield from bps.rd(
        fgs_composite.smargon.x.max_velocity
    )

    sample_velocity_mm_per_s = (
        parameters.panda_FGS_params.x_step_size * 1e3 / time_between_x_steps_ms
    )
    if sample_velocity_mm_per_s > smargon_speed_limit_mm_per_s:
        raise SmargonSpeedException(
            f"Smargon speed was calculated from x step size\
            {parameters.panda_FGS_params.x_step_size} and\
            time_between_x_steps_ms {time_between_x_steps_ms} as\
            {sample_velocity_mm_per_s}. The smargon's speed limit is\
            {smargon_speed_limit_mm_per_s} mm/s."
        )
    else:
        LOGGER.info(
            f"Panda grid scan: Smargon speed set to {smargon_speed_limit_mm_per_s} mm/s and using a run-up distance of {run_up_distance_mm}"
        )

    yield from bps.mv(
        fgs_composite.panda_fast_grid_scan.time_between_x_steps_ms,
        time_between_x_steps_ms,
    )

    udc_directory_provider.set_directory(
        Path(parameters.hyperion_params.detector_params.directory)
    )
    yield from setup_panda_for_flyscan(
        fgs_composite.panda,
        PANDA_SETUP_PATH,
        parameters.panda_FGS_params,
        initial_xyz[0],
        parameters.exposure_time_s,
        time_between_x_steps_ms,
        sample_velocity_mm_per_s,
    )

    LOGGER.info("Setting up Zebra for panda flyscan")
    yield from setup_zebra_for_panda_flyscan(fgs_composite.zebra, wait=True)

    LOGGER.info("Starting grid scan")
    yield from bps.stage(
        fgs_composite.zocalo, group=ZOCALO_STAGE_GROUP
    )  # connect to zocalo and make sure the queue is clear
    yield from run_gridscan(fgs_composite, parameters)

    LOGGER.info("Grid scan finished, getting results.")

    with TRACER.start_span("wait_for_zocalo"):
        yield from bps.trigger_and_read(
            [fgs_composite.zocalo], name=ZOCALO_READING_PLAN_NAME
        )
        LOGGER.info("Zocalo triggered and read, interpreting results.")
        xray_centre, bbox_size = yield from get_processing_result(fgs_composite.zocalo)
        LOGGER.info(f"Got xray centre: {xray_centre}, bbox size: {bbox_size}")
        if xray_centre is not None:
            xray_centre = parameters.panda_FGS_params.grid_position_to_motor_position(
                xray_centre
            )
        else:
            xray_centre = initial_xyz
            LOGGER.warning("No X-ray centre recieved")
        if bbox_size is not None:
            with TRACER.start_span("change_aperture"):
                yield from set_aperture_for_bbox_size(
                    fgs_composite.aperture_scatterguard, bbox_size
                )
        else:
            LOGGER.warning("No bounding box size recieved")

    # once we have the results, go to the appropriate position
    LOGGER.info("Moving to centre of mass.")
    with TRACER.start_span("move_to_result"):
        yield from move_x_y_z(fgs_composite.sample_motors, *xray_centre, wait=True)

    if parameters.set_stub_offsets:
        LOGGER.info("Recentring smargon co-ordinate system to this point.")
        yield from bps.mv(
            fgs_composite.sample_motors.stub_offsets, StubPosition.CURRENT_AS_CENTER
        )

    # Wait on everything before returning to GDA (particularly apertures), can be removed
    # when we do not return to GDA here
    yield from bps.wait()


def panda_flyscan_xray_centre(
    composite: FlyScanXRayCentreComposite,
    parameters: ThreeDGridScan,
) -> MsgGenerator:
    """Create the plan to run the grid scan based on provided parameters.

    The ispyb handler should be added to the whole gridscan as we want to capture errors
    at any point in it.

    Args:
        parameters (FGSInternalParameters): The parameters to run the scan.

    Returns:
        Generator: The plan for the gridscan
    """

    composite.eiger.set_detector_parameters(parameters.detector_params)

    composite.zocalo.zocalo_environment = parameters.zocalo_environment

    @bpp.set_run_key_decorator(CONST.PLAN.GRIDSCAN_OUTER)
    @bpp.run_decorator(  # attach experiment metadata to the start document
        md={
            "subplan_name": CONST.PLAN.GRIDSCAN_OUTER,
            CONST.TRIGGER.ZOCALO: CONST.PLAN.DO_FGS,
            "hyperion_internal_parameters": parameters.old_parameters().json(),
            "activate_callbacks": [
                "GridscanNexusFileCallback",
            ],
        }
    )
    @bpp.finalize_decorator(lambda: tidy_up_plans(composite))
    @transmission_and_xbpm_feedback_for_collection_decorator(
        composite.xbpm_feedback,
        composite.attenuator,
        parameters.transmission_frac,
    )
    def run_gridscan_and_move_and_tidy(fgs_composite, params):
        yield from run_gridscan_and_move(fgs_composite, params)

    return run_gridscan_and_move_and_tidy(composite, parameters)<|MERGE_RESOLUTION|>--- conflicted
+++ resolved
@@ -1,11 +1,7 @@
 from __future__ import annotations
 
-<<<<<<< HEAD
-=======
 from pathlib import Path
-from typing import TYPE_CHECKING, Any, Union
-
->>>>>>> 4a7d65d4
+
 import bluesky.plan_stubs as bps
 import bluesky.preprocessors as bpp
 import numpy as np
@@ -189,9 +185,7 @@
         time_between_x_steps_ms,
     )
 
-    udc_directory_provider.set_directory(
-        Path(parameters.hyperion_params.detector_params.directory)
-    )
+    udc_directory_provider.set_directory(Path(parameters.storage_directory))
     yield from setup_panda_for_flyscan(
         fgs_composite.panda,
         PANDA_SETUP_PATH,
