from functools import partial
from unittest.mock import MagicMock, patch

import pytest
from bluesky.plan_stubs import null
from bluesky.run_engine import RunEngine
from dodal.devices.oav.oav_detector import OAV
from dodal.devices.smargon import Smargon

from hyperion.exceptions import WarningException
from hyperion.experiment_plans.pin_tip_centring_plan import (
<<<<<<< HEAD
    PinTipCentringComposite,
=======
    DEFAULT_STEP_SIZE,
    create_devices,
>>>>>>> cb49e089
    move_pin_into_view,
    move_smargon_warn_on_out_of_range,
    pin_tip_centre_plan,
)


def test_given_the_pin_tip_is_already_in_view_when_get_tip_into_view_then_tip_returned_and_smargon_not_moved(
    smargon: Smargon, oav: OAV, RE: RunEngine
):
    smargon.x.user_readback.sim_put(0)
    oav.mxsc.pin_tip.tip_x.sim_put(100)
    oav.mxsc.pin_tip.tip_y.sim_put(200)

    oav.mxsc.pin_tip.trigger = MagicMock(side_effect=oav.mxsc.pin_tip.trigger)

    result = RE(move_pin_into_view(oav, smargon))

    oav.mxsc.pin_tip.trigger.assert_called_once()
    assert smargon.x.user_readback.get() == 0
    assert result.plan_result == (100, 200)


def test_given_no_tip_found_but_will_be_found_when_get_tip_into_view_then_smargon_moved_positive_and_tip_returned(
    smargon: Smargon, oav: OAV, RE: RunEngine
):
    smargon.x.user_setpoint.sim_set_limits([-2, 2])
    oav.mxsc.pin_tip.triggered_tip.put(oav.mxsc.pin_tip.INVALID_POSITION)
    oav.mxsc.pin_tip.validity_timeout.put(0.01)

    smargon.x.user_readback.sim_put(0)

    def set_pin_tip_when_x_moved(*args, **kwargs):
        oav.mxsc.pin_tip.tip_x.sim_put(100)
        oav.mxsc.pin_tip.tip_y.sim_put(200)

    smargon.x.subscribe(set_pin_tip_when_x_moved, run=False)

    result = RE(move_pin_into_view(oav, smargon))

    assert smargon.x.user_readback.get() == DEFAULT_STEP_SIZE
    assert result.plan_result == (100, 200)


def test_given_tip_at_zero_but_will_be_found_when_get_tip_into_view_then_smargon_moved_negative_and_tip_returned(
    smargon: Smargon, oav: OAV, RE: RunEngine
):
    smargon.x.user_setpoint.sim_set_limits([-2, 2])
    oav.mxsc.pin_tip.tip_x.sim_put(0)
    oav.mxsc.pin_tip.tip_y.sim_put(100)
    oav.mxsc.pin_tip.validity_timeout.put(0.01)

    smargon.x.user_readback.sim_put(0)

    def set_pin_tip_when_x_moved(*args, **kwargs):
        oav.mxsc.pin_tip.tip_x.sim_put(100)
        oav.mxsc.pin_tip.tip_y.sim_put(200)

    smargon.x.subscribe(set_pin_tip_when_x_moved, run=False)

    result = RE(move_pin_into_view(oav, smargon))

    assert smargon.x.user_readback.get() == -DEFAULT_STEP_SIZE
    assert result.plan_result == (100, 200)


def test_pin_tip_starting_near_negative_edge_doesnt_exceed_limit(
    smargon: Smargon, oav: OAV, RE: RunEngine
):
    smargon.x.user_setpoint.sim_set_limits([-2, 2])
    smargon.x.user_setpoint.sim_put(-1.8)
    smargon.x.user_readback.sim_put(-1.8)
    oav.mxsc.pin_tip.tip_x.sim_put(0)
    oav.mxsc.pin_tip.tip_y.sim_put(100)

    with pytest.raises(WarningException):
        RE(move_pin_into_view(oav, smargon, max_steps=1))

    assert smargon.x.user_readback.get() == -2


def test_pin_tip_starting_near_positive_edge_doesnt_exceed_limit(
    smargon: Smargon, oav: OAV, RE: RunEngine
):
    smargon.x.user_setpoint.sim_set_limits([-2, 2])
    smargon.x.user_setpoint.sim_put(1.8)
    smargon.x.user_readback.sim_put(1.8)
    oav.mxsc.pin_tip.tip_x.sim_put(-1)
    oav.mxsc.pin_tip.tip_y.sim_put(-1)

    with pytest.raises(WarningException):
        RE(move_pin_into_view(oav, smargon, max_steps=1))

    assert smargon.x.user_readback.get() == 2


def test_given_no_tip_found_ever_when_get_tip_into_view_then_smargon_moved_positive_and_exception_thrown(
    smargon: Smargon, oav: OAV, RE: RunEngine
):
    smargon.x.user_setpoint.sim_set_limits([-2, 2])
    oav.mxsc.pin_tip.triggered_tip.put(oav.mxsc.pin_tip.INVALID_POSITION)
    oav.mxsc.pin_tip.validity_timeout.put(0.01)

    smargon.x.user_readback.sim_put(0)

    with pytest.raises(WarningException):
        RE(move_pin_into_view(oav, smargon))

    assert smargon.x.user_readback.get() == 1


def test_given_moving_out_of_range_when_move_with_warn_called_then_warning_exception(
    RE: RunEngine, smargon: Smargon
):
    smargon.x.high_limit_travel.sim_put(10)

    with pytest.raises(WarningException):
        RE(move_smargon_warn_on_out_of_range(smargon, (100, 0, 0)))


def return_pixel(pixel, *args):
    yield from null()
    return pixel


@patch(
    "hyperion.experiment_plans.pin_tip_centring_plan.wait_for_tip_to_be_found",
    new=partial(return_pixel, (200, 200)),
)
@patch(
    "hyperion.experiment_plans.pin_tip_centring_plan.get_move_required_so_that_beam_is_at_pixel",
    autospec=True,
)
@patch(
    "hyperion.experiment_plans.pin_tip_centring_plan.move_pin_into_view",
    new=partial(return_pixel, (100, 100)),
)
@patch(
    "hyperion.experiment_plans.pin_tip_centring_plan.pre_centring_setup_oav",
    autospec=True,
)
@patch("hyperion.experiment_plans.pin_tip_centring_plan.bps.sleep", autospec=True)
@patch(
    "hyperion.experiment_plans.pin_tip_centring_plan.move_smargon_warn_on_out_of_range",
    autospec=True,
)
def test_when_pin_tip_centre_plan_called_then_expected_plans_called(
    move_smargon,
    mock_sleep,
    mock_setup_oav,
    get_move: MagicMock,
    smargon: Smargon,
    test_config_files,
    RE,
):
    smargon.omega.user_readback.sim_put(0)
    composite = PinTipCentringComposite(
        backlight=MagicMock(), oav=MagicMock(), smargon=smargon
    )
    RE(pin_tip_centre_plan(composite, 50, test_config_files))

    mock_setup_oav.assert_called_once()

    assert len(get_move.call_args_list) == 2

    args, _ = get_move.call_args_list[0]
    assert args[1] == (117, 100)

    assert smargon.omega.user_readback.get() == 90

    args, _ = get_move.call_args_list[1]
    assert args[1] == (217, 200)<|MERGE_RESOLUTION|>--- conflicted
+++ resolved
@@ -9,12 +9,8 @@
 
 from hyperion.exceptions import WarningException
 from hyperion.experiment_plans.pin_tip_centring_plan import (
-<<<<<<< HEAD
+    DEFAULT_STEP_SIZE,
     PinTipCentringComposite,
-=======
-    DEFAULT_STEP_SIZE,
-    create_devices,
->>>>>>> cb49e089
     move_pin_into_view,
     move_smargon_warn_on_out_of_range,
     pin_tip_centre_plan,
