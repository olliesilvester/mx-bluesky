from functools import partial
from typing import Callable, Generator
from unittest.mock import MagicMock, patch

import pytest
from bluesky.run_engine import RunEngine
from bluesky.utils import Msg
from dodal.beamlines import i03
from dodal.devices.aperturescatterguard import AperturePositions
from dodal.devices.attenuator import Attenuator
from dodal.devices.backlight import Backlight
from dodal.devices.detector_motion import DetectorMotion
from dodal.devices.eiger import EigerDetector
from dodal.devices.flux import Flux
from dodal.devices.s4_slit_gaps import S4SlitGaps
from dodal.devices.smargon import Smargon
from dodal.devices.synchrotron import Synchrotron
from dodal.devices.undulator import Undulator
from dodal.devices.zebra import Zebra
from ophyd.epics_motor import EpicsMotor
from ophyd.status import Status

from hyperion.experiment_plans.flyscan_xray_centre_plan import (
    FlyScanXRayCentreComposite,
)
from hyperion.experiment_plans.rotation_scan_plan import RotationScanComposite
from hyperion.external_interaction.callbacks.rotation.callback_collection import (
    RotationCallbackCollection,
)
from hyperion.external_interaction.callbacks.xray_centre.callback_collection import (
    XrayCentreCallbackCollection,
)
from hyperion.external_interaction.ispyb.store_in_ispyb import (
    IspybIds,
    Store3DGridscanInIspyb,
)
from hyperion.external_interaction.system_tests.conftest import TEST_RESULT_LARGE
from hyperion.external_interaction.zocalo.zocalo_interaction import ZocaloInteractor
from hyperion.parameters.constants import GRIDSCAN_OUTER_PLAN
from hyperion.parameters.external_parameters import from_file as raw_params_from_file
from hyperion.parameters.internal_parameters import InternalParameters
from hyperion.parameters.plan_specific.grid_scan_with_edge_detect_params import (
    GridScanWithEdgeDetectInternalParameters,
)
from hyperion.parameters.plan_specific.gridscan_internal_params import (
    GridscanInternalParameters,
)
from hyperion.parameters.plan_specific.rotation_scan_internal_params import (
    RotationInternalParameters,
)


def mock_set(motor: EpicsMotor, val):
    motor.user_readback.sim_put(val)  # type: ignore
    return Status(done=True, success=True)


def patch_motor(motor):
    return patch.object(motor, "set", partial(mock_set, motor))


@pytest.fixture
def test_fgs_params():
    return GridscanInternalParameters(**raw_params_from_file())


@pytest.fixture
def test_rotation_params():
    return RotationInternalParameters(
        **raw_params_from_file(
            "src/hyperion/parameters/tests/test_data/good_test_rotation_scan_parameters.json"
        )
    )


@pytest.fixture
def test_rotation_params_nomove():
    return RotationInternalParameters(
        **raw_params_from_file(
            "src/hyperion/parameters/tests/test_data/good_test_rotation_scan_parameters_nomove.json"
        )
    )


@pytest.fixture
def eiger(done_status):
    eiger = i03.eiger(fake_with_ophyd_sim=True)
    eiger.stage = MagicMock(return_value=done_status)
    eiger.unstage = MagicMock(return_value=done_status)
    return eiger


@pytest.fixture
def smargon() -> Generator[Smargon, None, None]:
    smargon = i03.smargon(fake_with_ophyd_sim=True)
    smargon.x.user_setpoint._use_limits = False
    smargon.y.user_setpoint._use_limits = False
    smargon.z.user_setpoint._use_limits = False
    smargon.omega.user_setpoint._use_limits = False

    # Initial positions, needed for stub_offsets
    smargon.stub_offsets.center_at_current_position.disp.sim_put(0)
    smargon.x.user_readback.sim_put(0.0)
    smargon.y.user_readback.sim_put(0.0)
    smargon.z.user_readback.sim_put(0.0)

    with patch_motor(smargon.omega), patch_motor(smargon.x), patch_motor(
        smargon.y
    ), patch_motor(smargon.z):
        yield smargon


@pytest.fixture
def zebra():
    return i03.zebra(fake_with_ophyd_sim=True)


@pytest.fixture
def backlight():
    return i03.backlight(fake_with_ophyd_sim=True)


@pytest.fixture
def detector_motion():
    det = i03.detector_motion(fake_with_ophyd_sim=True)
    det.z.user_setpoint._use_limits = False

    with patch_motor(det.z):
        yield det


@pytest.fixture
def undulator():
    return i03.undulator(fake_with_ophyd_sim=True)


@pytest.fixture
def s4_slit_gaps():
    return i03.s4_slit_gaps(fake_with_ophyd_sim=True)


@pytest.fixture
def synchrotron():
    return i03.synchrotron(fake_with_ophyd_sim=True)


@pytest.fixture
def oav():
    return i03.oav(fake_with_ophyd_sim=True)


@pytest.fixture
def flux():
    return i03.flux(fake_with_ophyd_sim=True)


@pytest.fixture
def attenuator():
    with patch(
        "dodal.devices.attenuator.await_value",
        return_value=Status(done=True, success=True),
        autospec=True,
    ):
        yield i03.attenuator(fake_with_ophyd_sim=True)


@pytest.fixture
def aperture_scatterguard():
    return i03.aperture_scatterguard(
        fake_with_ophyd_sim=True,
        aperture_positions=AperturePositions(
            LARGE=(0, 1, 2, 3, 4),
            MEDIUM=(5, 6, 7, 8, 9),
            SMALL=(10, 11, 12, 13, 14),
            ROBOT_LOAD=(15, 16, 17, 18, 19),
        ),
    )


@pytest.fixture
def RE():
    return RunEngine({}, call_returns_result=True)


@pytest.fixture()
def test_config_files():
    return {
        "zoom_params_file": "src/hyperion/experiment_plans/tests/test_data/jCameraManZoomLevels.xml",
        "oav_config_json": "src/hyperion/experiment_plans/tests/test_data/OAVCentring.json",
        "display_config": "src/hyperion/experiment_plans/tests/test_data/display.configuration",
    }


@pytest.fixture
def test_full_grid_scan_params():
    params = raw_params_from_file(
        "src/hyperion/parameters/tests/test_data/good_test_grid_with_edge_detect_parameters.json"
    )
    return GridScanWithEdgeDetectInternalParameters(**params)


@pytest.fixture
def done_status():
    s = Status()
    s.set_finished()
    return s


@pytest.fixture()
def fake_create_devices(
    eiger: EigerDetector,
    smargon: Smargon,
    zebra: Zebra,
    detector_motion: DetectorMotion,
):
    mock_omega_sets = MagicMock(return_value=Status(done=True, success=True))

    mock_arm_disarm = MagicMock(
        side_effect=zebra.pc.arm.armed.set, return_value=Status(done=True, success=True)
    )
    zebra.pc.arm.set = mock_arm_disarm
    smargon.omega.velocity.set = mock_omega_sets
    smargon.omega.set = mock_omega_sets

    devices = {
        "eiger": eiger,
        "smargon": smargon,
        "zebra": zebra,
        "detector_motion": detector_motion,
        "backlight": i03.backlight(fake_with_ophyd_sim=True),
    }
    return devices


@pytest.fixture()
def fake_create_rotation_devices(
    eiger: EigerDetector,
    smargon: Smargon,
    zebra: Zebra,
    detector_motion: DetectorMotion,
    backlight: Backlight,
    attenuator: Attenuator,
    flux: Flux,
    undulator: Undulator,
    synchrotron: Synchrotron,
    s4_slit_gaps: S4SlitGaps,
    done_status,
):
    mock_omega_sets = MagicMock(return_value=Status(done=True, success=True))

    mock_arm_disarm = MagicMock(
        side_effect=zebra.pc.arm.armed.set, return_value=Status(done=True, success=True)
    )
    zebra.pc.arm.set = mock_arm_disarm
    smargon.omega.velocity.set = mock_omega_sets
    smargon.omega.set = mock_omega_sets

    return RotationScanComposite(
        attenuator=attenuator,
        backlight=backlight,
        detector_motion=detector_motion,
        eiger=eiger,
        flux=flux,
        smargon=smargon,
        undulator=undulator,
        synchrotron=synchrotron,
        s4_slit_gaps=s4_slit_gaps,
        zebra=zebra,
    )


@pytest.fixture
def fake_fgs_composite(smargon: Smargon, test_fgs_params: InternalParameters):
    fake_composite = FlyScanXRayCentreComposite(
        aperture_scatterguard=i03.aperture_scatterguard(fake_with_ophyd_sim=True),
        attenuator=i03.attenuator(fake_with_ophyd_sim=True),
        backlight=i03.backlight(fake_with_ophyd_sim=True),
        eiger=i03.eiger(fake_with_ophyd_sim=True),
        fast_grid_scan=i03.fast_grid_scan(fake_with_ophyd_sim=True),
        flux=i03.flux(fake_with_ophyd_sim=True),
        s4_slit_gaps=i03.s4_slit_gaps(fake_with_ophyd_sim=True),
        smargon=smargon,
        undulator=i03.undulator(fake_with_ophyd_sim=True),
        synchrotron=i03.synchrotron(fake_with_ophyd_sim=True),
        xbpm_feedback=i03.xbpm_feedback(fake_with_ophyd_sim=True),
        zebra=i03.zebra(fake_with_ophyd_sim=True),
    )

    fake_composite.eiger.stage = MagicMock(return_value=done_status)

    fake_composite.aperture_scatterguard.aperture.x.user_setpoint._use_limits = False
    fake_composite.aperture_scatterguard.aperture.y.user_setpoint._use_limits = False
    fake_composite.aperture_scatterguard.aperture.z.user_setpoint._use_limits = False
    fake_composite.aperture_scatterguard.scatterguard.x.user_setpoint._use_limits = (
        False
    )
    fake_composite.aperture_scatterguard.scatterguard.y.user_setpoint._use_limits = (
        False
    )

    fake_composite.fast_grid_scan.scan_invalid.sim_put(False)  # type: ignore
    fake_composite.fast_grid_scan.position_counter.sim_put(0)  # type: ignore

    return fake_composite


def modified_interactor_mock(assign_run_end: Callable | None = None):
    mock = MagicMock(spec=ZocaloInteractor)
    mock.wait_for_result.return_value = TEST_RESULT_LARGE
    if assign_run_end:
        mock.run_end = assign_run_end
    return mock


def modified_store_grid_scan_mock(*args, dcids=(0, 0), dcgid=0, **kwargs):
    mock = MagicMock(spec=Store3DGridscanInIspyb)
    mock.begin_deposition.return_value = IspybIds(
        data_collection_ids=dcids, data_collection_group_id=dcgid, grid_ids=(0, 0)
    )
    return mock


@pytest.fixture
def mock_subscriptions(test_fgs_params):
    with patch(
        "hyperion.external_interaction.callbacks.xray_centre.zocalo_callback.ZocaloInteractor",
        modified_interactor_mock,
    ):
        subscriptions = XrayCentreCallbackCollection.setup()
        start_doc = {
            "subplan_name": GRIDSCAN_OUTER_PLAN,
            "hyperion_internal_parameters": test_fgs_params.json(),
        }
        subscriptions.ispyb_handler.start(start_doc)
        subscriptions.zocalo_handler.start(start_doc)
    subscriptions.ispyb_handler.ispyb = MagicMock(spec=Store3DGridscanInIspyb)
<<<<<<< HEAD
    subscriptions.ispyb_handler.ispyb.begin_deposition = lambda: IspybIds(
        data_collection_ids=(0, 0), data_collection_group_id=0, grid_ids=(0, 0)
    )
=======
    subscriptions.ispyb_handler.ispyb.begin_deposition = lambda: [[0, 0], 0, 0]
    subscriptions.ispyb_handler.active = True
    subscriptions.nexus_handler.active = True
    subscriptions.zocalo_handler.active = True
>>>>>>> 25bbd6b7

    return subscriptions


@pytest.fixture
def mock_rotation_subscriptions(test_rotation_params):
    with patch(
        "hyperion.external_interaction.callbacks.rotation.callback_collection.RotationNexusFileCallback",
        autospec=True,
    ), patch(
        "hyperion.external_interaction.callbacks.rotation.callback_collection.RotationISPyBCallback",
        autospec=True,
    ), patch(
        "hyperion.external_interaction.callbacks.rotation.callback_collection.RotationZocaloCallback",
        autospec=True,
    ):
        subscriptions = RotationCallbackCollection.setup()
    return subscriptions


def fake_read(obj, initial_positions, _):
    initial_positions[obj] = 0
    yield Msg("null", obj)<|MERGE_RESOLUTION|>--- conflicted
+++ resolved
@@ -334,16 +334,13 @@
         subscriptions.ispyb_handler.start(start_doc)
         subscriptions.zocalo_handler.start(start_doc)
     subscriptions.ispyb_handler.ispyb = MagicMock(spec=Store3DGridscanInIspyb)
-<<<<<<< HEAD
     subscriptions.ispyb_handler.ispyb.begin_deposition = lambda: IspybIds(
         data_collection_ids=(0, 0), data_collection_group_id=0, grid_ids=(0, 0)
     )
-=======
-    subscriptions.ispyb_handler.ispyb.begin_deposition = lambda: [[0, 0], 0, 0]
+
     subscriptions.ispyb_handler.active = True
     subscriptions.nexus_handler.active = True
     subscriptions.zocalo_handler.active = True
->>>>>>> 25bbd6b7
 
     return subscriptions
 
