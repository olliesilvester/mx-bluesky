--- conflicted
+++ resolved
@@ -338,11 +338,11 @@
 def test_when_gridscan_finished_then_smargon_stub_offsets_are_set(
     move_xyz: MagicMock,
     run_gridscan: MagicMock,
-    fake_fgs_composite: FlyScanXRayCentreComposite,
-    test_fgs_params: GridscanInternalParameters,
-    RE: RunEngine,
-):
-<<<<<<< HEAD
+    mock_subscriptions: XrayCentreCallbackCollection,
+    fake_fgs_composite: FlyScanXRayCentreComposite,
+    test_fgs_params: GridscanInternalParameters,
+    RE: RunEngine,
+):
     mock_subscriptions.ispyb_handler.descriptor(
         {"uid": "123abc", "name": ISPYB_HARDWARE_READ_PLAN}
     )
@@ -373,10 +373,8 @@
 
     set_up_logging_handlers(logging_level="INFO", dev_mode=True)
     RE.subscribe(VerbosePlanExecutionLoggingCallback())
-=======
     mock_subscriptions = MagicMock()
     mock_subscriptions.zocalo_handler.wait_for_results.return_value = ((0, 0, 0), None)
->>>>>>> 0216271f
 
     RE(
         run_gridscan_and_move(
