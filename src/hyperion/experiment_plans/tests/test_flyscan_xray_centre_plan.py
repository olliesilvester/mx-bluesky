--- conflicted
+++ resolved
@@ -1,6 +1,7 @@
 import types
 from unittest.mock import MagicMock, call, patch
 
+import bluesky.plan_stubs as bps
 import bluesky.preprocessors as bpp
 import numpy as np
 import pytest
@@ -59,99 +60,28 @@
 )
 
 
-<<<<<<< HEAD
-=======
-def test_given_full_parameters_dict_when_detector_name_used_and_converted_then_detector_constants_correct(
-    test_fgs_params: GridscanInternalParameters,
-):
-    assert (
-        test_fgs_params.hyperion_params.detector_params.detector_size_constants.det_type_string
-        == EIGER_TYPE_EIGER2_X_16M
-    )
-    raw_params_dict = external_parameters.from_file()
-    raw_params_dict["hyperion_params"]["detector_params"][
-        "detector_size_constants"
-    ] = EIGER_TYPE_EIGER2_X_4M
-    params: GridscanInternalParameters = GridscanInternalParameters(**raw_params_dict)
-    det_dimension = (
-        params.hyperion_params.detector_params.detector_size_constants.det_dimension
-    )
-    assert det_dimension == EIGER2_X_4M_DIMENSION
-
-
-def test_when_run_gridscan_called_then_generator_returned():
-    plan = run_gridscan(MagicMock(), MagicMock())
-    assert isinstance(plan, types.GeneratorType)
-
-
-def test_read_hardware_for_ispyb_updates_from_ophyd_devices(
-    fake_fgs_composite: FlyScanXRayCentreComposite,
-    test_fgs_params: GridscanInternalParameters,
-    RE: RunEngine,
-):
-    undulator_test_value = 1.234
-
-    fake_fgs_composite.undulator.gap.user_readback.sim_put(undulator_test_value)
-
-    synchrotron_test_value = "test"
-    fake_fgs_composite.synchrotron.machine_status.synchrotron_mode.sim_put(
-        synchrotron_test_value
-    )
-
-    transmission_test_value = 0.01
-    fake_fgs_composite.attenuator.actual_transmission.sim_put(transmission_test_value)
-
-    xgap_test_value = 0.1234
-    ygap_test_value = 0.2345
-    fake_fgs_composite.s4_slit_gaps.xgap.user_readback.sim_put(xgap_test_value)
-    fake_fgs_composite.s4_slit_gaps.ygap.user_readback.sim_put(ygap_test_value)
-    flux_test_value = 10.0
-    fake_fgs_composite.flux.flux_reading.sim_put(flux_test_value)
-
-    test_ispyb_callback = GridscanISPyBCallback(test_fgs_params)
-    test_ispyb_callback.active = True
-    test_ispyb_callback.ispyb = MagicMock(spec=Store3DGridscanInIspyb)
-    RE.subscribe(test_ispyb_callback)
-
+@pytest.fixture
+def ispyb_plan(test_fgs_params):
+    @bpp.set_run_key_decorator(GRIDSCAN_OUTER_PLAN)
     @bpp.run_decorator(  # attach experiment metadata to the start document
         md={
-            "activate_callbacks": ["GridscanISPyBCallback"],
+            "subplan_name": GRIDSCAN_OUTER_PLAN,
+            "hyperion_internal_parameters": test_fgs_params.json(),
         }
     )
     def standalone_read_hardware_for_ispyb(und, syn, slits, attn, fl):
+        yield from bps.open_run()
         yield from read_hardware_for_ispyb_pre_collection(und, syn, slits)
         yield from read_hardware_for_ispyb_during_collection(attn, fl)
-
-    RE(
-        standalone_read_hardware_for_ispyb(
-            fake_fgs_composite.undulator,
-            fake_fgs_composite.synchrotron,
-            fake_fgs_composite.s4_slit_gaps,
-            fake_fgs_composite.attenuator,
-            fake_fgs_composite.flux,
-        )
-    )
-    params = test_ispyb_callback.params
-
-    assert params.hyperion_params.ispyb_params.undulator_gap == undulator_test_value
-    assert (
-        params.hyperion_params.ispyb_params.synchrotron_mode == synchrotron_test_value
-    )
-    assert params.hyperion_params.ispyb_params.slit_gap_size_x == xgap_test_value
-    assert params.hyperion_params.ispyb_params.slit_gap_size_y == ygap_test_value
-    assert (
-        params.hyperion_params.ispyb_params.transmission_fraction
-        == transmission_test_value
-    )
-    assert params.hyperion_params.ispyb_params.flux == flux_test_value
-
-
->>>>>>> 589fe3dd
+        yield from bps.close_run()
+
+    return standalone_read_hardware_for_ispyb
+
+
 @patch(
     "hyperion.external_interaction.callbacks.xray_centre.ispyb_callback.Store3DGridscanInIspyb",
     modified_store_grid_scan_mock,
 )
-<<<<<<< HEAD
 class TestFlyscanXrayCentrePlan:
     def test_given_full_parameters_dict_when_detector_name_used_and_converted_then_detector_constants_correct(
         self,
@@ -160,57 +90,6 @@
         assert (
             test_fgs_params.hyperion_params.detector_params.detector_size_constants.det_type_string
             == EIGER_TYPE_EIGER2_X_16M
-=======
-@patch("hyperion.experiment_plans.flyscan_xray_centre_plan.run_gridscan", autospec=True)
-@patch("hyperion.experiment_plans.flyscan_xray_centre_plan.move_x_y_z", autospec=True)
-def test_results_adjusted_and_passed_to_move_xyz(
-    move_x_y_z: MagicMock,
-    run_gridscan: MagicMock,
-    move_aperture: MagicMock,
-    fake_fgs_composite: FlyScanXRayCentreComposite,
-    mock_subscriptions: XrayCentreCallbackCollection,
-    test_fgs_params: GridscanInternalParameters,
-    RE: RunEngine,
-):
-    set_up_logging_handlers(logging_level="INFO", dev_mode=True)
-    RE.subscribe(VerbosePlanExecutionLoggingCallback())
-
-    mock_subscriptions.ispyb_handler.descriptor(
-        {"uid": "123abc", "name": ISPYB_HARDWARE_READ_PLAN}
-    )
-    mock_subscriptions.ispyb_handler.activity_gated_event(
-        {
-            "descriptor": "123abc",
-            "data": {
-                "undulator_gap": 0,
-                "synchrotron_machine_status_synchrotron_mode": 0,
-                "s4_slit_gaps_xgap": 0,
-                "s4_slit_gaps_ygap": 0,
-            },
-        }
-    )
-    mock_subscriptions.ispyb_handler.descriptor(
-        {"uid": "abc123", "name": ISPYB_TRANSMISSION_FLUX_READ_PLAN}
-    )
-    mock_subscriptions.ispyb_handler.activity_gated_event(
-        {
-            "descriptor": "abc123",
-            "data": {
-                "attenuator_actual_transmission": 0,
-                "flux_flux_reading": 10,
-            },
-        }
-    )
-
-    mock_subscriptions.zocalo_handler.zocalo_interactor.wait_for_result.return_value = (
-        TEST_RESULT_LARGE
-    )
-    RE(
-        run_gridscan_and_move(
-            fake_fgs_composite,
-            test_fgs_params,
-            mock_subscriptions,
->>>>>>> 589fe3dd
         )
         raw_params_dict = external_parameters.from_file()
         raw_params_dict["hyperion_params"]["detector_params"][
@@ -235,6 +114,7 @@
         fake_fgs_composite: FlyScanXRayCentreComposite,
         test_fgs_params: GridscanInternalParameters,
         RE: RunEngine,
+        ispyb_plan,
     ):
         undulator_test_value = 1.234
 
@@ -256,22 +136,12 @@
         fake_fgs_composite.flux.flux_reading.sim_put(flux_test_value)  # type: ignore
 
         test_ispyb_callback = GridscanISPyBCallback()
+        test_ispyb_callback.active = True
         test_ispyb_callback.ispyb = MagicMock(spec=Store3DGridscanInIspyb)
         RE.subscribe(test_ispyb_callback)
 
-        @bpp.set_run_key_decorator(GRIDSCAN_OUTER_PLAN)
-        @bpp.run_decorator(  # attach experiment metadata to the start document
-            md={
-                "subplan_name": GRIDSCAN_OUTER_PLAN,
-                "hyperion_internal_parameters": test_fgs_params.json(),
-            }
-        )
-        def standalone_read_hardware_for_ispyb(und, syn, slits, attn, fl):
-            yield from read_hardware_for_ispyb_pre_collection(und, syn, slits)
-            yield from read_hardware_for_ispyb_during_collection(attn, fl)
-
         RE(
-            standalone_read_hardware_for_ispyb(
+            ispyb_plan(
                 fake_fgs_composite.undulator,
                 fake_fgs_composite.synchrotron,
                 fake_fgs_composite.s4_slit_gaps,
@@ -325,7 +195,7 @@
         mock_subscriptions.ispyb_handler.descriptor(
             {"uid": "123abc", "name": ISPYB_HARDWARE_READ_PLAN}
         )
-        mock_subscriptions.ispyb_handler.event(
+        mock_subscriptions.ispyb_handler.activity_gated_event(
             {
                 "descriptor": "123abc",
                 "data": {
@@ -339,7 +209,7 @@
         mock_subscriptions.ispyb_handler.descriptor(
             {"uid": "abc123", "name": ISPYB_TRANSMISSION_FLUX_READ_PLAN}
         )
-        mock_subscriptions.ispyb_handler.event(
+        mock_subscriptions.ispyb_handler.activity_gated_event(
             {
                 "descriptor": "abc123",
                 "data": {
@@ -391,7 +261,6 @@
             [ap_call_large, ap_call_large, ap_call_medium], any_order=True
         )
 
-<<<<<<< HEAD
         mv_call_large = call(
             fake_fgs_composite.sample_motors, 0.05, pytest.approx(0.15), 0.25, wait=True
         )
@@ -401,31 +270,6 @@
         move_x_y_z.assert_has_calls(
             [mv_call_large, mv_call_large, mv_call_medium], any_order=True
         )
-=======
-    mock_subscriptions.ispyb_handler.activity_gated_event(
-        {
-            "descriptor": "123abc",
-            "data": {
-                "undulator_gap": 0,
-                "synchrotron_machine_status_synchrotron_mode": 0,
-                "s4_slit_gaps_xgap": 0,
-                "s4_slit_gaps_ygap": 0,
-            },
-        }
-    )
-    mock_subscriptions.ispyb_handler.descriptor(
-        {"uid": "abc123", "name": ISPYB_TRANSMISSION_FLUX_READ_PLAN}
-    )
-    mock_subscriptions.ispyb_handler.activity_gated_event(
-        {
-            "descriptor": "abc123",
-            "data": {
-                "attenuator_actual_transmission": 0,
-                "flux_flux_reading": 10,
-            },
-        }
-    )
->>>>>>> 589fe3dd
 
     @patch("bluesky.plan_stubs.abs_set", autospec=True)
     def test_results_passed_to_move_motors(
@@ -444,7 +288,6 @@
                 np.array([1, 2, 3])
             )
         )
-<<<<<<< HEAD
         RE(move_x_y_z(fake_fgs_composite.sample_motors, *motor_position))
         bps_abs_set.assert_has_calls(
             [
@@ -465,64 +308,6 @@
                 ),
             ],
             any_order=True,
-=======
-    )
-
-    run_gridscan.assert_called_once_with(fake_fgs_composite, test_fgs_params)
-    array_arg = move_xyz.call_args.args[1:4]
-    np.testing.assert_allclose(array_arg, np.array([0.05, 0.15, 0.25]))
-    move_xyz.assert_called_once()
-
-
-@patch("hyperion.experiment_plans.flyscan_xray_centre_plan.run_gridscan", autospec=True)
-@patch("hyperion.experiment_plans.flyscan_xray_centre_plan.move_x_y_z", autospec=True)
-def test_when_gridscan_finished_then_smargon_stub_offsets_are_set(
-    move_xyz: MagicMock,
-    run_gridscan: MagicMock,
-    mock_subscriptions: XrayCentreCallbackCollection,
-    fake_fgs_composite: FlyScanXRayCentreComposite,
-    test_fgs_params: GridscanInternalParameters,
-    RE: RunEngine,
-):
-    mock_subscriptions.ispyb_handler.descriptor(
-        {"uid": "123abc", "name": ISPYB_HARDWARE_READ_PLAN}
-    )
-
-    mock_subscriptions.ispyb_handler.activity_gated_event(
-        {
-            "descriptor": "123abc",
-            "data": {
-                "undulator_gap": 0,
-                "synchrotron_machine_status_synchrotron_mode": 0,
-                "s4_slit_gaps_xgap": 0,
-                "s4_slit_gaps_ygap": 0,
-            },
-        }
-    )
-    mock_subscriptions.ispyb_handler.descriptor(
-        {"uid": "abc123", "name": ISPYB_TRANSMISSION_FLUX_READ_PLAN}
-    )
-    mock_subscriptions.ispyb_handler.activity_gated_event(
-        {
-            "descriptor": "abc123",
-            "data": {
-                "attenuator_actual_transmission": 0,
-                "flux_flux_reading": 10,
-            },
-        }
-    )
-
-    set_up_logging_handlers(logging_level="INFO", dev_mode=True)
-    RE.subscribe(VerbosePlanExecutionLoggingCallback())
-    mock_subscriptions = MagicMock()
-    mock_subscriptions.zocalo_handler.wait_for_results.return_value = ((0, 0, 0), None)
-
-    RE(
-        run_gridscan_and_move(
-            fake_fgs_composite,
-            test_fgs_params,
-            mock_subscriptions,
->>>>>>> 589fe3dd
         )
 
     @patch(
@@ -557,7 +342,7 @@
             {"uid": "123abc", "name": ISPYB_HARDWARE_READ_PLAN}
         )
 
-        mock_subscriptions.ispyb_handler.event(
+        mock_subscriptions.ispyb_handler.activity_gated_event(
             {
                 "descriptor": "123abc",
                 "data": {
@@ -571,7 +356,7 @@
         mock_subscriptions.ispyb_handler.descriptor(
             {"uid": "abc123", "name": ISPYB_TRANSMISSION_FLUX_READ_PLAN}
         )
-        mock_subscriptions.ispyb_handler.event(
+        mock_subscriptions.ispyb_handler.activity_gated_event(
             {
                 "descriptor": "abc123",
                 "data": {
@@ -591,11 +376,41 @@
         self,
         move_xyz: MagicMock,
         run_gridscan: MagicMock,
-        fake_fgs_composite: FlyScanXRayCentreComposite,
-        test_fgs_params: GridscanInternalParameters,
-        RE: RunEngine,
-    ):
-        mock_subscriptions = MagicMock()
+        mock_subscriptions: XrayCentreCallbackCollection,
+        fake_fgs_composite: FlyScanXRayCentreComposite,
+        test_fgs_params: GridscanInternalParameters,
+        RE: RunEngine,
+    ):
+        mock_subscriptions.ispyb_handler.descriptor(
+            {"uid": "123abc", "name": ISPYB_HARDWARE_READ_PLAN}
+        )
+
+        mock_subscriptions.ispyb_handler.activity_gated_event(
+            {
+                "descriptor": "123abc",
+                "data": {
+                    "undulator_gap": 0,
+                    "synchrotron_machine_status_synchrotron_mode": 0,
+                    "s4_slit_gaps_xgap": 0,
+                    "s4_slit_gaps_ygap": 0,
+                },
+            }
+        )
+        mock_subscriptions.ispyb_handler.descriptor(
+            {"uid": "abc123", "name": ISPYB_TRANSMISSION_FLUX_READ_PLAN}
+        )
+        mock_subscriptions.ispyb_handler.activity_gated_event(
+            {
+                "descriptor": "abc123",
+                "data": {
+                    "attenuator_actual_transmission": 0,
+                    "flux_flux_reading": 10,
+                },
+            }
+        )
+
+        set_up_logging_handlers(logging_level="INFO", dev_mode=True)
+        RE.subscribe(VerbosePlanExecutionLoggingCallback())
         mock_subscriptions.zocalo_handler.wait_for_results.return_value = (
             (0, 0, 0),
             None,
@@ -693,21 +508,9 @@
     @patch(
         "hyperion.experiment_plans.flyscan_xray_centre_plan.bps.complete", autospec=True
     )
-<<<<<<< HEAD
     @patch("hyperion.experiment_plans.flyscan_xray_centre_plan.bps.mv", autospec=True)
     @patch(
         "hyperion.experiment_plans.flyscan_xray_centre_plan.wait_for_gridscan_valid",
-=======
-    fake_fgs_composite.xbpm_feedback.pos_stable.sim_put(1)
-
-    mock_subscriptions.zocalo_handler.zocalo_interactor.run_end = mock_parent.run_end
-
-    with patch(
-        "hyperion.experiment_plans.flyscan_xray_centre_plan.XrayCentreCallbackCollection.from_params",
-        lambda _: mock_subscriptions,
-    ), patch(
-        "hyperion.external_interaction.callbacks.xray_centre.nexus_callback.NexusWriter.create_nexus_file",
->>>>>>> 589fe3dd
         autospec=True,
     )
     @patch(
