import types
from unittest.mock import MagicMock, call, patch

import bluesky.plan_stubs as bps
import numpy as np
import pytest
from bluesky.run_engine import RunEngine
from dodal.devices.det_dim_constants import (
    EIGER2_X_4M_DIMENSION,
    EIGER_TYPE_EIGER2_X_4M,
    EIGER_TYPE_EIGER2_X_16M,
)
from dodal.devices.fast_grid_scan import FastGridScan
from ophyd.sim import make_fake_device
from ophyd.status import Status

from hyperion.device_setup_plans.read_hardware_for_setup import (
    read_hardware_for_ispyb_during_collection,
    read_hardware_for_ispyb_pre_collection,
)
from hyperion.exceptions import WarningException
from hyperion.experiment_plans.flyscan_xray_centre_plan import (
    FlyScanXRayCentreComposite,
    flyscan_xray_centre,
    read_hardware_for_ispyb_pre_collection,
    run_gridscan,
    run_gridscan_and_move,
    wait_for_gridscan_valid,
)
from hyperion.external_interaction.callbacks.logging_callback import (
    VerbosePlanExecutionLoggingCallback,
)
from hyperion.external_interaction.callbacks.xray_centre.callback_collection import (
    XrayCentreCallbackCollection,
)
from hyperion.external_interaction.callbacks.xray_centre.ispyb_callback import (
    GridscanISPyBCallback,
)
from hyperion.external_interaction.ispyb.store_in_ispyb import Store3DGridscanInIspyb
from hyperion.external_interaction.system_tests.conftest import (
    TEST_RESULT_LARGE,
    TEST_RESULT_MEDIUM,
    TEST_RESULT_SMALL,
)
from hyperion.log import set_up_logging_handlers
from hyperion.parameters import external_parameters
from hyperion.parameters.constants import ISPYB_PLAN_NAME, ISPYB_UPDATING_COLLECTION
from hyperion.parameters.plan_specific.gridscan_internal_params import (
    GridscanInternalParameters,
)

mock_subscriptions_dict = {
    "descriptor": "123abc",
    "data": {
        "undulator_gap": 0,
        "synchrotron_machine_status_synchrotron_mode": 0,
        "s4_slit_gaps_xgap": 0,
        "s4_slit_gaps_ygap": 0,
        "attenuator_actual_transmission": 0,
        "flux_flux_reading": 10,
    },
}


def test_given_full_parameters_dict_when_detector_name_used_and_converted_then_detector_constants_correct(
    test_fgs_params: GridscanInternalParameters,
):
    assert (
        test_fgs_params.hyperion_params.detector_params.detector_size_constants.det_type_string
        == EIGER_TYPE_EIGER2_X_16M
    )
    raw_params_dict = external_parameters.from_file()
    raw_params_dict["hyperion_params"]["detector_params"][
        "detector_size_constants"
    ] = EIGER_TYPE_EIGER2_X_4M
    params: GridscanInternalParameters = GridscanInternalParameters(**raw_params_dict)
    det_dimension = (
        params.hyperion_params.detector_params.detector_size_constants.det_dimension
    )
    assert det_dimension == EIGER2_X_4M_DIMENSION


def test_when_run_gridscan_called_then_generator_returned():
    plan = run_gridscan(MagicMock(), MagicMock())
    assert isinstance(plan, types.GeneratorType)


def test_read_hardware_for_ispyb_updates_from_ophyd_devices(
    fake_fgs_composite: FlyScanXRayCentreComposite,
    test_fgs_params: GridscanInternalParameters,
    RE: RunEngine,
):
    undulator_test_value = 1.234

    fake_fgs_composite.undulator.gap.user_readback.sim_put(undulator_test_value)

    synchrotron_test_value = "test"
    fake_fgs_composite.synchrotron.machine_status.synchrotron_mode.sim_put(
        synchrotron_test_value
    )

    transmission_test_value = 0.01
    fake_fgs_composite.attenuator.actual_transmission.sim_put(transmission_test_value)

    xgap_test_value = 0.1234
    ygap_test_value = 0.2345
    fake_fgs_composite.s4_slit_gaps.xgap.user_readback.sim_put(xgap_test_value)
    fake_fgs_composite.s4_slit_gaps.ygap.user_readback.sim_put(ygap_test_value)
    flux_test_value = 10.0
    fake_fgs_composite.flux.flux_reading.sim_put(flux_test_value)

    test_ispyb_callback = GridscanISPyBCallback(test_fgs_params)
    test_ispyb_callback.ispyb = MagicMock(spec=Store3DGridscanInIspyb)
    RE.subscribe(test_ispyb_callback)

    def standalone_read_hardware_for_ispyb(und, syn, slits, attn, fl):
        yield from bps.open_run()
        yield from read_hardware_for_ispyb_pre_collection(und, syn, slits)
        yield from read_hardware_for_ispyb_during_collection(attn, fl)
        yield from bps.close_run()

    RE(
        standalone_read_hardware_for_ispyb(
            fake_fgs_composite.undulator,
            fake_fgs_composite.synchrotron,
            fake_fgs_composite.s4_slit_gaps,
            fake_fgs_composite.attenuator,
            fake_fgs_composite.flux,
        )
    )
    params = test_ispyb_callback.params

    assert params.hyperion_params.ispyb_params.undulator_gap == undulator_test_value
    assert (
        params.hyperion_params.ispyb_params.synchrotron_mode == synchrotron_test_value
    )
    assert params.hyperion_params.ispyb_params.slit_gap_size_x == xgap_test_value
    assert params.hyperion_params.ispyb_params.slit_gap_size_y == ygap_test_value
    assert (
        params.hyperion_params.ispyb_params.transmission_fraction
        == transmission_test_value
    )
    assert params.hyperion_params.ispyb_params.flux == flux_test_value


@patch(
    "dodal.devices.aperturescatterguard.ApertureScatterguard._safe_move_within_datacollection_range"
)
@patch("hyperion.experiment_plans.flyscan_xray_centre_plan.run_gridscan", autospec=True)
@patch("hyperion.experiment_plans.flyscan_xray_centre_plan.move_x_y_z", autospec=True)
def test_results_adjusted_and_passed_to_move_xyz(
    move_x_y_z: MagicMock,
    run_gridscan: MagicMock,
    move_aperture: MagicMock,
    fake_fgs_composite: FlyScanXRayCentreComposite,
    mock_subscriptions: XrayCentreCallbackCollection,
    test_fgs_params: GridscanInternalParameters,
    RE: RunEngine,
):
    set_up_logging_handlers(logging_level="INFO", dev_mode=True)
    RE.subscribe(VerbosePlanExecutionLoggingCallback())

    mock_subscriptions.ispyb_handler.descriptor(
        {"uid": "123abc", "name": ISPYB_PLAN_NAME}
    )
    mock_subscriptions.ispyb_handler.event(
<<<<<<< HEAD
        {
            "descriptor": "123abc",
            "data": {
                "undulator_gap": 0,
                "synchrotron_machine_status_synchrotron_mode": 0,
                "s4_slit_gaps_xgap": 0,
                "s4_slit_gaps_ygap": 0,
            },
        }
    )
    mock_subscriptions.ispyb_handler.descriptor(
        {"uid": "abc123", "name": ISPYB_UPDATING_COLLECTION}
    )
    mock_subscriptions.ispyb_handler.event(
        {
            "descriptor": "abc123",
            "data": {
                "attenuator_actual_transmission": 0,
                "flux_flux_reading": 10,
            },
        }
=======
        mock_subscriptions_dict,
>>>>>>> dbb0d7c8
    )
    mock_subscriptions.zocalo_handler.zocalo_interactor.wait_for_result.return_value = (
        TEST_RESULT_LARGE
    )
    RE(
        run_gridscan_and_move(
            fake_fgs_composite,
            test_fgs_params,
            mock_subscriptions,
        )
    )
    mock_subscriptions.zocalo_handler.zocalo_interactor.wait_for_result.return_value = (
        TEST_RESULT_MEDIUM
    )
    RE(
        run_gridscan_and_move(
            fake_fgs_composite,
            test_fgs_params,
            mock_subscriptions,
        )
    )
    mock_subscriptions.zocalo_handler.zocalo_interactor.wait_for_result.return_value = (
        TEST_RESULT_SMALL
    )
    RE(
        run_gridscan_and_move(
            fake_fgs_composite,
            test_fgs_params,
            mock_subscriptions,
        )
    )

    ap_call_large = call(
        *(fake_fgs_composite.aperture_scatterguard.aperture_positions.LARGE)
    )
    ap_call_medium = call(
        *(fake_fgs_composite.aperture_scatterguard.aperture_positions.MEDIUM)
    )

    move_aperture.assert_has_calls(
        [ap_call_large, ap_call_large, ap_call_medium], any_order=True
    )

    mv_call_large = call(
        fake_fgs_composite.sample_motors, 0.05, pytest.approx(0.15), 0.25, wait=True
    )
    mv_call_medium = call(
        fake_fgs_composite.sample_motors, 0.05, pytest.approx(0.15), 0.25, wait=True
    )
    move_x_y_z.assert_has_calls(
        [mv_call_large, mv_call_large, mv_call_medium], any_order=True
    )


@patch("bluesky.plan_stubs.abs_set", autospec=True)
def test_results_passed_to_move_motors(
    bps_abs_set: MagicMock,
    test_fgs_params: GridscanInternalParameters,
    fake_fgs_composite: FlyScanXRayCentreComposite,
    RE: RunEngine,
):
    from hyperion.device_setup_plans.manipulate_sample import move_x_y_z

    set_up_logging_handlers(logging_level="INFO", dev_mode=True)
    RE.subscribe(VerbosePlanExecutionLoggingCallback())
    motor_position = test_fgs_params.experiment_params.grid_position_to_motor_position(
        np.array([1, 2, 3])
    )
    RE(move_x_y_z(fake_fgs_composite.sample_motors, *motor_position))
    bps_abs_set.assert_has_calls(
        [
            call(
                fake_fgs_composite.sample_motors.x,
                motor_position[0],
                group="move_x_y_z",
            ),
            call(
                fake_fgs_composite.sample_motors.y,
                motor_position[1],
                group="move_x_y_z",
            ),
            call(
                fake_fgs_composite.sample_motors.z,
                motor_position[2],
                group="move_x_y_z",
            ),
        ],
        any_order=True,
    )


@patch(
    "dodal.devices.aperturescatterguard.ApertureScatterguard._safe_move_within_datacollection_range",
)
@patch("hyperion.experiment_plans.flyscan_xray_centre_plan.run_gridscan", autospec=True)
@patch("hyperion.experiment_plans.flyscan_xray_centre_plan.move_x_y_z", autospec=True)
@patch("bluesky.plan_stubs.rd")
def test_individual_plans_triggered_once_and_only_once_in_composite_run(
    rd: MagicMock,
    move_xyz: MagicMock,
    run_gridscan: MagicMock,
    move_aperture: MagicMock,
    mock_subscriptions: XrayCentreCallbackCollection,
    fake_fgs_composite: FlyScanXRayCentreComposite,
    test_fgs_params: GridscanInternalParameters,
    RE: RunEngine,
):
    mock_subscriptions.ispyb_handler.descriptor(
        {"uid": "123abc", "name": ISPYB_PLAN_NAME}
    )
<<<<<<< HEAD
    mock_subscriptions.ispyb_handler.event(
        {
            "descriptor": "123abc",
            "data": {
                "undulator_gap": 0,
                "synchrotron_machine_status_synchrotron_mode": 0,
                "s4_slit_gaps_xgap": 0,
                "s4_slit_gaps_ygap": 0,
            },
        }
    )
    mock_subscriptions.ispyb_handler.descriptor(
        {"uid": "abc123", "name": ISPYB_UPDATING_COLLECTION}
    )
    mock_subscriptions.ispyb_handler.event(
        {
            "descriptor": "abc123",
            "data": {
                "attenuator_actual_transmission": 0,
                "flux_flux_reading": 10,
            },
        }
    )
=======
    mock_subscriptions.ispyb_handler.event(mock_subscriptions_dict)
>>>>>>> dbb0d7c8
    set_up_logging_handlers(logging_level="INFO", dev_mode=True)
    RE.subscribe(VerbosePlanExecutionLoggingCallback())

    RE(
        run_gridscan_and_move(
            fake_fgs_composite,
            test_fgs_params,
            mock_subscriptions,
        )
    )

    run_gridscan.assert_called_once_with(fake_fgs_composite, test_fgs_params)
    array_arg = move_xyz.call_args.args[1:4]
    np.testing.assert_allclose(array_arg, np.array([0.05, 0.15, 0.25]))
    move_xyz.assert_called_once()


@patch(
    "dodal.devices.aperturescatterguard.ApertureScatterguard._safe_move_within_datacollection_range",
    autospec=True,
)
@patch("hyperion.experiment_plans.flyscan_xray_centre_plan.run_gridscan", autospec=True)
@patch("hyperion.experiment_plans.flyscan_xray_centre_plan.move_x_y_z", autospec=True)
@patch("bluesky.plan_stubs.rd")
def test_logging_within_plan(
    rd: MagicMock,
    move_xyz: MagicMock,
    run_gridscan: MagicMock,
    move_aperture: MagicMock,
    mock_subscriptions: XrayCentreCallbackCollection,
    fake_fgs_composite: FlyScanXRayCentreComposite,
    test_fgs_params: GridscanInternalParameters,
    RE: RunEngine,
):
    mock_subscriptions.ispyb_handler.descriptor(
        {"uid": "123abc", "name": ISPYB_PLAN_NAME}
    )
<<<<<<< HEAD
    mock_subscriptions.ispyb_handler.event(
        {
            "descriptor": "123abc",
            "data": {
                "undulator_gap": 0,
                "synchrotron_machine_status_synchrotron_mode": 0,
                "s4_slit_gaps_xgap": 0,
                "s4_slit_gaps_ygap": 0,
            },
        }
    )
    mock_subscriptions.ispyb_handler.descriptor(
        {"uid": "abc123", "name": ISPYB_UPDATING_COLLECTION}
    )
    mock_subscriptions.ispyb_handler.event(
        {
            "descriptor": "abc123",
            "data": {
                "attenuator_actual_transmission": 0,
                "flux_flux_reading": 10,
            },
        }
    )
=======
    mock_subscriptions.ispyb_handler.event(mock_subscriptions_dict)
>>>>>>> dbb0d7c8
    set_up_logging_handlers(logging_level="INFO", dev_mode=True)
    RE.subscribe(VerbosePlanExecutionLoggingCallback())

    RE(
        run_gridscan_and_move(
            fake_fgs_composite,
            test_fgs_params,
            mock_subscriptions,
        )
    )

    run_gridscan.assert_called_once_with(fake_fgs_composite, test_fgs_params)
    array_arg = move_xyz.call_args.args[1:4]
    np.testing.assert_array_almost_equal(array_arg, np.array([0.05, 0.15, 0.25]))
    move_xyz.assert_called_once()


@patch("hyperion.experiment_plans.flyscan_xray_centre_plan.bps.sleep", autospec=True)
def test_GIVEN_scan_already_valid_THEN_wait_for_GRIDSCAN_returns_immediately(
    patch_sleep: MagicMock, RE: RunEngine
):
    test_fgs: FastGridScan = make_fake_device(FastGridScan)("prefix", name="fake_fgs")

    test_fgs.scan_invalid.sim_put(False)
    test_fgs.position_counter.sim_put(0)

    RE(wait_for_gridscan_valid(test_fgs))

    patch_sleep.assert_not_called()


@patch("hyperion.experiment_plans.flyscan_xray_centre_plan.bps.sleep", autospec=True)
def test_GIVEN_scan_not_valid_THEN_wait_for_GRIDSCAN_raises_and_sleeps_called(
    patch_sleep: MagicMock, RE: RunEngine
):
    test_fgs: FastGridScan = make_fake_device(FastGridScan)("prefix", name="fake_fgs")

    test_fgs.scan_invalid.sim_put(True)
    test_fgs.position_counter.sim_put(0)
    with pytest.raises(WarningException):
        RE(wait_for_gridscan_valid(test_fgs))

    patch_sleep.assert_called()


@patch("hyperion.experiment_plans.flyscan_xray_centre_plan.bps.abs_set", autospec=True)
@patch("hyperion.experiment_plans.flyscan_xray_centre_plan.bps.kickoff", autospec=True)
@patch("hyperion.experiment_plans.flyscan_xray_centre_plan.bps.complete", autospec=True)
@patch("hyperion.experiment_plans.flyscan_xray_centre_plan.bps.mv", autospec=True)
@patch(
    "hyperion.experiment_plans.flyscan_xray_centre_plan.wait_for_gridscan_valid",
    autospec=True,
)
@patch(
    "hyperion.external_interaction.nexus.write_nexus.NexusWriter",
    autospec=True,
    spec_set=True,
)
def test_when_grid_scan_ran_then_eiger_disarmed_before_zocalo_end(
    nexuswriter,
    wait_for_valid,
    mock_mv,
    mock_complete,
    mock_kickoff,
    mock_abs_set,
    fake_fgs_composite: FlyScanXRayCentreComposite,
    test_fgs_params: GridscanInternalParameters,
    mock_subscriptions: XrayCentreCallbackCollection,
    RE: RunEngine,
):
    # Put both mocks in a parent to easily capture order
    mock_parent = MagicMock()
    fake_fgs_composite.eiger.disarm_detector = mock_parent.disarm

    fake_fgs_composite.eiger.filewriters_finished = Status()
    fake_fgs_composite.eiger.filewriters_finished.set_finished()
    fake_fgs_composite.eiger.odin.check_odin_state = MagicMock(return_value=True)
    fake_fgs_composite.eiger.odin.file_writer.num_captured.sim_put(1200)
    fake_fgs_composite.eiger.stage = MagicMock(
        return_value=Status(None, None, 0, True, True)
    )
    fake_fgs_composite.xbpm_feedback.pos_stable.sim_put(1)

    mock_subscriptions.zocalo_handler.zocalo_interactor.run_end = mock_parent.run_end
    with patch(
        "hyperion.experiment_plans.flyscan_xray_centre_plan.XrayCentreCallbackCollection.from_params",
        lambda _: mock_subscriptions,
    ), patch(
        "hyperion.external_interaction.callbacks.xray_centre.nexus_callback.NexusWriter.create_nexus_file",
        autospec=True,
    ):
        RE(flyscan_xray_centre(fake_fgs_composite, test_fgs_params))

    mock_parent.assert_has_calls([call.disarm(), call.run_end(0), call.run_end(0)])


@patch("hyperion.experiment_plans.flyscan_xray_centre_plan.bps.wait", autospec=True)
@patch("hyperion.experiment_plans.flyscan_xray_centre_plan.bps.complete", autospec=True)
def test_fgs_arms_eiger_without_grid_detect(
    mock_complete,
    mock_wait,
    fake_fgs_composite: FlyScanXRayCentreComposite,
    test_fgs_params: GridscanInternalParameters,
    RE: RunEngine,
):
    fake_fgs_composite.eiger.stage = MagicMock()
    fake_fgs_composite.eiger.unstage = MagicMock()

    RE(run_gridscan(fake_fgs_composite, test_fgs_params))
    fake_fgs_composite.eiger.stage.assert_called_once()
    fake_fgs_composite.eiger.unstage.assert_called_once()


@patch("hyperion.experiment_plans.flyscan_xray_centre_plan.bps.wait", autospec=True)
@patch("hyperion.experiment_plans.flyscan_xray_centre_plan.bps.complete", autospec=True)
def test_when_grid_scan_fails_then_detector_disarmed_and_correct_exception_returned(
    mock_complete,
    mock_wait,
    fake_fgs_composite: FlyScanXRayCentreComposite,
    test_fgs_params: GridscanInternalParameters,
    RE: RunEngine,
):
    class CompleteException(Exception):
        pass

    mock_complete.side_effect = CompleteException()

    fake_fgs_composite.eiger.stage = MagicMock(
        return_value=Status(None, None, 0, True, True)
    )

    fake_fgs_composite.eiger.odin.check_odin_state = MagicMock()

    fake_fgs_composite.eiger.disarm_detector = MagicMock()
    fake_fgs_composite.eiger.disable_roi_mode = MagicMock()

    # Without the complete finishing we will not get all the images
    fake_fgs_composite.eiger.ALL_FRAMES_TIMEOUT = 0.1

    # Want to get the underlying completion error, not the one raised from unstage
    with pytest.raises(CompleteException):
        RE(run_gridscan(fake_fgs_composite, test_fgs_params))

    fake_fgs_composite.eiger.disable_roi_mode.assert_called()
    fake_fgs_composite.eiger.disarm_detector.assert_called()<|MERGE_RESOLUTION|>--- conflicted
+++ resolved
@@ -164,7 +164,6 @@
         {"uid": "123abc", "name": ISPYB_PLAN_NAME}
     )
     mock_subscriptions.ispyb_handler.event(
-<<<<<<< HEAD
         {
             "descriptor": "123abc",
             "data": {
@@ -186,10 +185,8 @@
                 "flux_flux_reading": 10,
             },
         }
-=======
-        mock_subscriptions_dict,
->>>>>>> dbb0d7c8
-    )
+    )
+
     mock_subscriptions.zocalo_handler.zocalo_interactor.wait_for_result.return_value = (
         TEST_RESULT_LARGE
     )
@@ -299,7 +296,7 @@
     mock_subscriptions.ispyb_handler.descriptor(
         {"uid": "123abc", "name": ISPYB_PLAN_NAME}
     )
-<<<<<<< HEAD
+
     mock_subscriptions.ispyb_handler.event(
         {
             "descriptor": "123abc",
@@ -323,9 +320,7 @@
             },
         }
     )
-=======
-    mock_subscriptions.ispyb_handler.event(mock_subscriptions_dict)
->>>>>>> dbb0d7c8
+
     set_up_logging_handlers(logging_level="INFO", dev_mode=True)
     RE.subscribe(VerbosePlanExecutionLoggingCallback())
 
@@ -363,7 +358,7 @@
     mock_subscriptions.ispyb_handler.descriptor(
         {"uid": "123abc", "name": ISPYB_PLAN_NAME}
     )
-<<<<<<< HEAD
+
     mock_subscriptions.ispyb_handler.event(
         {
             "descriptor": "123abc",
@@ -387,9 +382,9 @@
             },
         }
     )
-=======
+
     mock_subscriptions.ispyb_handler.event(mock_subscriptions_dict)
->>>>>>> dbb0d7c8
+
     set_up_logging_handlers(logging_level="INFO", dev_mode=True)
     RE.subscribe(VerbosePlanExecutionLoggingCallback())
 
