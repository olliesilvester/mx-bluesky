--- conflicted
+++ resolved
@@ -141,18 +141,18 @@
         )
         params = test_ispyb_callback.params
 
-        assert params.hyperion_params.ispyb_params.undulator_gap == undulator_test_value
+        assert params.hyperion_params.ispyb_params.undulator_gap == undulator_test_value  # type: ignore
         assert (
-            params.hyperion_params.ispyb_params.synchrotron_mode
+            params.hyperion_params.ispyb_params.synchrotron_mode  # type: ignore
             == synchrotron_test_value
         )
-        assert params.hyperion_params.ispyb_params.slit_gap_size_x == xgap_test_value
-        assert params.hyperion_params.ispyb_params.slit_gap_size_y == ygap_test_value
+        assert params.hyperion_params.ispyb_params.slit_gap_size_x == xgap_test_value  # type: ignore
+        assert params.hyperion_params.ispyb_params.slit_gap_size_y == ygap_test_value  # type: ignore
         assert (
-            params.hyperion_params.ispyb_params.transmission_fraction
+            params.hyperion_params.ispyb_params.transmission_fraction  # type: ignore
             == transmission_test_value
         )
-        assert params.hyperion_params.ispyb_params.flux == flux_test_value
+        assert params.hyperion_params.ispyb_params.flux == flux_test_value  # type: ignore
 
     @patch(
         "dodal.devices.aperturescatterguard.ApertureScatterguard._safe_move_within_datacollection_range"
@@ -356,8 +356,25 @@
             }
         )
 
-        set_up_logging_handlers(logging_level="INFO", dev_mode=True)
-        RE.subscribe(VerbosePlanExecutionLoggingCallback())
+    @patch(
+        "hyperion.experiment_plans.flyscan_xray_centre_plan.run_gridscan", autospec=True
+    )
+    @patch(
+        "hyperion.experiment_plans.flyscan_xray_centre_plan.move_x_y_z", autospec=True
+    )
+    def test_when_gridscan_finished_then_smargon_stub_offsets_are_set(
+        self,
+        move_xyz: MagicMock,
+        run_gridscan: MagicMock,
+        fake_fgs_composite: FlyScanXRayCentreComposite,
+        test_fgs_params: GridscanInternalParameters,
+        RE: RunEngine,
+    ):
+        mock_subscriptions = MagicMock()
+        mock_subscriptions.zocalo_handler.wait_for_results.return_value = (
+            (0, 0, 0),
+            None,
+        )
 
         RE(
             run_gridscan_and_move(
@@ -366,78 +383,47 @@
                 mock_subscriptions,
             )
         )
-
-        run_gridscan.assert_called_once_with(fake_fgs_composite, test_fgs_params)
-        array_arg = move_xyz.call_args.args[1:4]
-        np.testing.assert_allclose(array_arg, np.array([0.05, 0.15, 0.25]))
-        move_xyz.assert_called_once()
-
-    @patch(
-        "dodal.devices.aperturescatterguard.ApertureScatterguard._safe_move_within_datacollection_range",
-        autospec=True,
-    )
+        assert (
+            fake_fgs_composite.smargon.stub_offsets.center_at_current_position.proc.get()
+            == 1
+        )
+
     @patch(
         "hyperion.experiment_plans.flyscan_xray_centre_plan.run_gridscan", autospec=True
     )
     @patch(
         "hyperion.experiment_plans.flyscan_xray_centre_plan.move_x_y_z", autospec=True
     )
-    @patch("bluesky.plan_stubs.rd")
-    def test_logging_within_plan(
-        self,
-        rd: MagicMock,
+    def test_given_gridscan_fails_to_centre_then_stub_offsets_not_set(
+        self,
         move_xyz: MagicMock,
         run_gridscan: MagicMock,
-        move_aperture: MagicMock,
-        mock_subscriptions: XrayCentreCallbackCollection,
-        fake_fgs_composite: FlyScanXRayCentreComposite,
-        test_fgs_params: GridscanInternalParameters,
-        RE: RunEngine,
-    ):
-        mock_subscriptions.ispyb_handler.start({})
-        mock_subscriptions.ispyb_handler.descriptor(
-            {"uid": "123abc", "name": ISPYB_HARDWARE_READ_PLAN}
-        )
-
-        mock_subscriptions.ispyb_handler.event(
-            {
-                "descriptor": "123abc",
-                "data": {
-                    "undulator_gap": 0,
-                    "synchrotron_machine_status_synchrotron_mode": 0,
-                    "s4_slit_gaps_xgap": 0,
-                    "s4_slit_gaps_ygap": 0,
-                },
-            }
-        )
-        mock_subscriptions.ispyb_handler.descriptor(
-            {"uid": "abc123", "name": ISPYB_TRANSMISSION_FLUX_READ_PLAN}
-        )
-        mock_subscriptions.ispyb_handler.event(
-            {
-                "descriptor": "abc123",
-                "data": {
-                    "attenuator_actual_transmission": 0,
-                    "flux_flux_reading": 10,
-                },
-            }
-        )
-
-        set_up_logging_handlers(logging_level="INFO", dev_mode=True)
-        RE.subscribe(VerbosePlanExecutionLoggingCallback())
-
-        RE(
-            run_gridscan_and_move(
-                fake_fgs_composite,
-                test_fgs_params,
-                mock_subscriptions,
-            )
-        )
-
-        run_gridscan.assert_called_once_with(fake_fgs_composite, test_fgs_params)
-        array_arg = move_xyz.call_args.args[1:4]
-        np.testing.assert_array_almost_equal(array_arg, np.array([0.05, 0.15, 0.25]))
-        move_xyz.assert_called_once()
+        fake_fgs_composite: FlyScanXRayCentreComposite,
+        test_fgs_params: GridscanInternalParameters,
+        RE: RunEngine,
+    ):
+        class MoveException(Exception):
+            pass
+
+        move_xyz.side_effect = MoveException()
+        mock_subscriptions = MagicMock()
+        mock_subscriptions.zocalo_handler.wait_for_results.return_value = (
+            (0, 0, 0),
+            None,
+        )
+
+        with pytest.raises(MoveException):
+            RE(
+                run_gridscan_and_move(
+                    fake_fgs_composite,
+                    test_fgs_params,
+                    mock_subscriptions,
+                )
+            )
+        assert (
+            fake_fgs_composite.smargon.stub_offsets.center_at_current_position.proc.get()
+            == 0
+        )
 
     @patch(
         "hyperion.experiment_plans.flyscan_xray_centre_plan.bps.sleep", autospec=True
@@ -473,7 +459,6 @@
 
         patch_sleep.assert_called()
 
-<<<<<<< HEAD
     @patch(
         "hyperion.experiment_plans.flyscan_xray_centre_plan.bps.abs_set", autospec=True
     )
@@ -546,87 +531,6 @@
     ):
         fake_fgs_composite.eiger.stage = MagicMock()
         fake_fgs_composite.eiger.unstage = MagicMock()
-=======
-@patch("hyperion.experiment_plans.flyscan_xray_centre_plan.run_gridscan", autospec=True)
-@patch("hyperion.experiment_plans.flyscan_xray_centre_plan.move_x_y_z", autospec=True)
-def test_when_gridscan_finished_then_smargon_stub_offsets_are_set(
-    move_xyz: MagicMock,
-    run_gridscan: MagicMock,
-    fake_fgs_composite: FlyScanXRayCentreComposite,
-    test_fgs_params: GridscanInternalParameters,
-    RE: RunEngine,
-):
-    mock_subscriptions = MagicMock()
-    mock_subscriptions.zocalo_handler.wait_for_results.return_value = ((0, 0, 0), None)
-
-    RE(
-        run_gridscan_and_move(
-            fake_fgs_composite,
-            test_fgs_params,
-            mock_subscriptions,
-        )
-    )
-    assert (
-        fake_fgs_composite.smargon.stub_offsets.center_at_current_position.proc.get()
-        == 1
-    )
-
-
-@patch("hyperion.experiment_plans.flyscan_xray_centre_plan.run_gridscan", autospec=True)
-@patch("hyperion.experiment_plans.flyscan_xray_centre_plan.move_x_y_z", autospec=True)
-def test_given_gridscan_fails_to_centre_then_stub_offsets_not_set(
-    move_xyz: MagicMock,
-    run_gridscan: MagicMock,
-    fake_fgs_composite: FlyScanXRayCentreComposite,
-    test_fgs_params: GridscanInternalParameters,
-    RE: RunEngine,
-):
-    class MoveException(Exception):
-        pass
-
-    move_xyz.side_effect = MoveException()
-    mock_subscriptions = MagicMock()
-    mock_subscriptions.zocalo_handler.wait_for_results.return_value = ((0, 0, 0), None)
-
-    with pytest.raises(MoveException):
-        RE(
-            run_gridscan_and_move(
-                fake_fgs_composite,
-                test_fgs_params,
-                mock_subscriptions,
-            )
-        )
-    assert (
-        fake_fgs_composite.smargon.stub_offsets.center_at_current_position.proc.get()
-        == 0
-    )
-
-
-@patch("hyperion.experiment_plans.flyscan_xray_centre_plan.bps.sleep", autospec=True)
-def test_GIVEN_scan_already_valid_THEN_wait_for_GRIDSCAN_returns_immediately(
-    patch_sleep: MagicMock, RE: RunEngine
-):
-    test_fgs: FastGridScan = make_fake_device(FastGridScan)("prefix", name="fake_fgs")
-
-    test_fgs.scan_invalid.sim_put(False)
-    test_fgs.position_counter.sim_put(0)
-
-    RE(wait_for_gridscan_valid(test_fgs))
-
-    patch_sleep.assert_not_called()
-
-
-@patch("hyperion.experiment_plans.flyscan_xray_centre_plan.bps.sleep", autospec=True)
-def test_GIVEN_scan_not_valid_THEN_wait_for_GRIDSCAN_raises_and_sleeps_called(
-    patch_sleep: MagicMock, RE: RunEngine
-):
-    test_fgs: FastGridScan = make_fake_device(FastGridScan)("prefix", name="fake_fgs")
-
-    test_fgs.scan_invalid.sim_put(True)
-    test_fgs.position_counter.sim_put(0)
-    with pytest.raises(WarningException):
-        RE(wait_for_gridscan_valid(test_fgs))
->>>>>>> 0216271f
 
         RE(run_gridscan(fake_fgs_composite, test_fgs_params))
         fake_fgs_composite.eiger.stage.assert_called_once()
