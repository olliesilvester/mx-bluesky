--- conflicted
+++ resolved
@@ -207,12 +207,9 @@
 
         # get some information for the ispyb deposition and trigger the callback
         yield from read_hardware_for_nexus_writer(composite.eiger)
-<<<<<<< HEAD
 
         yield from read_hardware_for_zocalo(composite.eiger)
 
-=======
->>>>>>> eb46be9d
         yield from read_hardware_for_ispyb_pre_collection(
             composite.undulator,
             composite.synchrotron,
