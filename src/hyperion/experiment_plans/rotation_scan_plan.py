--- conflicted
+++ resolved
@@ -42,11 +42,8 @@
 from hyperion.parameters.constants import (
     ROTATION_OUTER_PLAN,
     ROTATION_PLAN_MAIN,
-<<<<<<< HEAD
     SET_LOG_UID_TAG,
-=======
     TRIGGER_ZOCALO_ON,
->>>>>>> 8726c307
 )
 from hyperion.parameters.plan_specific.rotation_scan_internal_params import (
     RotationScanParams,
@@ -260,11 +257,8 @@
     @bpp.run_decorator(  # attach experiment metadata to the start document
         md={
             "subplan_name": ROTATION_OUTER_PLAN,
-<<<<<<< HEAD
             SET_LOG_UID_TAG: True,
-=======
             TRIGGER_ZOCALO_ON: ROTATION_PLAN_MAIN,
->>>>>>> 8726c307
             "hyperion_internal_parameters": parameters.json(),
             "activate_callbacks": [
                 "RotationISPyBCallback",
