--- conflicted
+++ resolved
@@ -198,23 +198,15 @@
     yield from bps.wait("setup_zebra")
 
     # get some information for the ispyb deposition and trigger the callback
-<<<<<<< HEAD
+
     yield from read_hardware_for_ispyb_pre_collection(
-        i03.undulator(),
-        i03.synchrotron(),
-        i03.s4_slit_gaps(),
-    )
-    yield from read_hardware_for_ispyb_during_collection(
-        i03.attenuator(),
-        i03.flux(),
-=======
-    yield from read_hardware_for_ispyb(
         composite.undulator,
         composite.synchrotron,
         composite.s4_slit_gaps,
+    )
+    yield from read_hardware_for_ispyb_during_collection(
         composite.attenuator,
         composite.flux,
->>>>>>> dbb0d7c8
     )
     LOGGER.info(
         f"Based on image_width {image_width_deg} deg, exposure_time {exposure_time_s}"
