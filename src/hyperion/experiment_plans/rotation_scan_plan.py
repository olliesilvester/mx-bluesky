--- conflicted
+++ resolved
@@ -40,15 +40,7 @@
     setup_zebra_for_rotation,
 )
 from hyperion.log import LOGGER
-<<<<<<< HEAD
-from hyperion.parameters.constants import (
-    ROTATION_OUTER_PLAN,
-    ROTATION_PLAN_MAIN,
-    TRIGGER_ZOCALO_ON,
-)
-=======
-from hyperion.parameters.constants import CONST, SET_LOG_UID_TAG
->>>>>>> 35f34f80
+from hyperion.parameters.constants import CONST
 from hyperion.parameters.plan_specific.rotation_scan_internal_params import (
     RotationScanParams,
 )
@@ -264,14 +256,8 @@
     @bpp.set_run_key_decorator("rotation_scan")
     @bpp.run_decorator(  # attach experiment metadata to the start document
         md={
-<<<<<<< HEAD
-            "subplan_name": ROTATION_OUTER_PLAN,
-            TRIGGER_ZOCALO_ON: ROTATION_PLAN_MAIN,
-=======
             "subplan_name": CONST.PLAN.ROTATION_OUTER,
             CONST.TRIGGER.ZOCALO: CONST.PLAN.ROTATION_MAIN,
-            SET_LOG_UID_TAG: True,
->>>>>>> 35f34f80
             "hyperion_internal_parameters": parameters.json(),
             "activate_callbacks": [
                 "RotationISPyBCallback",
