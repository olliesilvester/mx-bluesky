from __future__ import annotations

import dataclasses
<<<<<<< HEAD
from typing import TYPE_CHECKING, List
=======
from time import time
from typing import TYPE_CHECKING, Any, List, Union
>>>>>>> 4a7d65d4

import bluesky.plan_stubs as bps
import bluesky.preprocessors as bpp
import numpy as np
from blueapi.core import BlueskyContext, MsgGenerator
from dodal.devices.aperturescatterguard import (
    ApertureScatterguard,
    SingleAperturePosition,
)
from dodal.devices.attenuator import Attenuator
from dodal.devices.backlight import Backlight
from dodal.devices.DCM import DCM
from dodal.devices.eiger import EigerDetector
from dodal.devices.fast_grid_scan import FastGridScan
from dodal.devices.fast_grid_scan import set_fast_grid_scan_params as set_flyscan_params
from dodal.devices.flux import Flux
from dodal.devices.panda_fast_grid_scan import PandAFastGridScan
from dodal.devices.robot import BartRobot
from dodal.devices.s4_slit_gaps import S4SlitGaps
from dodal.devices.smargon import Smargon, StubPosition
from dodal.devices.synchrotron import Synchrotron
from dodal.devices.undulator import Undulator
from dodal.devices.xbpm_feedback import XBPMFeedback
from dodal.devices.zebra import Zebra
from dodal.devices.zocalo.zocalo_results import (
    ZOCALO_READING_PLAN_NAME,
    ZOCALO_STAGE_GROUP,
    ZocaloResults,
    get_processing_result,
)
from dodal.plans.check_topup import check_topup_and_wait_if_necessary
from ophyd_async.panda import HDFPanda

from hyperion.device_setup_plans.manipulate_sample import move_x_y_z
from hyperion.device_setup_plans.read_hardware_for_setup import (
    read_hardware_for_ispyb_during_collection,
    read_hardware_for_ispyb_pre_collection,
    read_hardware_for_nexus_writer,
    read_hardware_for_zocalo,
)
from hyperion.device_setup_plans.setup_zebra import (
    set_zebra_shutter_to_manual,
    setup_zebra_for_gridscan,
)
from hyperion.device_setup_plans.xbpm_feedback import (
    transmission_and_xbpm_feedback_for_collection_decorator,
)
from hyperion.exceptions import WarningException
from hyperion.log import LOGGER
from hyperion.parameters.constants import CONST
from hyperion.parameters.gridscan import ThreeDGridScan
from hyperion.tracing import TRACER
from hyperion.utils.aperturescatterguard import (
    load_default_aperture_scatterguard_positions_if_unset,
)
from hyperion.utils.context import device_composite_from_context

if TYPE_CHECKING:
    PandaOrZebraGridscan = FastGridScan | PandAFastGridScan
    from scanspec.core import AxesPoints, Axis


@dataclasses.dataclass
class FlyScanXRayCentreComposite:
    """All devices which are directly or indirectly required by this plan"""

    aperture_scatterguard: ApertureScatterguard
    attenuator: Attenuator
    backlight: Backlight
    dcm: DCM
    eiger: EigerDetector
    fast_grid_scan: FastGridScan
    flux: Flux
    s4_slit_gaps: S4SlitGaps
    smargon: Smargon
    undulator: Undulator
    synchrotron: Synchrotron
    xbpm_feedback: XBPMFeedback
    zebra: Zebra
    zocalo: ZocaloResults
    panda: HDFPanda
    panda_fast_grid_scan: PandAFastGridScan
    robot: BartRobot

    @property
    def sample_motors(self) -> Smargon:
        """Convenience alias with a more user-friendly name"""
        return self.smargon

    def __post_init__(self):
        """Ensure that aperture positions are loaded whenever this class is created."""
        load_default_aperture_scatterguard_positions_if_unset(
            self.aperture_scatterguard
        )


def create_devices(context: BlueskyContext) -> FlyScanXRayCentreComposite:
    """Creates the devices required for the plan and connect to them"""
    return device_composite_from_context(context, FlyScanXRayCentreComposite)


def set_aperture_for_bbox_size(
    aperture_device: ApertureScatterguard,
    bbox_size: list[int] | np.ndarray,
):
    # bbox_size is [x,y,z], for i03 we only care about x
    assert aperture_device.aperture_positions is not None

    new_selected_aperture: SingleAperturePosition = (
        aperture_device.aperture_positions.MEDIUM
        if bbox_size[0] < 2
        else aperture_device.aperture_positions.LARGE
    )
    LOGGER.info(
        f"Setting aperture to {new_selected_aperture} based on bounding box size {bbox_size}."
    )

    @bpp.set_run_key_decorator("change_aperture")
    @bpp.run_decorator(
        md={
            "subplan_name": "change_aperture",
            "aperture_size": new_selected_aperture.GDA_name,
        }
    )
    def set_aperture():
        yield from bps.abs_set(aperture_device, new_selected_aperture)

    yield from set_aperture()


def wait_for_gridscan_valid(fgs_motors: PandaOrZebraGridscan, timeout=0.5):
    LOGGER.info("Waiting for valid fgs_params")
    SLEEP_PER_CHECK = 0.1
    times_to_check = int(timeout / SLEEP_PER_CHECK)
    for _ in range(times_to_check):
        scan_invalid = yield from bps.rd(fgs_motors.scan_invalid)
        pos_counter = yield from bps.rd(fgs_motors.position_counter)
        LOGGER.debug(
            f"Scan invalid: {scan_invalid} and position counter: {pos_counter}"
        )
        if not scan_invalid and pos_counter == 0:
            LOGGER.info("Gridscan scan valid and position counter reset")
            return
        yield from bps.sleep(SLEEP_PER_CHECK)
    raise WarningException("Scan invalid - pin too long/short/bent and out of range")


def tidy_up_plans(fgs_composite: FlyScanXRayCentreComposite):
    LOGGER.info("Tidying up Zebra")
    yield from set_zebra_shutter_to_manual(fgs_composite.zebra)
    LOGGER.info("Tidying up Zocalo")
    yield from bps.unstage(
        fgs_composite.zocalo
    )  # make sure we don't consume any other results


def kickoff_and_complete_gridscan(
    gridscan: PandaOrZebraGridscan,
    eiger: EigerDetector,
    synchrotron: Synchrotron,
    zocalo_environment: str,
    scan_points: List[AxesPoints[Axis]],
):
    @TRACER.start_as_current_span(CONST.PLAN.DO_FGS)
    @bpp.set_run_key_decorator(CONST.PLAN.DO_FGS)
    @bpp.run_decorator(
        md={
            "subplan_name": CONST.PLAN.DO_FGS,
            "zocalo_environment": zocalo_environment,
            "scan_points": scan_points,
        }
    )
    @bpp.contingency_decorator(
        except_plan=lambda e: (yield from bps.stop(eiger)),
        else_plan=lambda: (yield from bps.unstage(eiger)),
    )
    def do_fgs():
        # Check topup gate
        expected_images = yield from bps.rd(gridscan.expected_images)
        exposure_sec_per_image = yield from bps.rd(eiger.cam.acquire_time)
        LOGGER.info("waiting for topup if necessary...")
        yield from check_topup_and_wait_if_necessary(
            synchrotron,
            expected_images * exposure_sec_per_image,
            30.0,
        )
        yield from read_hardware_for_zocalo(eiger)
        LOGGER.info("Wait for all moves with no assigned group")
        yield from bps.wait()
        LOGGER.info("kicking off FGS")
        yield from bps.kickoff(gridscan, wait=True)
        gridscan_start_time = time()
        LOGGER.info("Waiting for Zocalo device queue to have been cleared...")
        yield from bps.wait(
            ZOCALO_STAGE_GROUP
        )  # Make sure ZocaloResults queue is clear and ready to accept our new data
        LOGGER.info("completing FGS")
        yield from bps.complete(gridscan, wait=True)

        # Remove this logging statement once metrics have been added
        LOGGER.info(
            f"Gridscan motion program took {round(time()-gridscan_start_time,2)} to complete"
        )

    yield from do_fgs()


@bpp.set_run_key_decorator(CONST.PLAN.GRIDSCAN_MAIN)
@bpp.run_decorator(md={"subplan_name": CONST.PLAN.GRIDSCAN_MAIN})
def run_gridscan(
    fgs_composite: FlyScanXRayCentreComposite,
    parameters: ThreeDGridScan,
    md={
        "plan_name": CONST.PLAN.GRIDSCAN_MAIN,
    },
):
    sample_motors = fgs_composite.sample_motors

    # Currently gridscan only works for omega 0, see #
    with TRACER.start_span("moving_omega_to_0"):
        yield from bps.abs_set(sample_motors.omega, 0)

    # We only subscribe to the communicator callback for run_gridscan, so this is where
    # we should generate an event reading the values which need to be included in the
    # ispyb deposition
    with TRACER.start_span("ispyb_hardware_readings"):
        yield from read_hardware_for_ispyb_pre_collection(
            fgs_composite.undulator,
            fgs_composite.synchrotron,
            fgs_composite.s4_slit_gaps,
            fgs_composite.aperture_scatterguard,
            fgs_composite.robot,
        )
        yield from read_hardware_for_ispyb_during_collection(
            fgs_composite.attenuator, fgs_composite.flux, fgs_composite.dcm
        )
        yield from read_hardware_for_nexus_writer(fgs_composite.eiger)

    fgs_motors = fgs_composite.fast_grid_scan

    LOGGER.info("Setting fgs params")
    yield from set_flyscan_params(fgs_motors, parameters.FGS_params)
    LOGGER.info("Waiting for gridscan validity check")
    yield from wait_for_gridscan_valid(fgs_motors)

    LOGGER.info("Waiting for arming to finish")
    yield from bps.wait("ready_for_data_collection")
    yield from bps.stage(fgs_composite.eiger)

    yield from kickoff_and_complete_gridscan(
        fgs_motors,
        fgs_composite.eiger,
        fgs_composite.synchrotron,
        parameters.zocalo_environment,
        [
            parameters.old_parameters().get_scan_points(1),
            parameters.old_parameters().get_scan_points(2),
        ],
    )
    yield from bps.abs_set(fgs_motors.z_steps, 0, wait=False)


@bpp.set_run_key_decorator(CONST.PLAN.GRIDSCAN_AND_MOVE)
@bpp.run_decorator(md={"subplan_name": CONST.PLAN.GRIDSCAN_AND_MOVE})
def run_gridscan_and_move(
    fgs_composite: FlyScanXRayCentreComposite,
    parameters: ThreeDGridScan,
):
    """A multi-run plan which runs a gridscan, gets the results from zocalo
    and moves to the centre of mass determined by zocalo"""

    # We get the initial motor positions so we can return to them on zocalo failure
    initial_xyz = np.array(
        [
            (yield from bps.rd(fgs_composite.sample_motors.x)),
            (yield from bps.rd(fgs_composite.sample_motors.y)),
            (yield from bps.rd(fgs_composite.sample_motors.z)),
        ]
    )

    yield from setup_zebra_for_gridscan(fgs_composite.zebra, wait=True)

    LOGGER.info("Starting grid scan")
    yield from bps.stage(
        fgs_composite.zocalo, group=ZOCALO_STAGE_GROUP
    )  # connect to zocalo and make sure the queue is clear
    yield from run_gridscan(fgs_composite, parameters)

    LOGGER.info("Grid scan finished, getting results.")

    with TRACER.start_span("wait_for_zocalo"):
        yield from bps.trigger_and_read(
            [fgs_composite.zocalo], name=ZOCALO_READING_PLAN_NAME
        )
        LOGGER.info("Zocalo triggered and read, interpreting results.")
        xray_centre, bbox_size = yield from get_processing_result(fgs_composite.zocalo)
        LOGGER.info(f"Got xray centre: {xray_centre}, bbox size: {bbox_size}")
        if xray_centre is not None:
            xray_centre = parameters.FGS_params.grid_position_to_motor_position(
                xray_centre
            )
        else:
            xray_centre = initial_xyz
            LOGGER.warning("No X-ray centre recieved")
        if bbox_size is not None:
            with TRACER.start_span("change_aperture"):
                yield from set_aperture_for_bbox_size(
                    fgs_composite.aperture_scatterguard, bbox_size
                )
        else:
            LOGGER.warning("No bounding box size recieved")

    # once we have the results, go to the appropriate position
    LOGGER.info("Moving to centre of mass.")
    with TRACER.start_span("move_to_result"):
        yield from move_x_y_z(fgs_composite.sample_motors, *xray_centre, wait=True)

    if parameters.set_stub_offsets:
        LOGGER.info("Recentring smargon co-ordinate system to this point.")
        yield from bps.mv(
            fgs_composite.sample_motors.stub_offsets, StubPosition.CURRENT_AS_CENTER
        )

    # Wait on everything before returning to GDA (particularly apertures), can be removed
    # when we do not return to GDA here
    yield from bps.wait()


def flyscan_xray_centre(
    composite: FlyScanXRayCentreComposite,
    parameters: ThreeDGridScan,
) -> MsgGenerator:
    """Create the plan to run the grid scan based on provided parameters.

    The ispyb handler should be added to the whole gridscan as we want to capture errors
    at any point in it.

    Args:
        parameters (FGSInternalParameters): The parameters to run the scan.

    Returns:
        Generator: The plan for the gridscan
    """

    composite.eiger.set_detector_parameters(parameters.detector_params)
    composite.zocalo.zocalo_environment = parameters.zocalo_environment

    @bpp.set_run_key_decorator(CONST.PLAN.GRIDSCAN_OUTER)
    @bpp.run_decorator(  # attach experiment metadata to the start document
        md={
            "subplan_name": CONST.PLAN.GRIDSCAN_OUTER,
            CONST.TRIGGER.ZOCALO: CONST.PLAN.DO_FGS,
            "hyperion_internal_parameters": parameters.old_parameters().json(),
            "activate_callbacks": [
                "GridscanNexusFileCallback",
            ],
        }
    )
    @bpp.finalize_decorator(lambda: tidy_up_plans(composite))
    @transmission_and_xbpm_feedback_for_collection_decorator(
        composite.xbpm_feedback,
        composite.attenuator,
        parameters.transmission_frac,
    )
    def run_gridscan_and_move_and_tidy(fgs_composite, params):
        yield from run_gridscan_and_move(fgs_composite, params)

    return run_gridscan_and_move_and_tidy(composite, parameters)<|MERGE_RESOLUTION|>--- conflicted
+++ resolved
@@ -1,12 +1,8 @@
 from __future__ import annotations
 
 import dataclasses
-<<<<<<< HEAD
-from typing import TYPE_CHECKING, List
-=======
 from time import time
-from typing import TYPE_CHECKING, Any, List, Union
->>>>>>> 4a7d65d4
+from typing import TYPE_CHECKING
 
 import bluesky.plan_stubs as bps
 import bluesky.preprocessors as bpp
@@ -168,7 +164,7 @@
     eiger: EigerDetector,
     synchrotron: Synchrotron,
     zocalo_environment: str,
-    scan_points: List[AxesPoints[Axis]],
+    scan_points: list[AxesPoints[Axis]],
 ):
     @TRACER.start_as_current_span(CONST.PLAN.DO_FGS)
     @bpp.set_run_key_decorator(CONST.PLAN.DO_FGS)
