from __future__ import annotations

import argparse
import dataclasses
from typing import TYPE_CHECKING, Any

import bluesky.plan_stubs as bps
import bluesky.preprocessors as bpp
import numpy as np
from blueapi.core import BlueskyContext, MsgGenerator
from bluesky.run_engine import RunEngine
from bluesky.utils import ProgressBarManager
from dodal.devices.aperturescatterguard import (
    ApertureScatterguard,
    SingleAperturePosition,
)
from dodal.devices.attenuator import Attenuator
from dodal.devices.backlight import Backlight
from dodal.devices.DCM import DCM
from dodal.devices.eiger import EigerDetector
from dodal.devices.fast_grid_scan import FastGridScan
from dodal.devices.fast_grid_scan import set_fast_grid_scan_params as set_flyscan_params
from dodal.devices.flux import Flux
from dodal.devices.panda_fast_grid_scan import PandAFastGridScan
from dodal.devices.robot import BartRobot
from dodal.devices.s4_slit_gaps import S4SlitGaps
from dodal.devices.smargon import Smargon, StubPosition
from dodal.devices.synchrotron import Synchrotron
from dodal.devices.undulator import Undulator
from dodal.devices.xbpm_feedback import XBPMFeedback
from dodal.devices.zebra import Zebra
from dodal.devices.zocalo.zocalo_results import (
    ZOCALO_READING_PLAN_NAME,
    ZOCALO_STAGE_GROUP,
    ZocaloResults,
    get_processing_result,
)
from ophyd_async.panda import PandA

from hyperion.device_setup_plans.check_topup import check_topup_and_wait_if_necessary
from hyperion.device_setup_plans.manipulate_sample import move_x_y_z
from hyperion.device_setup_plans.read_hardware_for_setup import (
    read_hardware_for_ispyb_during_collection,
    read_hardware_for_ispyb_pre_collection,
)
from hyperion.device_setup_plans.setup_zebra import (
    set_zebra_shutter_to_manual,
    setup_zebra_for_gridscan,
)
from hyperion.device_setup_plans.xbpm_feedback import (
    transmission_and_xbpm_feedback_for_collection_decorator,
)
from hyperion.exceptions import WarningException
from hyperion.external_interaction.callbacks.xray_centre.callback_collection import (
    XrayCentreCallbackCollection,
)
from hyperion.log import LOGGER
from hyperion.parameters import external_parameters
from hyperion.parameters.constants import (
    DO_FGS,
    GRIDSCAN_AND_MOVE,
    GRIDSCAN_MAIN_PLAN,
    GRIDSCAN_OUTER_PLAN,
    SIM_BEAMLINE,
    TRIGGER_ZOCALO_ON,
)
from hyperion.tracing import TRACER
from hyperion.utils.aperturescatterguard import (
    load_default_aperture_scatterguard_positions_if_unset,
)
from hyperion.utils.context import device_composite_from_context, setup_context

if TYPE_CHECKING:
    from hyperion.parameters.plan_specific.gridscan_internal_params import (
        GridscanInternalParameters,
    )

    PandaOrZebraGridscan = FastGridScan | PandAFastGridScan


@dataclasses.dataclass
class FlyScanXRayCentreComposite:
    """All devices which are directly or indirectly required by this plan"""

    aperture_scatterguard: ApertureScatterguard
    attenuator: Attenuator
    backlight: Backlight
    dcm: DCM
    eiger: EigerDetector
    fast_grid_scan: FastGridScan
    flux: Flux
    s4_slit_gaps: S4SlitGaps
    smargon: Smargon
    undulator: Undulator
    synchrotron: Synchrotron
    xbpm_feedback: XBPMFeedback
    zebra: Zebra
    zocalo: ZocaloResults
    panda: PandA
    panda_fast_grid_scan: PandAFastGridScan
    robot: BartRobot

    @property
    def sample_motors(self) -> Smargon:
        """Convenience alias with a more user-friendly name"""
        return self.smargon

    def __post_init__(self):
        """Ensure that aperture positions are loaded whenever this class is created."""
        load_default_aperture_scatterguard_positions_if_unset(
            self.aperture_scatterguard
        )


def create_devices(context: BlueskyContext) -> FlyScanXRayCentreComposite:
    """Creates the devices required for the plan and connect to them"""
    return device_composite_from_context(context, FlyScanXRayCentreComposite)


def set_aperture_for_bbox_size(
    aperture_device: ApertureScatterguard,
    bbox_size: list[int] | np.ndarray,
):
    # bbox_size is [x,y,z], for i03 we only care about x
    assert aperture_device.aperture_positions is not None

    new_selected_aperture: SingleAperturePosition = (
        aperture_device.aperture_positions.MEDIUM
        if bbox_size[0] < 2
        else aperture_device.aperture_positions.LARGE
    )
    LOGGER.info(
        f"Setting aperture to {new_selected_aperture.name} ({new_selected_aperture.location}) based on bounding box size {bbox_size}."
    )

    @bpp.set_run_key_decorator("change_aperture")
    @bpp.run_decorator(
        md={
            "subplan_name": "change_aperture",
            "aperture_size": new_selected_aperture.name,
        }
    )
    def set_aperture():
        yield from bps.abs_set(aperture_device, new_selected_aperture.location)

    yield from set_aperture()


<<<<<<< HEAD
def wait_for_gridscan_valid(fgs_motors: FastGridScan | PandAFastGridScan, timeout=0.5):
=======
def wait_for_gridscan_valid(fgs_motors: PandaOrZebraGridscan, timeout=0.5):
>>>>>>> 33547018
    LOGGER.info("Waiting for valid fgs_params")
    SLEEP_PER_CHECK = 0.1
    times_to_check = int(timeout / SLEEP_PER_CHECK)
    for _ in range(times_to_check):
        scan_invalid = yield from bps.rd(fgs_motors.scan_invalid)
        pos_counter = yield from bps.rd(fgs_motors.position_counter)
        LOGGER.debug(
            f"Scan invalid: {scan_invalid} and position counter: {pos_counter}"
        )
        if not scan_invalid and pos_counter == 0:
            LOGGER.info("Gridscan scan valid and position counter reset")
            return
        yield from bps.sleep(SLEEP_PER_CHECK)
    raise WarningException("Scan invalid - pin too long/short/bent and out of range")


def tidy_up_plans(fgs_composite: FlyScanXRayCentreComposite):
    LOGGER.info("Tidying up Zebra")
    yield from set_zebra_shutter_to_manual(fgs_composite.zebra)
    LOGGER.info("Tidying up Zocalo")
    yield from bps.unstage(
        fgs_composite.zocalo
    )  # make sure we don't consume any other results


def kickoff_and_complete_gridscan(
    gridscan: PandaOrZebraGridscan,
    eiger: EigerDetector,
    synchrotron: Synchrotron,
    zocalo_environment: str,
):
    @TRACER.start_as_current_span(DO_FGS)
    @bpp.set_run_key_decorator(DO_FGS)
    @bpp.run_decorator(
        md={
            "subplan_name": DO_FGS,
            "zocalo_environment": zocalo_environment,
        }
    )
    @bpp.contingency_decorator(
        except_plan=lambda e: (yield from bps.stop(eiger)),
        else_plan=lambda: (yield from bps.unstage(eiger)),
    )
    def do_fgs():
        # Check topup gate
        expected_images = yield from bps.rd(gridscan.expected_images)
        exposure_sec_per_image = yield from bps.rd(eiger.cam.acquire_time)
        LOGGER.info("waiting for topup if necessary...")
        yield from check_topup_and_wait_if_necessary(
            synchrotron,
            expected_images * exposure_sec_per_image,
            30.0,
        )
        LOGGER.info("Wait for all moves with no assigned group")
        yield from bps.wait()
        LOGGER.info("kicking off FGS")
        yield from bps.kickoff(gridscan)
        LOGGER.info("Waiting for Zocalo device queue to have been cleared...")
        yield from bps.wait(
            ZOCALO_STAGE_GROUP
        )  # Make sure ZocaloResults queue is clear and ready to accept our new data
        LOGGER.info("completing FGS")
        yield from bps.complete(gridscan, wait=True)

    yield from do_fgs()


@bpp.set_run_key_decorator(GRIDSCAN_MAIN_PLAN)
@bpp.run_decorator(md={"subplan_name": GRIDSCAN_MAIN_PLAN})
def run_gridscan(
    fgs_composite: FlyScanXRayCentreComposite,
    parameters: GridscanInternalParameters,
    md={
        "plan_name": GRIDSCAN_MAIN_PLAN,
    },
):
    sample_motors = fgs_composite.sample_motors

    # Currently gridscan only works for omega 0, see #
    with TRACER.start_span("moving_omega_to_0"):
        yield from bps.abs_set(sample_motors.omega, 0)

    # We only subscribe to the communicator callback for run_gridscan, so this is where
    # we should generate an event reading the values which need to be included in the
    # ispyb deposition
    with TRACER.start_span("ispyb_hardware_readings"):
        yield from read_hardware_for_ispyb_pre_collection(
            fgs_composite.undulator,
            fgs_composite.synchrotron,
            fgs_composite.s4_slit_gaps,
            fgs_composite.aperture_scatterguard,
            fgs_composite.robot,
        )
        yield from read_hardware_for_ispyb_during_collection(
            fgs_composite.attenuator, fgs_composite.flux, fgs_composite.dcm
        )

    fgs_motors = fgs_composite.fast_grid_scan

    LOGGER.info("Setting fgs params")
    yield from set_flyscan_params(fgs_motors, parameters.experiment_params)

    yield from wait_for_gridscan_valid(fgs_motors)

    LOGGER.info("Waiting for arming to finish")
    yield from bps.wait("ready_for_data_collection")
    yield from bps.stage(fgs_composite.eiger)

    yield from kickoff_and_complete_gridscan(
        fgs_motors,
        fgs_composite.eiger,
        fgs_composite.synchrotron,
        parameters.hyperion_params.zocalo_environment,
    )
    yield from bps.abs_set(fgs_motors.z_steps, 0, wait=False)


@bpp.set_run_key_decorator(GRIDSCAN_AND_MOVE)
@bpp.run_decorator(md={"subplan_name": GRIDSCAN_AND_MOVE})
def run_gridscan_and_move(
    fgs_composite: FlyScanXRayCentreComposite,
    parameters: GridscanInternalParameters,
):
    """A multi-run plan which runs a gridscan, gets the results from zocalo
    and moves to the centre of mass determined by zocalo"""

    # We get the initial motor positions so we can return to them on zocalo failure
    initial_xyz = np.array(
        [
            (yield from bps.rd(fgs_composite.sample_motors.x)),
            (yield from bps.rd(fgs_composite.sample_motors.y)),
            (yield from bps.rd(fgs_composite.sample_motors.z)),
        ]
    )

    yield from setup_zebra_for_gridscan(fgs_composite.zebra, wait=True)

    LOGGER.info("Starting grid scan")
    yield from bps.stage(
        fgs_composite.zocalo, group=ZOCALO_STAGE_GROUP
    )  # connect to zocalo and make sure the queue is clear
    yield from run_gridscan(fgs_composite, parameters)

    LOGGER.info("Grid scan finished, getting results.")

    with TRACER.start_span("wait_for_zocalo"):
        yield from bps.trigger_and_read(
            [fgs_composite.zocalo], name=ZOCALO_READING_PLAN_NAME
        )
        LOGGER.info("Zocalo triggered and read, interpreting results.")
        xray_centre, bbox_size = yield from get_processing_result(fgs_composite.zocalo)
        LOGGER.info(f"Got xray centre: {xray_centre}, bbox size: {bbox_size}")
        if xray_centre is not None:
            xray_centre = parameters.experiment_params.grid_position_to_motor_position(
                xray_centre
            )
        else:
            xray_centre = initial_xyz
            LOGGER.warning("No X-ray centre recieved")
        if bbox_size is not None:
            with TRACER.start_span("change_aperture"):
                yield from set_aperture_for_bbox_size(
                    fgs_composite.aperture_scatterguard, bbox_size
                )
        else:
            LOGGER.warning("No bounding box size recieved")

    # once we have the results, go to the appropriate position
    LOGGER.info("Moving to centre of mass.")
    with TRACER.start_span("move_to_result"):
        yield from move_x_y_z(fgs_composite.sample_motors, *xray_centre, wait=True)

    if parameters.experiment_params.set_stub_offsets:
        LOGGER.info("Recentring smargon co-ordinate system to this point.")
        yield from bps.mv(
            fgs_composite.sample_motors.stub_offsets, StubPosition.CURRENT_AS_CENTER
        )


def flyscan_xray_centre(
    composite: FlyScanXRayCentreComposite,
    parameters: Any,
) -> MsgGenerator:
    """Create the plan to run the grid scan based on provided parameters.

    The ispyb handler should be added to the whole gridscan as we want to capture errors
    at any point in it.

    Args:
        parameters (FGSInternalParameters): The parameters to run the scan.

    Returns:
        Generator: The plan for the gridscan
    """
    composite.eiger.set_detector_parameters(parameters.hyperion_params.detector_params)
    composite.zocalo.zocalo_environment = parameters.hyperion_params.zocalo_environment

    @bpp.set_run_key_decorator(GRIDSCAN_OUTER_PLAN)
    @bpp.run_decorator(  # attach experiment metadata to the start document
        md={
            "subplan_name": GRIDSCAN_OUTER_PLAN,
            TRIGGER_ZOCALO_ON: DO_FGS,
            "hyperion_internal_parameters": parameters.json(),
            "activate_callbacks": [
                "GridscanISPyBCallback",
                "GridscanNexusFileCallback",
            ],
        }
    )
    @bpp.finalize_decorator(lambda: tidy_up_plans(composite))
    @transmission_and_xbpm_feedback_for_collection_decorator(
        composite.xbpm_feedback,
        composite.attenuator,
        parameters.hyperion_params.ispyb_params.transmission_fraction,
    )
    def run_gridscan_and_move_and_tidy(fgs_composite, params):
        yield from run_gridscan_and_move(fgs_composite, params)

    return run_gridscan_and_move_and_tidy(composite, parameters)


if __name__ == "__main__":
    parser = argparse.ArgumentParser()
    parser.add_argument(
        "--beamline",
        help="The beamline prefix this is being run on",
        default=SIM_BEAMLINE,
    )
    args = parser.parse_args()

    RE = RunEngine({})
    RE.waiting_hook = ProgressBarManager()  # type: ignore
    from hyperion.parameters.plan_specific.gridscan_internal_params import (
        GridscanInternalParameters,
    )

    parameters = GridscanInternalParameters(**external_parameters.from_file())
    subscriptions = XrayCentreCallbackCollection()

    context = setup_context(wait_for_connection=True)
    composite = create_devices(context)

    RE(flyscan_xray_centre(composite, parameters))<|MERGE_RESOLUTION|>--- conflicted
+++ resolved
@@ -146,11 +146,7 @@
     yield from set_aperture()
 
 
-<<<<<<< HEAD
-def wait_for_gridscan_valid(fgs_motors: FastGridScan | PandAFastGridScan, timeout=0.5):
-=======
 def wait_for_gridscan_valid(fgs_motors: PandaOrZebraGridscan, timeout=0.5):
->>>>>>> 33547018
     LOGGER.info("Waiting for valid fgs_params")
     SLEEP_PER_CHECK = 0.1
     times_to_check = int(timeout / SLEEP_PER_CHECK)
