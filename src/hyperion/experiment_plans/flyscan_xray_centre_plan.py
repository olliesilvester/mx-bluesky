--- conflicted
+++ resolved
@@ -57,19 +57,7 @@
 )
 from hyperion.log import LOGGER
 from hyperion.parameters import external_parameters
-<<<<<<< HEAD
-from hyperion.parameters.constants import CONST
-=======
-from hyperion.parameters.constants import (
-    DO_FGS,
-    GRIDSCAN_AND_MOVE,
-    GRIDSCAN_MAIN_PLAN,
-    GRIDSCAN_OUTER_PLAN,
-    SET_LOG_UID_TAG,
-    SIM_BEAMLINE,
-    TRIGGER_ZOCALO_ON,
-)
->>>>>>> b5ee53c8
+from hyperion.parameters.constants import CONST, SET_LOG_UID_TAG
 from hyperion.tracing import TRACER
 from hyperion.utils.aperturescatterguard import (
     load_default_aperture_scatterguard_positions_if_unset,
@@ -358,14 +346,9 @@
     @bpp.set_run_key_decorator(CONST.PLAN.GRIDSCAN_OUTER)
     @bpp.run_decorator(  # attach experiment metadata to the start document
         md={
-<<<<<<< HEAD
             "subplan_name": CONST.PLAN.GRIDSCAN_OUTER,
             CONST.TRIGGER.ZOCALO: CONST.PLAN.DO_FGS,
-=======
-            "subplan_name": GRIDSCAN_OUTER_PLAN,
             SET_LOG_UID_TAG: True,
-            TRIGGER_ZOCALO_ON: DO_FGS,
->>>>>>> b5ee53c8
             "hyperion_internal_parameters": parameters.json(),
             "activate_callbacks": [
                 "GridscanISPyBCallback",
