from __future__ import annotations

import argparse
import dataclasses
from typing import TYPE_CHECKING, Any

import bluesky.plan_stubs as bps
import bluesky.preprocessors as bpp
import numpy as np
from blueapi.core import BlueskyContext, MsgGenerator
from bluesky.run_engine import RunEngine
from bluesky.utils import ProgressBarManager
from dodal.devices.aperturescatterguard import ApertureScatterguard
from dodal.devices.attenuator import Attenuator
from dodal.devices.backlight import Backlight
from dodal.devices.eiger import EigerDetector
from dodal.devices.fast_grid_scan import FastGridScan
from dodal.devices.fast_grid_scan import set_fast_grid_scan_params as set_flyscan_params
from dodal.devices.flux import Flux
from dodal.devices.s4_slit_gaps import S4SlitGaps
from dodal.devices.smargon import Smargon
from dodal.devices.synchrotron import Synchrotron
from dodal.devices.undulator import Undulator
from dodal.devices.xbpm_feedback import XBPMFeedback
from dodal.devices.zebra import Zebra

import hyperion.log
from hyperion.device_setup_plans.check_topup import check_topup_and_wait_if_necessary
from hyperion.device_setup_plans.manipulate_sample import move_x_y_z
from hyperion.device_setup_plans.read_hardware_for_setup import read_hardware_for_ispyb
from hyperion.device_setup_plans.setup_zebra import (
    set_zebra_shutter_to_manual,
    setup_zebra_for_gridscan,
)
from hyperion.device_setup_plans.xbpm_feedback import (
    transmission_and_xbpm_feedback_for_collection_decorator,
)
from hyperion.exceptions import WarningException
from hyperion.external_interaction.callbacks.xray_centre.callback_collection import (
    XrayCentreCallbackCollection,
)
from hyperion.parameters import external_parameters
from hyperion.parameters.constants import SIM_BEAMLINE
from hyperion.tracing import TRACER
from hyperion.utils.aperturescatterguard import (
    load_default_aperture_scatterguard_positions_if_unset,
)
from hyperion.utils.context import device_composite_from_context, setup_context

if TYPE_CHECKING:
    from hyperion.parameters.plan_specific.gridscan_internal_params import (
        GridscanInternalParameters,
    )


@dataclasses.dataclass
class FlyScanXRayCentreComposite:
    """All devices which are directly or indirectly required by this plan"""

    aperture_scatterguard: ApertureScatterguard
    attenuator: Attenuator
    backlight: Backlight
    eiger: EigerDetector
    fast_grid_scan: FastGridScan
    flux: Flux
    s4_slit_gaps: S4SlitGaps
    smargon: Smargon
    undulator: Undulator
    synchrotron: Synchrotron
    xbpm_feedback: XBPMFeedback
    zebra: Zebra

    @property
    def sample_motors(self) -> Smargon:
        """Convenience alias with a more user-friendly name"""
        return self.smargon

    def __post_init__(self):
        """Ensure that aperture positions are loaded whenever this class is created."""
        load_default_aperture_scatterguard_positions_if_unset(
            self.aperture_scatterguard
        )
<<<<<<< HEAD
        self.backlight: Backlight = i03.backlight(fake_with_ophyd_sim=fake)
        self.eiger: EigerDetector = i03.eiger(
            fake_with_ophyd_sim=fake, params=detector_params
        )
        self.fast_grid_scan: FastGridScan = i03.fast_grid_scan(fake_with_ophyd_sim=fake)
        self.flux: Flux = i03.flux(fake_with_ophyd_sim=fake)
        self.s4_slit_gaps: S4SlitGaps = i03.s4_slit_gaps(fake_with_ophyd_sim=fake)
        self.sample_motors: Smargon = i03.smargon(fake_with_ophyd_sim=fake)
        self.undulator: Undulator = i03.undulator(fake_with_ophyd_sim=fake)
        self.synchrotron: Synchrotron = i03.synchrotron(fake_with_ophyd_sim=fake)
        self.zebra: Zebra = i03.zebra(fake_with_ophyd_sim=fake)
        self.attenuator: Attenuator = i03.attenuator(fake_with_ophyd_sim=fake)
        self.xbpm_feedback: XBPMFeedback = i03.xbpm_feedback(fake_with_ophyd_sim=fake)


flyscan_xray_centre_composite: GridscanComposite | None = None
=======
>>>>>>> da145e55


def create_devices(context: BlueskyContext) -> FlyScanXRayCentreComposite:
    """Creates the devices required for the plan and connect to them"""
    return device_composite_from_context(context, FlyScanXRayCentreComposite)


def set_aperture_for_bbox_size(
    aperture_device: ApertureScatterguard,
    bbox_size: list[int],
):
    # bbox_size is [x,y,z], for i03 we only care about x
    if bbox_size[0] < 2:
        aperture_size_positions = aperture_device.aperture_positions.MEDIUM
        selected_aperture = "MEDIUM_APERTURE"
    else:
        aperture_size_positions = aperture_device.aperture_positions.LARGE
        selected_aperture = "LARGE_APERTURE"
    hyperion.log.LOGGER.info(
        f"Setting aperture to {selected_aperture} ({aperture_size_positions}) based on bounding box size {bbox_size}."
    )

    @bpp.set_run_key_decorator("change_aperture")
    @bpp.run_decorator(
        md={"subplan_name": "change_aperture", "aperture_size": selected_aperture}
    )
    def set_aperture():
        yield from bps.abs_set(aperture_device, aperture_size_positions)

    yield from set_aperture()


def wait_for_gridscan_valid(fgs_motors: FastGridScan, timeout=0.5):
    hyperion.log.LOGGER.info("Waiting for valid fgs_params")
    SLEEP_PER_CHECK = 0.1
    times_to_check = int(timeout / SLEEP_PER_CHECK)
    for _ in range(times_to_check):
        scan_invalid = yield from bps.rd(fgs_motors.scan_invalid)
        pos_counter = yield from bps.rd(fgs_motors.position_counter)
        hyperion.log.LOGGER.debug(
            f"Scan invalid: {scan_invalid} and position counter: {pos_counter}"
        )
        if not scan_invalid and pos_counter == 0:
            hyperion.log.LOGGER.info("Gridscan scan valid and position counter reset")
            return
        yield from bps.sleep(SLEEP_PER_CHECK)
    raise WarningException("Scan invalid - pin too long/short/bent and out of range")


def tidy_up_plans(fgs_composite: FlyScanXRayCentreComposite):
    hyperion.log.LOGGER.info("Tidying up Zebra")
    yield from set_zebra_shutter_to_manual(fgs_composite.zebra)


@bpp.set_run_key_decorator("run_gridscan")
@bpp.run_decorator(md={"subplan_name": "run_gridscan"})
def run_gridscan(
    fgs_composite: FlyScanXRayCentreComposite,
    parameters: GridscanInternalParameters,
    md={
        "plan_name": "run_gridscan",
    },
):
    sample_motors = fgs_composite.sample_motors

    # Currently gridscan only works for omega 0, see #
    with TRACER.start_span("moving_omega_to_0"):
        yield from bps.abs_set(sample_motors.omega, 0)

    # We only subscribe to the communicator callback for run_gridscan, so this is where
    # we should generate an event reading the values which need to be included in the
    # ispyb deposition
    with TRACER.start_span("ispyb_hardware_readings"):
        yield from read_hardware_for_ispyb(
            fgs_composite.undulator,
            fgs_composite.synchrotron,
            fgs_composite.s4_slit_gaps,
            fgs_composite.attenuator,
            fgs_composite.flux,
        )

    fgs_motors = fgs_composite.fast_grid_scan

    yield from set_flyscan_params(fgs_motors, parameters.experiment_params)
    yield from wait_for_gridscan_valid(fgs_motors)

    @bpp.set_run_key_decorator("do_fgs")
    @bpp.run_decorator(md={"subplan_name": "do_fgs"})
    @bpp.contingency_decorator(
        except_plan=lambda e: (yield from bps.stop(fgs_composite.eiger)),
        else_plan=lambda: (yield from bps.unstage(fgs_composite.eiger)),
    )
    def do_fgs():
        yield from bps.wait()  # Wait for all moves to complete
        # Check topup gate
        yield from check_topup_and_wait_if_necessary(
            fgs_composite.synchrotron,
            parameters.hyperion_params.detector_params,
            30.0,
        )
        yield from bps.kickoff(fgs_motors)
        yield from bps.complete(fgs_motors, wait=True)

    hyperion.log.LOGGER.info("Waiting for arming to finish")
    yield from bps.wait("ready_for_data_collection")
    yield from bps.stage(fgs_composite.eiger)

    with TRACER.start_span("do_fgs"):
        yield from do_fgs()

    yield from bps.abs_set(fgs_motors.z_steps, 0, wait=False)


@bpp.set_run_key_decorator("run_gridscan_and_move")
@bpp.run_decorator(md={"subplan_name": "run_gridscan_and_move"})
def run_gridscan_and_move(
    fgs_composite: FlyScanXRayCentreComposite,
    parameters: GridscanInternalParameters,
    subscriptions: XrayCentreCallbackCollection,
):
    """A multi-run plan which runs a gridscan, gets the results from zocalo
    and moves to the centre of mass determined by zocalo"""

    # We get the initial motor positions so we can return to them on zocalo failure
    initial_xyz = np.array(
        [
            (yield from bps.rd(fgs_composite.sample_motors.x)),
            (yield from bps.rd(fgs_composite.sample_motors.y)),
            (yield from bps.rd(fgs_composite.sample_motors.z)),
        ]
    )

    yield from setup_zebra_for_gridscan(fgs_composite.zebra)

    hyperion.log.LOGGER.info("Starting grid scan")

    yield from run_gridscan(fgs_composite, parameters)

    # the data were submitted to zocalo by the zocalo callback during the gridscan,
    # but results may not be ready, and need to be collected regardless.
    # it might not be ideal to block for this, see #327
    xray_centre, bbox_size = subscriptions.zocalo_handler.wait_for_results(initial_xyz)

    if bbox_size is not None:
        with TRACER.start_span("change_aperture"):
            yield from set_aperture_for_bbox_size(
                fgs_composite.aperture_scatterguard, bbox_size
            )

    # once we have the results, go to the appropriate position
    hyperion.log.LOGGER.info("Moving to centre of mass.")
    with TRACER.start_span("move_to_result"):
        yield from move_x_y_z(fgs_composite.sample_motors, *xray_centre, wait=True)


def flyscan_xray_centre(
    composite: FlyScanXRayCentreComposite,
    parameters: Any,
) -> MsgGenerator:
    """Create the plan to run the grid scan based on provided parameters.

    The ispyb handler should be added to the whole gridscan as we want to capture errors
    at any point in it.

    Args:
        parameters (FGSInternalParameters): The parameters to run the scan.

    Returns:
        Generator: The plan for the gridscan
    """
    composite.eiger.set_detector_parameters(parameters.hyperion_params.detector_params)

    subscriptions = XrayCentreCallbackCollection.from_params(parameters)

    @bpp.subs_decorator(  # subscribe the RE to nexus, ispyb, and zocalo callbacks
        list(subscriptions)  # must be the outermost decorator to receive the metadata
    )
    @bpp.set_run_key_decorator("run_gridscan_move_and_tidy")
    @bpp.run_decorator(  # attach experiment metadata to the start document
        md={
            "subplan_name": "run_gridscan_move_and_tidy",
            "hyperion_internal_parameters": parameters.json(),
        }
    )
    @bpp.finalize_decorator(lambda: tidy_up_plans(composite))
    @transmission_and_xbpm_feedback_for_collection_decorator(
        composite.xbpm_feedback,
        composite.attenuator,
        parameters.hyperion_params.ispyb_params.transmission_fraction,
    )
    def run_gridscan_and_move_and_tidy(fgs_composite, params, comms):
        yield from run_gridscan_and_move(fgs_composite, params, comms)

    return run_gridscan_and_move_and_tidy(composite, parameters, subscriptions)


if __name__ == "__main__":
    parser = argparse.ArgumentParser()
    parser.add_argument(
        "--beamline",
        help="The beamline prefix this is being run on",
        default=SIM_BEAMLINE,
    )
    args = parser.parse_args()

    RE = RunEngine({})
    RE.waiting_hook = ProgressBarManager()
    from hyperion.parameters.plan_specific.gridscan_internal_params import (
        GridscanInternalParameters,
    )

    parameters = GridscanInternalParameters(**external_parameters.from_file())
    subscriptions = XrayCentreCallbackCollection.from_params(parameters)

    context = setup_context(wait_for_connection=True)
    composite = create_devices(context)

    RE(flyscan_xray_centre(composite, parameters))<|MERGE_RESOLUTION|>--- conflicted
+++ resolved
@@ -80,25 +80,6 @@
         load_default_aperture_scatterguard_positions_if_unset(
             self.aperture_scatterguard
         )
-<<<<<<< HEAD
-        self.backlight: Backlight = i03.backlight(fake_with_ophyd_sim=fake)
-        self.eiger: EigerDetector = i03.eiger(
-            fake_with_ophyd_sim=fake, params=detector_params
-        )
-        self.fast_grid_scan: FastGridScan = i03.fast_grid_scan(fake_with_ophyd_sim=fake)
-        self.flux: Flux = i03.flux(fake_with_ophyd_sim=fake)
-        self.s4_slit_gaps: S4SlitGaps = i03.s4_slit_gaps(fake_with_ophyd_sim=fake)
-        self.sample_motors: Smargon = i03.smargon(fake_with_ophyd_sim=fake)
-        self.undulator: Undulator = i03.undulator(fake_with_ophyd_sim=fake)
-        self.synchrotron: Synchrotron = i03.synchrotron(fake_with_ophyd_sim=fake)
-        self.zebra: Zebra = i03.zebra(fake_with_ophyd_sim=fake)
-        self.attenuator: Attenuator = i03.attenuator(fake_with_ophyd_sim=fake)
-        self.xbpm_feedback: XBPMFeedback = i03.xbpm_feedback(fake_with_ophyd_sim=fake)
-
-
-flyscan_xray_centre_composite: GridscanComposite | None = None
-=======
->>>>>>> da145e55
 
 
 def create_devices(context: BlueskyContext) -> FlyScanXRayCentreComposite:
