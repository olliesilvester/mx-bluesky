--- conflicted
+++ resolved
@@ -56,18 +56,7 @@
 )
 from hyperion.log import LOGGER
 from hyperion.parameters import external_parameters
-<<<<<<< HEAD
 from hyperion.parameters.constants import CONST
-=======
-from hyperion.parameters.constants import (
-    DO_FGS,
-    GRIDSCAN_AND_MOVE,
-    GRIDSCAN_MAIN_PLAN,
-    GRIDSCAN_OUTER_PLAN,
-    SIM_BEAMLINE,
-    TRIGGER_ZOCALO_ON,
-)
->>>>>>> 8726c307
 from hyperion.tracing import TRACER
 from hyperion.utils.aperturescatterguard import (
     load_default_aperture_scatterguard_positions_if_unset,
@@ -351,12 +340,8 @@
     @bpp.set_run_key_decorator(CONST.PLAN.GRIDSCAN_OUTER)
     @bpp.run_decorator(  # attach experiment metadata to the start document
         md={
-<<<<<<< HEAD
             "subplan_name": CONST.PLAN.GRIDSCAN_OUTER,
-=======
-            "subplan_name": GRIDSCAN_OUTER_PLAN,
-            TRIGGER_ZOCALO_ON: DO_FGS,
->>>>>>> 8726c307
+            CONST.TRIGGER.ZOCALO: CONST.PLAN.DO_FGS,
             "hyperion_internal_parameters": parameters.json(),
             "activate_callbacks": [
                 "GridscanISPyBCallback",
