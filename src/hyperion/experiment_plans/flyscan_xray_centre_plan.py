from __future__ import annotations

import argparse
import dataclasses
from typing import TYPE_CHECKING, Any

import bluesky.plan_stubs as bps
import bluesky.preprocessors as bpp
import numpy as np
from blueapi.core import BlueskyContext, MsgGenerator
from bluesky.run_engine import RunEngine
from bluesky.utils import ProgressBarManager
from dodal.devices.aperturescatterguard import ApertureScatterguard
from dodal.devices.attenuator import Attenuator
from dodal.devices.backlight import Backlight
from dodal.devices.eiger import EigerDetector
from dodal.devices.fast_grid_scan import FastGridScan
from dodal.devices.fast_grid_scan import set_fast_grid_scan_params as set_flyscan_params
from dodal.devices.flux import Flux
from dodal.devices.s4_slit_gaps import S4SlitGaps
from dodal.devices.smargon import Smargon, StubPosition
from dodal.devices.synchrotron import Synchrotron
from dodal.devices.undulator import Undulator
from dodal.devices.xbpm_feedback import XBPMFeedback
from dodal.devices.zebra import Zebra
from dodal.devices.zocalo import (
    ZocaloResults,
    get_processing_results,
    trigger_wait_and_read_zocalo,
)

from hyperion.device_setup_plans.check_topup import check_topup_and_wait_if_necessary
from hyperion.device_setup_plans.manipulate_sample import move_x_y_z
from hyperion.device_setup_plans.read_hardware_for_setup import (
    read_hardware_for_ispyb_during_collection,
    read_hardware_for_ispyb_pre_collection,
)
from hyperion.device_setup_plans.setup_zebra import (
    set_zebra_shutter_to_manual,
    setup_zebra_for_gridscan,
)
from hyperion.device_setup_plans.xbpm_feedback import (
    transmission_and_xbpm_feedback_for_collection_decorator,
)
from hyperion.exceptions import WarningException
from hyperion.external_interaction.callbacks.xray_centre.callback_collection import (
    XrayCentreCallbackCollection,
)
from hyperion.log import LOGGER
from hyperion.parameters import external_parameters
from hyperion.parameters.constants import (
    DO_FGS,
    GRIDSCAN_AND_MOVE,
    GRIDSCAN_MAIN_PLAN,
    GRIDSCAN_OUTER_PLAN,
    SIM_BEAMLINE,
)
from hyperion.tracing import TRACER
from hyperion.utils.aperturescatterguard import (
    load_default_aperture_scatterguard_positions_if_unset,
)
from hyperion.utils.context import device_composite_from_context, setup_context

if TYPE_CHECKING:
    from hyperion.parameters.plan_specific.gridscan_internal_params import (
        GridscanInternalParameters,
    )


@dataclasses.dataclass
class FlyScanXRayCentreComposite:
    """All devices which are directly or indirectly required by this plan"""

    aperture_scatterguard: ApertureScatterguard
    attenuator: Attenuator
    backlight: Backlight
    eiger: EigerDetector
    fast_grid_scan: FastGridScan
    flux: Flux
    s4_slit_gaps: S4SlitGaps
    smargon: Smargon
    undulator: Undulator
    synchrotron: Synchrotron
    xbpm_feedback: XBPMFeedback
    zebra: Zebra
    zocalo: ZocaloResults

    @property
    def sample_motors(self) -> Smargon:
        """Convenience alias with a more user-friendly name"""
        return self.smargon

    def __post_init__(self):
        """Ensure that aperture positions are loaded whenever this class is created."""
        load_default_aperture_scatterguard_positions_if_unset(
            self.aperture_scatterguard
        )


def create_devices(context: BlueskyContext) -> FlyScanXRayCentreComposite:
    """Creates the devices required for the plan and connect to them"""
    return device_composite_from_context(context, FlyScanXRayCentreComposite)


def set_aperture_for_bbox_size(
    aperture_device: ApertureScatterguard,
    bbox_size: list[int] | np.ndarray,
):
    # bbox_size is [x,y,z], for i03 we only care about x
    assert aperture_device.aperture_positions is not None
    if bbox_size[0] < 2:
        aperture_size_positions = aperture_device.aperture_positions.MEDIUM
        selected_aperture = "MEDIUM_APERTURE"
    else:
        aperture_size_positions = aperture_device.aperture_positions.LARGE
        selected_aperture = "LARGE_APERTURE"
    LOGGER.info(
        f"Setting aperture to {selected_aperture} ({aperture_size_positions}) based on bounding box size {bbox_size}."
    )

    @bpp.set_run_key_decorator("change_aperture")
    @bpp.run_decorator(
        md={"subplan_name": "change_aperture", "aperture_size": selected_aperture}
    )
    def set_aperture():
        yield from bps.abs_set(aperture_device, aperture_size_positions)

    yield from set_aperture()


def wait_for_gridscan_valid(fgs_motors: FastGridScan, timeout=0.5):
    LOGGER.info("Waiting for valid fgs_params")
    SLEEP_PER_CHECK = 0.1
    times_to_check = int(timeout / SLEEP_PER_CHECK)
    for _ in range(times_to_check):
        scan_invalid = yield from bps.rd(fgs_motors.scan_invalid)
        pos_counter = yield from bps.rd(fgs_motors.position_counter)
        LOGGER.debug(
            f"Scan invalid: {scan_invalid} and position counter: {pos_counter}"
        )
        if not scan_invalid and pos_counter == 0:
            LOGGER.info("Gridscan scan valid and position counter reset")
            return
        yield from bps.sleep(SLEEP_PER_CHECK)
    raise WarningException("Scan invalid - pin too long/short/bent and out of range")


def tidy_up_plans(fgs_composite: FlyScanXRayCentreComposite):
    LOGGER.info("Tidying up Zebra")
    yield from set_zebra_shutter_to_manual(fgs_composite.zebra)


@bpp.set_run_key_decorator(GRIDSCAN_MAIN_PLAN)
@bpp.run_decorator(md={"subplan_name": GRIDSCAN_MAIN_PLAN})
def run_gridscan(
    fgs_composite: FlyScanXRayCentreComposite,
    parameters: GridscanInternalParameters,
    md={
        "plan_name": GRIDSCAN_MAIN_PLAN,
    },
):
    sample_motors = fgs_composite.sample_motors

    # Currently gridscan only works for omega 0, see #
    with TRACER.start_span("moving_omega_to_0"):
        yield from bps.abs_set(sample_motors.omega, 0)

    # We only subscribe to the communicator callback for run_gridscan, so this is where
    # we should generate an event reading the values which need to be included in the
    # ispyb deposition
    with TRACER.start_span("ispyb_hardware_readings"):
        yield from read_hardware_for_ispyb_pre_collection(
            fgs_composite.undulator,
            fgs_composite.synchrotron,
            fgs_composite.s4_slit_gaps,
        )
        yield from read_hardware_for_ispyb_during_collection(
            fgs_composite.attenuator,
            fgs_composite.flux,
        )

    fgs_motors = fgs_composite.fast_grid_scan

    LOGGER.info("Setting fgs params")
    yield from set_flyscan_params(fgs_motors, parameters.experiment_params)

    yield from wait_for_gridscan_valid(fgs_motors)

    @bpp.set_run_key_decorator(DO_FGS)
    @bpp.run_decorator(md={"subplan_name": DO_FGS})
    @bpp.contingency_decorator(
        except_plan=lambda e: (yield from bps.stop(fgs_composite.eiger)),
        else_plan=lambda: (yield from bps.unstage(fgs_composite.eiger)),
    )
    def do_fgs():
        yield from bps.wait()  # Wait for all moves to complete
        # Check topup gate
        dwell_time_in_s = parameters.experiment_params.dwell_time_ms / 1000.0
        total_exposure = (
            parameters.experiment_params.get_num_images() * dwell_time_in_s
        )  # Expected exposure time for full scan
        yield from check_topup_and_wait_if_necessary(
            fgs_composite.synchrotron,
            total_exposure,
            30.0,
        )
        yield from bps.kickoff(fgs_motors)
        yield from bps.complete(fgs_motors, wait=True)

    LOGGER.info("Waiting for arming to finish")
    yield from bps.wait("ready_for_data_collection")
    yield from bps.stage(fgs_composite.eiger)

    with TRACER.start_span("do_fgs"):
        yield from do_fgs()

    yield from bps.abs_set(fgs_motors.z_steps, 0, wait=False)


@bpp.set_run_key_decorator(GRIDSCAN_AND_MOVE)
@bpp.run_decorator(md={"subplan_name": GRIDSCAN_AND_MOVE})
def run_gridscan_and_move(
    fgs_composite: FlyScanXRayCentreComposite,
    parameters: GridscanInternalParameters,
):
    """A multi-run plan which runs a gridscan, gets the results from zocalo
    and moves to the centre of mass determined by zocalo"""

    # We get the initial motor positions so we can return to them on zocalo failure
    initial_xyz = np.array(
        [
            (yield from bps.rd(fgs_composite.sample_motors.x)),
            (yield from bps.rd(fgs_composite.sample_motors.y)),
            (yield from bps.rd(fgs_composite.sample_motors.z)),
        ]
    )

    yield from setup_zebra_for_gridscan(fgs_composite.zebra)

    LOGGER.info("Starting grid scan")

    yield from run_gridscan(fgs_composite, parameters)

    LOGGER.info("Grid scan finished, getting results.")

    try:
        yield from trigger_wait_and_read_zocalo(fgs_composite.zocalo)
        LOGGER.info("Zocalo triggered and read, interpreting results.")
        xray_centre, bbox_size = yield from get_processing_results(fgs_composite.zocalo)
        LOGGER.info(f"Got xray centre: {xray_centre}, bbox size: {bbox_size}")
        if xray_centre is not None:
            xray_centre = parameters.experiment_params.grid_position_to_motor_position(
                xray_centre
            )
        else:
            xray_centre = initial_xyz
            LOGGER.warning("No X-ray centre recieved")
        if bbox_size is not None:
            with TRACER.start_span("change_aperture"):
                yield from set_aperture_for_bbox_size(
                    fgs_composite.aperture_scatterguard, bbox_size
                )
        else:
            LOGGER.warning("No bounding box size recieved")
    except Exception as e:
        LOGGER.warning("Exception encountered trying to read from Zocalo.", exc_info=e)
        xray_centre = initial_xyz
    # once we have the results, go to the appropriate position
    LOGGER.info("Moving to centre of mass.")
    with TRACER.start_span("move_to_result"):
        yield from move_x_y_z(fgs_composite.sample_motors, *xray_centre, wait=True)

<<<<<<< HEAD
    LOGGER.info("Recentring smargon co-ordinate system to this point.")
    yield from bps.mv(
        fgs_composite.sample_motors.stub_offsets, StubPosition.CURRENT_AS_CENTER
    )
=======
    if parameters.experiment_params.set_stub_offsets:
        hyperion.log.LOGGER.info("Recentring smargon co-ordinate system to this point.")
        yield from bps.mv(
            fgs_composite.sample_motors.stub_offsets, StubPosition.CURRENT_AS_CENTER
        )
>>>>>>> e5480af5


def flyscan_xray_centre(
    composite: FlyScanXRayCentreComposite,
    parameters: Any,
) -> MsgGenerator:
    """Create the plan to run the grid scan based on provided parameters.

    The ispyb handler should be added to the whole gridscan as we want to capture errors
    at any point in it.

    Args:
        parameters (FGSInternalParameters): The parameters to run the scan.

    Returns:
        Generator: The plan for the gridscan
    """
    composite.eiger.set_detector_parameters(parameters.hyperion_params.detector_params)
    composite.zocalo.zocalo_environment = parameters.hyperion_params.zocalo_environment

    subscriptions = XrayCentreCallbackCollection.setup()

    @bpp.subs_decorator(  # subscribe the RE to nexus, ispyb, and zocalo callbacks
        list(subscriptions)  # must be the outermost decorator to receive the metadata
    )
    @bpp.set_run_key_decorator(GRIDSCAN_OUTER_PLAN)
    @bpp.run_decorator(  # attach experiment metadata to the start document
        md={
            "subplan_name": GRIDSCAN_OUTER_PLAN,
            "hyperion_internal_parameters": parameters.json(),
            "activate_callbacks": [
                "XrayCentreZocaloCallback",
                "GridscanISPyBCallback",
                "GridscanNexusFileCallback",
            ],
        }
    )
    @bpp.finalize_decorator(lambda: tidy_up_plans(composite))
    @transmission_and_xbpm_feedback_for_collection_decorator(
        composite.xbpm_feedback,
        composite.attenuator,
        parameters.hyperion_params.ispyb_params.transmission_fraction,
    )
    def run_gridscan_and_move_and_tidy(fgs_composite, params):
        yield from run_gridscan_and_move(fgs_composite, params)

    return run_gridscan_and_move_and_tidy(composite, parameters)


if __name__ == "__main__":
    parser = argparse.ArgumentParser()
    parser.add_argument(
        "--beamline",
        help="The beamline prefix this is being run on",
        default=SIM_BEAMLINE,
    )
    args = parser.parse_args()

    RE = RunEngine({})
    RE.waiting_hook = ProgressBarManager()  # type: ignore
    from hyperion.parameters.plan_specific.gridscan_internal_params import (
        GridscanInternalParameters,
    )

    parameters = GridscanInternalParameters(**external_parameters.from_file())
    subscriptions = XrayCentreCallbackCollection.setup()

    context = setup_context(wait_for_connection=True)
    composite = create_devices(context)

    RE(flyscan_xray_centre(composite, parameters))<|MERGE_RESOLUTION|>--- conflicted
+++ resolved
@@ -270,18 +270,11 @@
     with TRACER.start_span("move_to_result"):
         yield from move_x_y_z(fgs_composite.sample_motors, *xray_centre, wait=True)
 
-<<<<<<< HEAD
-    LOGGER.info("Recentring smargon co-ordinate system to this point.")
-    yield from bps.mv(
-        fgs_composite.sample_motors.stub_offsets, StubPosition.CURRENT_AS_CENTER
-    )
-=======
     if parameters.experiment_params.set_stub_offsets:
-        hyperion.log.LOGGER.info("Recentring smargon co-ordinate system to this point.")
+        LOGGER.info("Recentring smargon co-ordinate system to this point.")
         yield from bps.mv(
             fgs_composite.sample_motors.stub_offsets, StubPosition.CURRENT_AS_CENTER
         )
->>>>>>> e5480af5
 
 
 def flyscan_xray_centre(
