from __future__ import annotations

import dataclasses
<<<<<<< HEAD
=======
import json
from pathlib import Path
>>>>>>> 4a7d65d4

from blueapi.core import BlueskyContext, MsgGenerator
from bluesky import plan_stubs as bps
from bluesky import preprocessors as bpp
from dodal.devices.aperturescatterguard import ApertureScatterguard
from dodal.devices.attenuator import Attenuator
from dodal.devices.backlight import Backlight
from dodal.devices.DCM import DCM
from dodal.devices.detector.detector_motion import DetectorMotion
from dodal.devices.eiger import EigerDetector
from dodal.devices.fast_grid_scan import FastGridScan
from dodal.devices.flux import Flux
from dodal.devices.oav.oav_detector import OAV
from dodal.devices.oav.oav_parameters import OAV_CONFIG_JSON, OAVParameters
from dodal.devices.oav.pin_image_recognition import PinTipDetection
from dodal.devices.panda_fast_grid_scan import PandAFastGridScan
from dodal.devices.robot import BartRobot
from dodal.devices.s4_slit_gaps import S4SlitGaps
from dodal.devices.smargon import Smargon
from dodal.devices.synchrotron import Synchrotron
from dodal.devices.undulator import Undulator
from dodal.devices.xbpm_feedback import XBPMFeedback
from dodal.devices.zebra import Zebra
from dodal.devices.zocalo import ZocaloResults
from ophyd_async.panda import HDFPanda

from hyperion.device_setup_plans.utils import (
    start_preparing_data_collection_then_do_plan,
)
from hyperion.experiment_plans.flyscan_xray_centre_plan import (
    flyscan_xray_centre,
)
from hyperion.experiment_plans.oav_grid_detection_plan import (
    OavGridDetectionComposite,
    grid_detection_plan,
)
from hyperion.experiment_plans.panda_flyscan_xray_centre_plan import (
    FlyScanXRayCentreComposite as FlyScanXRayCentreComposite,
)
from hyperion.experiment_plans.panda_flyscan_xray_centre_plan import (
    panda_flyscan_xray_centre,
)
from hyperion.external_interaction.callbacks.grid_detection_callback import (
    GridDetectionCallback,
    GridParamUpdate,
)
from hyperion.external_interaction.callbacks.xray_centre.ispyb_callback import (
    ispyb_activation_wrapper,
)
from hyperion.log import LOGGER
from hyperion.parameters.gridscan import GridScanWithEdgeDetect, ThreeDGridScan
from hyperion.utils.aperturescatterguard import (
    load_default_aperture_scatterguard_positions_if_unset,
)
from hyperion.utils.context import device_composite_from_context


@dataclasses.dataclass
class GridDetectThenXRayCentreComposite:
    """All devices which are directly or indirectly required by this plan"""

    aperture_scatterguard: ApertureScatterguard
    attenuator: Attenuator
    backlight: Backlight
    dcm: DCM
    detector_motion: DetectorMotion
    eiger: EigerDetector
    fast_grid_scan: FastGridScan
    flux: Flux
    oav: OAV
    pin_tip_detection: PinTipDetection
    smargon: Smargon
    synchrotron: Synchrotron
    s4_slit_gaps: S4SlitGaps
    undulator: Undulator
    xbpm_feedback: XBPMFeedback
    zebra: Zebra
    zocalo: ZocaloResults
    panda: HDFPanda
    panda_fast_grid_scan: PandAFastGridScan
    robot: BartRobot

    def __post_init__(self):
        """Ensure that aperture positions are loaded whenever this class is created."""
        load_default_aperture_scatterguard_positions_if_unset(
            self.aperture_scatterguard
        )


def create_devices(context: BlueskyContext) -> GridDetectThenXRayCentreComposite:
    return device_composite_from_context(context, GridDetectThenXRayCentreComposite)


def create_parameters_for_flyscan_xray_centre(
    grid_scan_with_edge_params: GridScanWithEdgeDetect,
    grid_parameters: GridParamUpdate,
) -> ThreeDGridScan:
    params_json = grid_scan_with_edge_params.dict()
    params_json.update(grid_parameters)
    flyscan_xray_centre_parameters = ThreeDGridScan(**params_json)
    LOGGER.info(f"Parameters for FGS: {flyscan_xray_centre_parameters}")
    return flyscan_xray_centre_parameters


def detect_grid_and_do_gridscan(
    composite: GridDetectThenXRayCentreComposite,
    parameters: GridScanWithEdgeDetect,
    oav_params: OAVParameters,
):
    yield from ispyb_activation_wrapper(
        _detect_grid_and_do_gridscan(composite, parameters, oav_params), parameters
    )


def _detect_grid_and_do_gridscan(
    composite: GridDetectThenXRayCentreComposite,
    parameters: GridScanWithEdgeDetect,
    oav_params: OAVParameters,
):
    assert composite.aperture_scatterguard.aperture_positions is not None

    snapshot_template = f"{parameters.detector_params.prefix}_{parameters.detector_params.run_number}_{{angle}}"

    grid_params_callback = GridDetectionCallback(
        composite.oav.parameters,
        parameters.exposure_time_s,
        parameters.set_stub_offsets,
        parameters.panda_runup_distance_mm,
    )

    @bpp.subs_decorator([grid_params_callback])
    def run_grid_detection_plan(
        oav_params,
        snapshot_template,
        snapshot_dir: Path,
    ):
        grid_detect_composite = OavGridDetectionComposite(
            backlight=composite.backlight,
            oav=composite.oav,
            smargon=composite.smargon,
            pin_tip_detection=composite.pin_tip_detection,
        )

        yield from grid_detection_plan(
            grid_detect_composite,
            oav_params,
            snapshot_template,
            str(snapshot_dir),
            grid_width_microns=parameters.grid_width_um,
        )

    yield from run_grid_detection_plan(
        oav_params,
        snapshot_template,
        parameters.snapshot_directory,
    )

    yield from bps.abs_set(composite.backlight, Backlight.OUT)

    LOGGER.info(
        f"Setting aperture position to {composite.aperture_scatterguard.aperture_positions.SMALL}"
    )
    yield from bps.abs_set(
        composite.aperture_scatterguard,
        composite.aperture_scatterguard.aperture_positions.SMALL,
    )

    flyscan_composite = FlyScanXRayCentreComposite(
        aperture_scatterguard=composite.aperture_scatterguard,
        attenuator=composite.attenuator,
        backlight=composite.backlight,
        eiger=composite.eiger,
        panda_fast_grid_scan=composite.panda_fast_grid_scan,
        flux=composite.flux,
        s4_slit_gaps=composite.s4_slit_gaps,
        smargon=composite.smargon,
        undulator=composite.undulator,
        synchrotron=composite.synchrotron,
        xbpm_feedback=composite.xbpm_feedback,
        zebra=composite.zebra,
        zocalo=composite.zocalo,
        panda=composite.panda,
        fast_grid_scan=composite.fast_grid_scan,
        dcm=composite.dcm,
        robot=composite.robot,
    )

    flyscan_xray_centre_parameters = create_parameters_for_flyscan_xray_centre(
        parameters, grid_params_callback.get_grid_parameters()
    )

    if parameters.use_panda:
        yield from panda_flyscan_xray_centre(
            flyscan_composite,
            flyscan_xray_centre_parameters,
        )
    else:
        yield from flyscan_xray_centre(
            flyscan_composite,
            flyscan_xray_centre_parameters,
        )


def grid_detect_then_xray_centre(
    composite: GridDetectThenXRayCentreComposite,
    parameters: GridScanWithEdgeDetect,
    oav_config: str = OAV_CONFIG_JSON,
) -> MsgGenerator:
    """
    A plan which combines the collection of snapshots from the OAV and the determination
    of the grid dimensions to use for the following grid scan.
    """

    eiger: EigerDetector = composite.eiger

    eiger.set_detector_parameters(parameters.detector_params)

    oav_params = OAVParameters("xrayCentring", oav_config)

    plan_to_perform = detect_grid_and_do_gridscan(
        composite,
        parameters,
        oav_params,
    )

    return start_preparing_data_collection_then_do_plan(
        eiger,
        composite.detector_motion,
        parameters.detector_params.detector_distance,
        plan_to_perform,
    )<|MERGE_RESOLUTION|>--- conflicted
+++ resolved
@@ -1,11 +1,7 @@
 from __future__ import annotations
 
 import dataclasses
-<<<<<<< HEAD
-=======
-import json
 from pathlib import Path
->>>>>>> 4a7d65d4
 
 from blueapi.core import BlueskyContext, MsgGenerator
 from bluesky import plan_stubs as bps
