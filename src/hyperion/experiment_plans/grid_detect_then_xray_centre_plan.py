--- conflicted
+++ resolved
@@ -35,13 +35,9 @@
     OavGridDetectionComposite,
     grid_detection_plan,
 )
-<<<<<<< HEAD
-=======
-from hyperion.experiment_plans.oav_grid_detection_plan import grid_detection_plan
 from hyperion.external_interaction.callbacks.grid_detection_callback import (
     GridDetectionCallback,
 )
->>>>>>> cb49e089
 from hyperion.external_interaction.callbacks.oav_snapshot_callback import (
     OavSnapshotCallback,
 )
