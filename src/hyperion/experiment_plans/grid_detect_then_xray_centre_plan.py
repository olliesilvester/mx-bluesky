from __future__ import annotations

import dataclasses
import json
from typing import TYPE_CHECKING, Any

import numpy as np
from blueapi.core import BlueskyContext, MsgGenerator
from bluesky import plan_stubs as bps
from bluesky import preprocessors as bpp
<<<<<<< HEAD
from dodal.devices.aperturescatterguard import ApertureScatterguard
from dodal.devices.attenuator import Attenuator
=======
from dodal.beamlines import i03
from dodal.devices.aperturescatterguard import AperturePositions, ApertureScatterguard
>>>>>>> fa273863
from dodal.devices.backlight import Backlight
from dodal.devices.detector_motion import DetectorMotion
from dodal.devices.eiger import EigerDetector
from dodal.devices.fast_grid_scan import FastGridScan
from dodal.devices.flux import Flux
from dodal.devices.oav.oav_detector import OAV
from dodal.devices.oav.oav_parameters import OAV_CONFIG_FILE_DEFAULTS, OAVParameters
from dodal.devices.s4_slit_gaps import S4SlitGaps
from dodal.devices.smargon import Smargon
from dodal.devices.synchrotron import Synchrotron
from dodal.devices.undulator import Undulator
from dodal.devices.zebra import Zebra

from hyperion.device_setup_plans.utils import (
    start_preparing_data_collection_then_do_plan,
)
from hyperion.experiment_plans.flyscan_xray_centre_plan import (
    FlyScanXRayCentreComposite,
    flyscan_xray_centre,
)
from hyperion.experiment_plans.oav_grid_detection_plan import (
    OavGridDetectionComposite,
    grid_detection_plan,
)
from hyperion.external_interaction.callbacks.oav_snapshot_callback import (
    OavSnapshotCallback,
)
from hyperion.log import LOGGER
from hyperion.parameters.plan_specific.gridscan_internal_params import (
    GridscanInternalParameters,
    GridScanParams,
)
from hyperion.utils.aperturescatterguard import (
    load_default_aperture_scatterguard_positions_if_unset,
)
from hyperion.utils.context import device_composite_from_context

if TYPE_CHECKING:
    from hyperion.parameters.plan_specific.grid_scan_with_edge_detect_params import (
        GridScanWithEdgeDetectInternalParameters,
        GridScanWithEdgeDetectParams,
    )


@dataclasses.dataclass
class GridDetectThenXRayCentreComposite:
    """All devices which are directly or indirectly required by this plan"""

    aperture_scatterguard: ApertureScatterguard
    attenuator: Attenuator
    backlight: Backlight
    detector_motion: DetectorMotion
    eiger: EigerDetector
    fast_grid_scan: FastGridScan
    flux: Flux
    oav: OAV
    smargon: Smargon
    synchrotron: Synchrotron
    s4_slit_gaps: S4SlitGaps
    undulator: Undulator
    zebra: Zebra

    def __post_init__(self):
        """Ensure that aperture positions are loaded whenever this class is created."""
        load_default_aperture_scatterguard_positions_if_unset(
            self.aperture_scatterguard
        )


def create_devices(context: BlueskyContext) -> GridDetectThenXRayCentreComposite:
    return device_composite_from_context(context, GridDetectThenXRayCentreComposite)


def wait_for_det_to_finish_moving(detector: DetectorMotion, timeout=120.0):
    LOGGER.info("Waiting for detector to finish moving")
    SLEEP_PER_CHECK = 0.1
    times_to_check = int(timeout / SLEEP_PER_CHECK)
    for _ in range(times_to_check):
        detector_state = yield from bps.rd(detector.shutter)
        detector_z_dmov = yield from bps.rd(detector.z.motor_done_move)
        LOGGER.info(f"Shutter state is {'open' if detector_state==1 else 'closed'}")
        LOGGER.info(f"Detector z DMOV is {detector_z_dmov}")
        if detector_state == 1 and detector_z_dmov == 1:
            return
        yield from bps.sleep(SLEEP_PER_CHECK)
    raise TimeoutError("Detector not finished moving")


def create_parameters_for_flyscan_xray_centre(
    grid_scan_with_edge_params: GridScanWithEdgeDetectInternalParameters,
    grid_parameters: GridScanParams,
) -> GridscanInternalParameters:
    params_json = json.loads(grid_scan_with_edge_params.json())
    params_json["experiment_params"] = json.loads(grid_parameters.json())
    flyscan_xray_centre_parameters = GridscanInternalParameters(**params_json)
    LOGGER.info(f"Parameters for FGS: {flyscan_xray_centre_parameters}")
    return flyscan_xray_centre_parameters


def detect_grid_and_do_gridscan(
    composite: GridDetectThenXRayCentreComposite,
    parameters: GridScanWithEdgeDetectInternalParameters,
    oav_params: OAVParameters,
):
    assert composite.aperture_scatterguard.aperture_positions is not None
    experiment_params: GridScanWithEdgeDetectParams = parameters.experiment_params
    grid_params = GridScanParams(dwell_time=experiment_params.exposure_time * 1000)

    detector_params = parameters.hyperion_params.detector_params
    snapshot_template = (
        f"{detector_params.prefix}_{detector_params.run_number}_{{angle}}"
    )

    oav_callback = OavSnapshotCallback()

    @bpp.subs_decorator([oav_callback])
    def run_grid_detection_plan(
        oav_params,
        fgs_params,
        snapshot_template,
        snapshot_dir,
    ):
        grid_detect_composite = OavGridDetectionComposite(
            backlight=composite.backlight,
            oav=composite.oav,
            smargon=composite.smargon,
        )

        yield from grid_detection_plan(
            grid_detect_composite,
            oav_params,
            fgs_params,
            snapshot_template,
            snapshot_dir,
            grid_width_microns=experiment_params.grid_width_microns,
        )

    yield from run_grid_detection_plan(
        oav_params,
        grid_params,
        snapshot_template,
        experiment_params.snapshot_dir,
    )

    # Hack because GDA only passes 3 values to ispyb
    out_upper_left = np.array(
        oav_callback.out_upper_left[0] + [oav_callback.out_upper_left[1][1]]
    )

    # Hack because the callback returns the list in inverted order
    parameters.hyperion_params.ispyb_params.xtal_snapshots_omega_start = (
        oav_callback.snapshot_filenames[0][::-1]
    )
    parameters.hyperion_params.ispyb_params.xtal_snapshots_omega_end = (
        oav_callback.snapshot_filenames[1][::-1]
    )
    parameters.hyperion_params.ispyb_params.upper_left = out_upper_left

    flyscan_xray_centre_parameters = create_parameters_for_flyscan_xray_centre(
        parameters, grid_params
    )

<<<<<<< HEAD
    yield from bps.abs_set(composite.backlight.pos, Backlight.OUT)
=======
    yield from bps.abs_set(backlight, Backlight.OUT)
>>>>>>> fa273863
    LOGGER.info(
        f"Setting aperture position to {composite.aperture_scatterguard.aperture_positions.SMALL}"
    )
    yield from bps.abs_set(
        composite.aperture_scatterguard,
        composite.aperture_scatterguard.aperture_positions.SMALL,
    )
    yield from wait_for_det_to_finish_moving(composite.detector_motion)

    flyscan_composite = FlyScanXRayCentreComposite(
        aperture_scatterguard=composite.aperture_scatterguard,
        attenuator=composite.attenuator,
        backlight=composite.backlight,
        eiger=composite.eiger,
        fast_grid_scan=composite.fast_grid_scan,
        flux=composite.flux,
        s4_slit_gaps=composite.s4_slit_gaps,
        smargon=composite.smargon,
        undulator=composite.undulator,
        synchrotron=composite.synchrotron,
        zebra=composite.zebra,
    )

    yield from flyscan_xray_centre(
        flyscan_composite,
        flyscan_xray_centre_parameters,
    )


def grid_detect_then_xray_centre(
    composite: GridDetectThenXRayCentreComposite,
    parameters: Any,
    oav_param_files: dict = OAV_CONFIG_FILE_DEFAULTS,
) -> MsgGenerator:
    """
    A plan which combines the collection of snapshots from the OAV and the determination
    of the grid dimensions to use for the following grid scan.
    """
<<<<<<< HEAD
    eiger: EigerDetector = composite.eiger
    attenuator: Attenuator = composite.attenuator
=======
    backlight: Backlight = i03.backlight()
    eiger: EigerDetector = i03.eiger()
    aperture_scatterguard: ApertureScatterguard = i03.aperture_scatterguard()
    detector_motion: DetectorMotion = i03.detector_motion()
>>>>>>> fa273863

    eiger.set_detector_parameters(parameters.hyperion_params.detector_params)

    oav_params = OAVParameters("xrayCentring", **oav_param_files)

    plan_to_perform = detect_grid_and_do_gridscan(
        composite,
        parameters,
        oav_params,
    )

    return start_preparing_data_collection_then_do_plan(
        eiger,
        plan_to_perform,
    )<|MERGE_RESOLUTION|>--- conflicted
+++ resolved
@@ -8,13 +8,8 @@
 from blueapi.core import BlueskyContext, MsgGenerator
 from bluesky import plan_stubs as bps
 from bluesky import preprocessors as bpp
-<<<<<<< HEAD
 from dodal.devices.aperturescatterguard import ApertureScatterguard
 from dodal.devices.attenuator import Attenuator
-=======
-from dodal.beamlines import i03
-from dodal.devices.aperturescatterguard import AperturePositions, ApertureScatterguard
->>>>>>> fa273863
 from dodal.devices.backlight import Backlight
 from dodal.devices.detector_motion import DetectorMotion
 from dodal.devices.eiger import EigerDetector
@@ -26,6 +21,7 @@
 from dodal.devices.smargon import Smargon
 from dodal.devices.synchrotron import Synchrotron
 from dodal.devices.undulator import Undulator
+from dodal.devices.xbpm_feedback import XBPMFeedback
 from dodal.devices.zebra import Zebra
 
 from hyperion.device_setup_plans.utils import (
@@ -75,6 +71,7 @@
     synchrotron: Synchrotron
     s4_slit_gaps: S4SlitGaps
     undulator: Undulator
+    xbpm_feedback: XBPMFeedback
     zebra: Zebra
 
     def __post_init__(self):
@@ -177,11 +174,8 @@
         parameters, grid_params
     )
 
-<<<<<<< HEAD
-    yield from bps.abs_set(composite.backlight.pos, Backlight.OUT)
-=======
-    yield from bps.abs_set(backlight, Backlight.OUT)
->>>>>>> fa273863
+    yield from bps.abs_set(composite.backlight, Backlight.OUT)
+
     LOGGER.info(
         f"Setting aperture position to {composite.aperture_scatterguard.aperture_positions.SMALL}"
     )
@@ -202,6 +196,7 @@
         smargon=composite.smargon,
         undulator=composite.undulator,
         synchrotron=composite.synchrotron,
+        xbpm_feedback=composite.xbpm_feedback,
         zebra=composite.zebra,
     )
 
@@ -220,15 +215,7 @@
     A plan which combines the collection of snapshots from the OAV and the determination
     of the grid dimensions to use for the following grid scan.
     """
-<<<<<<< HEAD
     eiger: EigerDetector = composite.eiger
-    attenuator: Attenuator = composite.attenuator
-=======
-    backlight: Backlight = i03.backlight()
-    eiger: EigerDetector = i03.eiger()
-    aperture_scatterguard: ApertureScatterguard = i03.aperture_scatterguard()
-    detector_motion: DetectorMotion = i03.detector_motion()
->>>>>>> fa273863
 
     eiger.set_detector_parameters(parameters.hyperion_params.detector_params)
 
