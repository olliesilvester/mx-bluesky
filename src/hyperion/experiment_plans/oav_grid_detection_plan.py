from __future__ import annotations

import dataclasses
import math
from typing import TYPE_CHECKING

import bluesky.plan_stubs as bps
import bluesky.preprocessors as bpp
import numpy as np
from blueapi.core import BlueskyContext
from bluesky.preprocessors import finalize_wrapper
<<<<<<< HEAD
from dodal.devices.backlight import Backlight
from dodal.devices.fast_grid_scan import GridScanParams
=======
from dodal.beamlines import i03
>>>>>>> cb49e089
from dodal.devices.oav.oav_detector import OAV
from dodal.devices.smargon import Smargon

from hyperion.device_setup_plans.setup_oav import (
    get_move_required_so_that_beam_is_at_pixel,
    pre_centring_setup_oav,
    wait_for_tip_to_be_found,
)
from hyperion.log import LOGGER
<<<<<<< HEAD
from hyperion.utils.context import device_composite_from_context
=======
from hyperion.parameters.constants import OAV_REFRESH_DELAY
>>>>>>> cb49e089

if TYPE_CHECKING:
    from dodal.devices.oav.oav_parameters import OAVParameters


@dataclasses.dataclass
class OavGridDetectionComposite:
    """All devices which are directly or indirectly required by this plan"""

    backlight: Backlight
    oav: OAV
    smargon: Smargon


def create_devices(context: BlueskyContext) -> OavGridDetectionComposite:
    return device_composite_from_context(context, OavGridDetectionComposite)


def grid_detection_plan(
    composite: OavGridDetectionComposite,
    parameters: OAVParameters,
    snapshot_template: str,
    snapshot_dir: str,
    grid_width_microns: float,
    box_size_microns=20,
):
    yield from finalize_wrapper(
        grid_detection_main_plan(
            composite,
            parameters,
            snapshot_template,
            snapshot_dir,
            grid_width_microns,
            box_size_microns,
        ),
        reset_oav(composite.oav),
    )


@bpp.run_decorator()
def grid_detection_main_plan(
    composite: OavGridDetectionComposite,
    parameters: OAVParameters,
    snapshot_template: str,
    snapshot_dir: str,
    grid_width_microns: int,
    box_size_um: float,
):
    """
    Creates the parameters for two grids that are 90 degrees from each other and
    encompass the whole of the sample as it appears in the OAV.

    Args:
        parameters (OAVParamaters): Object containing paramters for setting up the OAV
        out_parameters (GridScanParams): The returned parameters for the gridscan
        snapshot_template (str): A template for the name of the snapshots, expected to be filled in with an angle
        snapshot_dir (str): The location to save snapshots
        grid_width_microns (int): The width of the grid to scan in microns
        box_size_um (float): The size of each box of the grid in microns
    """
    oav: OAV = composite.oav
    smargon: Smargon = composite.smargon
    LOGGER.info("OAV Centring: Starting grid detection centring")

    yield from bps.wait()

    # Set relevant PVs to whatever the config dictates.
    yield from pre_centring_setup_oav(oav, parameters)

    LOGGER.info("OAV Centring: Camera set up")

    start_positions = []
    box_numbers = []

    assert isinstance(parameters.micronsPerXPixel, float)
    box_size_x_pixels = box_size_um / parameters.micronsPerXPixel
    assert isinstance(parameters.micronsPerYPixel, float)
    box_size_y_pixels = box_size_um / parameters.micronsPerYPixel

    grid_width_pixels = int(grid_width_microns / parameters.micronsPerXPixel)

    # The FGS uses -90 so we need to match it
    for angle in [0, -90]:
        yield from bps.mv(smargon.omega, angle)
        # need to wait for the OAV image to update
        # See #673 for improvements
        yield from bps.sleep(OAV_REFRESH_DELAY)

        tip_x_px, tip_y_px = yield from wait_for_tip_to_be_found(oav.mxsc)

        LOGGER.info(f"Tip is at x,y: {tip_x_px},{tip_y_px}")

        top_edge = np.array((yield from bps.rd(oav.mxsc.top)))
        bottom_edge = np.array((yield from bps.rd(oav.mxsc.bottom)))

        full_image_height_px = yield from bps.rd(oav.cam.array_size.array_size_y)

        # only use the area from the start of the pin onwards
        top_edge = top_edge[tip_x_px : tip_x_px + grid_width_pixels]
        bottom_edge = bottom_edge[tip_x_px : tip_x_px + grid_width_pixels]

        # the edge detection line can jump to the edge of the image sometimes, filter
        # those points out, and if empty after filter use the whole image
        filtered_top = list(top_edge[top_edge != 0]) or [0]
        filtered_bottom = list(bottom_edge[bottom_edge != full_image_height_px]) or [
            full_image_height_px
        ]
        min_y = min(filtered_top)
        max_y = max(filtered_bottom)
        grid_height_px = max_y - min_y

        LOGGER.info(f"Drawing snapshot {grid_width_pixels} by {grid_height_px}")

        boxes = (
            math.ceil(grid_width_pixels / box_size_x_pixels),
            math.ceil(grid_height_px / box_size_y_pixels),
        )
        box_numbers.append(boxes)

        upper_left = (tip_x_px, min_y)

        yield from bps.abs_set(oav.snapshot.top_left_x, upper_left[0])
        yield from bps.abs_set(oav.snapshot.top_left_y, upper_left[1])
        yield from bps.abs_set(oav.snapshot.box_width, box_size_x_pixels)
        yield from bps.abs_set(oav.snapshot.num_boxes_x, boxes[0])
        yield from bps.abs_set(oav.snapshot.num_boxes_y, boxes[1])

        snapshot_filename = snapshot_template.format(angle=abs(angle))

        yield from bps.abs_set(oav.snapshot.filename, snapshot_filename)
        yield from bps.abs_set(oav.snapshot.directory, snapshot_dir)
        yield from bps.trigger(oav.snapshot, wait=True)

        yield from bps.create("snapshot_to_ispyb")

        yield from bps.read(oav.snapshot)
        yield from bps.read(smargon)
        yield from bps.save()

        # The first frame is taken at the centre of the first box
        centre_of_first_box = (
            upper_left[0] + box_size_x_pixels / 2,
            upper_left[1] + box_size_y_pixels / 2,
        )

        position = yield from get_move_required_so_that_beam_is_at_pixel(
            smargon, centre_of_first_box, parameters
        )
        start_positions.append(position)

    LOGGER.info(
        f"Calculated start position {start_positions[0][0], start_positions[0][1], start_positions[1][2]}"
    )

    LOGGER.info(
        f"Calculated number of steps {box_numbers[0][0], box_numbers[0][1], box_numbers[1][1]}"
    )

    LOGGER.info(f"Step sizes: {box_size_um, box_size_um, box_size_um}")


def reset_oav(oav: OAV):
    """Changes the MJPG stream to look at the camera without the edge detection and turns off the edge detcetion plugin."""
    yield from bps.abs_set(oav.snapshot.input_plugin, "OAV.CAM")
    yield from bps.abs_set(oav.mxsc.enable_callbacks, 0)<|MERGE_RESOLUTION|>--- conflicted
+++ resolved
@@ -9,12 +9,7 @@
 import numpy as np
 from blueapi.core import BlueskyContext
 from bluesky.preprocessors import finalize_wrapper
-<<<<<<< HEAD
 from dodal.devices.backlight import Backlight
-from dodal.devices.fast_grid_scan import GridScanParams
-=======
-from dodal.beamlines import i03
->>>>>>> cb49e089
 from dodal.devices.oav.oav_detector import OAV
 from dodal.devices.smargon import Smargon
 
@@ -24,11 +19,8 @@
     wait_for_tip_to_be_found,
 )
 from hyperion.log import LOGGER
-<<<<<<< HEAD
+from hyperion.parameters.constants import OAV_REFRESH_DELAY
 from hyperion.utils.context import device_composite_from_context
-=======
-from hyperion.parameters.constants import OAV_REFRESH_DELAY
->>>>>>> cb49e089
 
 if TYPE_CHECKING:
     from dodal.devices.oav.oav_parameters import OAVParameters
