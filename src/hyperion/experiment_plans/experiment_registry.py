from __future__ import annotations

from typing import Callable, TypedDict, Union

from dodal.devices.fast_grid_scan import GridScanParams
from dodal.devices.panda_fast_grid_scan import PandAGridScanParams
from dodal.parameters.experiment_parameter_base import AbstractExperimentParameterBase

import hyperion.experiment_plans.flyscan_xray_centre_plan as flyscan_xray_centre_plan
import hyperion.experiment_plans.panda_flyscan_xray_centre_plan as panda_flyscan_xray_centre_plan
import hyperion.experiment_plans.rotation_scan_plan as rotation_scan_plan
from hyperion.experiment_plans import (
    grid_detect_then_xray_centre_plan,
    pin_centre_then_xray_centre_plan,
    wait_for_robot_load_then_centre_plan,
)
from hyperion.external_interaction.callbacks.common.callback_util import (
    CallbacksFactory,
    create_gridscan_callbacks,
    create_rotation_callbacks,
)
from hyperion.parameters.plan_specific.grid_scan_with_edge_detect_params import (
    GridScanWithEdgeDetectInternalParameters,
    GridScanWithEdgeDetectParams,
)
from hyperion.parameters.plan_specific.gridscan_internal_params import (
    GridscanInternalParameters,
)
from hyperion.parameters.plan_specific.panda.panda_gridscan_internal_params import (
    PandAGridscanInternalParameters,
)
from hyperion.parameters.plan_specific.pin_centre_then_xray_centre_params import (
    PinCentreThenXrayCentreInternalParameters,
    PinCentreThenXrayCentreParams,
)
from hyperion.parameters.plan_specific.rotation_scan_internal_params import (
    RotationInternalParameters,
    RotationScanParams,
)
from hyperion.parameters.plan_specific.wait_for_robot_load_then_center_params import (
    WaitForRobotLoadThenCentreInternalParameters,
    WaitForRobotLoadThenCentreParams,
)

CallbackFactories = Callable[[], Tuple[CallbackBase, CallbackBase]]


def not_implemented():
    raise NotImplementedError


def do_nothing():
    pass


class ExperimentRegistryEntry(TypedDict):
    setup: Callable
    internal_param_type: type[
        GridscanInternalParameters
        | GridScanWithEdgeDetectInternalParameters
        | RotationInternalParameters
        | PinCentreThenXrayCentreInternalParameters
        | WaitForRobotLoadThenCentreInternalParameters
        | PandAGridscanInternalParameters
    ]
    experiment_param_type: type[AbstractExperimentParameterBase]
<<<<<<< HEAD
    callbacks_factory: CallbacksFactory
=======
    callback_factories: CallbackFactories
>>>>>>> 512e7fb8


EXPERIMENT_TYPES = Union[GridScanParams, RotationScanParams]
PLAN_REGISTRY: dict[str, ExperimentRegistryEntry] = {
    "panda_flyscan_xray_centre": {
        "setup": panda_flyscan_xray_centre_plan.create_devices,
        "internal_param_type": PandAGridscanInternalParameters,
        "experiment_param_type": PandAGridScanParams,
        "callbacks_factory": create_gridscan_callbacks,
    },
    "flyscan_xray_centre": {
        "setup": flyscan_xray_centre_plan.create_devices,
        "internal_param_type": GridscanInternalParameters,
        "experiment_param_type": GridScanParams,
        "callbacks_factory": create_gridscan_callbacks,
    },
    "grid_detect_then_xray_centre": {
        "setup": grid_detect_then_xray_centre_plan.create_devices,
        "internal_param_type": GridScanWithEdgeDetectInternalParameters,
        "experiment_param_type": GridScanWithEdgeDetectParams,
        "callbacks_factory": create_gridscan_callbacks,
    },
    "rotation_scan": {
        "setup": rotation_scan_plan.create_devices,
        "internal_param_type": RotationInternalParameters,
        "experiment_param_type": RotationScanParams,
        "callbacks_factory": create_rotation_callbacks,
    },
    "pin_tip_centre_then_xray_centre": {
        "setup": pin_centre_then_xray_centre_plan.create_devices,
        "internal_param_type": PinCentreThenXrayCentreInternalParameters,
        "experiment_param_type": PinCentreThenXrayCentreParams,
        "callbacks_factory": create_gridscan_callbacks,
    },
    "wait_for_robot_load_then_centre": {
        "setup": wait_for_robot_load_then_centre_plan.create_devices,
        "internal_param_type": WaitForRobotLoadThenCentreInternalParameters,
        "experiment_param_type": WaitForRobotLoadThenCentreParams,
        "callbacks_factory": create_gridscan_callbacks,
    },
}
EXPERIMENT_NAMES = list(PLAN_REGISTRY.keys())
EXPERIMENT_TYPE_LIST = [p["experiment_param_type"] for p in PLAN_REGISTRY.values()]
EXPERIMENT_TYPE_DICT = dict(zip(EXPERIMENT_NAMES, EXPERIMENT_TYPE_LIST))


class PlanNotFound(Exception):
    pass<|MERGE_RESOLUTION|>--- conflicted
+++ resolved
@@ -42,7 +42,7 @@
     WaitForRobotLoadThenCentreParams,
 )
 
-CallbackFactories = Callable[[], Tuple[CallbackBase, CallbackBase]]
+CallbackFactories = CallbacksFactory
 
 
 def not_implemented():
@@ -64,11 +64,7 @@
         | PandAGridscanInternalParameters
     ]
     experiment_param_type: type[AbstractExperimentParameterBase]
-<<<<<<< HEAD
     callbacks_factory: CallbacksFactory
-=======
-    callback_factories: CallbackFactories
->>>>>>> 512e7fb8
 
 
 EXPERIMENT_TYPES = Union[GridScanParams, RotationScanParams]
