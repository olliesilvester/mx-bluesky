from __future__ import annotations

from typing import Callable, TypedDict, Union

from dodal.devices.fast_grid_scan import GridScanParams
from dodal.devices.panda_fast_grid_scan import PandAGridScanParams
from dodal.parameters.experiment_parameter_base import AbstractExperimentParameterBase

import hyperion.experiment_plans.flyscan_xray_centre_plan as flyscan_xray_centre_plan
import hyperion.experiment_plans.panda_flyscan_xray_centre_plan as panda_flyscan_xray_centre_plan
import hyperion.experiment_plans.rotation_scan_plan as rotation_scan_plan
from hyperion.experiment_plans import (
    grid_detect_then_xray_centre_plan,
    pin_centre_then_xray_centre_plan,
    robot_load_then_centre_plan,
)
from hyperion.external_interaction.callbacks.common.callback_util import (
    CallbacksFactory,
    create_gridscan_callbacks,
    create_rotation_callbacks,
)
from hyperion.parameters.gridscan import (
    GridScanWithEdgeDetect,
    PinTipCentreThenXrayCentre,
    RobotLoadThenCentre,
    ThreeDGridScan,
)
from hyperion.parameters.plan_specific.grid_scan_with_edge_detect_params import (
    GridScanWithEdgeDetectParams,
)
from hyperion.parameters.plan_specific.pin_centre_then_xray_centre_params import (
    PinCentreThenXrayCentreParams,
)
from hyperion.parameters.plan_specific.robot_load_then_center_params import (
    RobotLoadThenCentreInternalParameters,
    RobotLoadThenCentreParams,
)
from hyperion.parameters.plan_specific.rotation_scan_internal_params import (
    RotationScanParams,
)
<<<<<<< HEAD
from hyperion.parameters.plan_specific.wait_for_robot_load_then_center_params import (
    WaitForRobotLoadThenCentreParams,
)
from hyperion.parameters.rotation import RotationScan
=======
>>>>>>> 22350dcf


def not_implemented():
    raise NotImplementedError


def do_nothing():
    pass


class ExperimentRegistryEntry(TypedDict):
    setup: Callable
    internal_param_type: type[
<<<<<<< HEAD
        ThreeDGridScan
        | GridScanWithEdgeDetect
        | RotationScan
        | PinTipCentreThenXrayCentre
        | RobotLoadThenCentre
=======
        GridscanInternalParameters
        | GridScanWithEdgeDetectInternalParameters
        | RotationInternalParameters
        | PinCentreThenXrayCentreInternalParameters
        | RobotLoadThenCentreInternalParameters
        | PandAGridscanInternalParameters
>>>>>>> 22350dcf
    ]
    experiment_param_type: type[AbstractExperimentParameterBase]
    callbacks_factory: CallbacksFactory


EXPERIMENT_TYPES = Union[GridScanParams, RotationScanParams]
PLAN_REGISTRY: dict[str, ExperimentRegistryEntry] = {
    "panda_flyscan_xray_centre": {
        "setup": panda_flyscan_xray_centre_plan.create_devices,
        "internal_param_type": ThreeDGridScan,
        "experiment_param_type": PandAGridScanParams,
        "callbacks_factory": create_gridscan_callbacks,
    },
    "flyscan_xray_centre": {
        "setup": flyscan_xray_centre_plan.create_devices,
        "internal_param_type": ThreeDGridScan,
        "experiment_param_type": GridScanParams,
        "callbacks_factory": create_gridscan_callbacks,
    },
    "grid_detect_then_xray_centre": {
        "setup": grid_detect_then_xray_centre_plan.create_devices,
        "internal_param_type": GridScanWithEdgeDetect,
        "experiment_param_type": GridScanWithEdgeDetectParams,
        "callbacks_factory": create_gridscan_callbacks,
    },
    "rotation_scan": {
        "setup": rotation_scan_plan.create_devices,
        "internal_param_type": RotationScan,
        "experiment_param_type": RotationScanParams,
        "callbacks_factory": create_rotation_callbacks,
    },
    "pin_tip_centre_then_xray_centre": {
        "setup": pin_centre_then_xray_centre_plan.create_devices,
        "internal_param_type": PinTipCentreThenXrayCentre,
        "experiment_param_type": PinCentreThenXrayCentreParams,
        "callbacks_factory": create_gridscan_callbacks,
    },
<<<<<<< HEAD
    "wait_for_robot_load_then_centre": {
        "setup": wait_for_robot_load_then_centre_plan.create_devices,
        "internal_param_type": RobotLoadThenCentre,
        "experiment_param_type": WaitForRobotLoadThenCentreParams,
=======
    "robot_load_then_centre": {
        "setup": robot_load_then_centre_plan.create_devices,
        "internal_param_type": RobotLoadThenCentreInternalParameters,
        "experiment_param_type": RobotLoadThenCentreParams,
>>>>>>> 22350dcf
        "callbacks_factory": create_gridscan_callbacks,
    },
}
EXPERIMENT_NAMES = list(PLAN_REGISTRY.keys())
EXPERIMENT_TYPE_LIST = [p["experiment_param_type"] for p in PLAN_REGISTRY.values()]
EXPERIMENT_TYPE_DICT = dict(zip(EXPERIMENT_NAMES, EXPERIMENT_TYPE_LIST))


class PlanNotFound(Exception):
    pass<|MERGE_RESOLUTION|>--- conflicted
+++ resolved
@@ -32,19 +32,12 @@
     PinCentreThenXrayCentreParams,
 )
 from hyperion.parameters.plan_specific.robot_load_then_center_params import (
-    RobotLoadThenCentreInternalParameters,
     RobotLoadThenCentreParams,
 )
 from hyperion.parameters.plan_specific.rotation_scan_internal_params import (
     RotationScanParams,
 )
-<<<<<<< HEAD
-from hyperion.parameters.plan_specific.wait_for_robot_load_then_center_params import (
-    WaitForRobotLoadThenCentreParams,
-)
 from hyperion.parameters.rotation import RotationScan
-=======
->>>>>>> 22350dcf
 
 
 def not_implemented():
@@ -58,20 +51,11 @@
 class ExperimentRegistryEntry(TypedDict):
     setup: Callable
     internal_param_type: type[
-<<<<<<< HEAD
         ThreeDGridScan
         | GridScanWithEdgeDetect
         | RotationScan
         | PinTipCentreThenXrayCentre
         | RobotLoadThenCentre
-=======
-        GridscanInternalParameters
-        | GridScanWithEdgeDetectInternalParameters
-        | RotationInternalParameters
-        | PinCentreThenXrayCentreInternalParameters
-        | RobotLoadThenCentreInternalParameters
-        | PandAGridscanInternalParameters
->>>>>>> 22350dcf
     ]
     experiment_param_type: type[AbstractExperimentParameterBase]
     callbacks_factory: CallbacksFactory
@@ -109,17 +93,10 @@
         "experiment_param_type": PinCentreThenXrayCentreParams,
         "callbacks_factory": create_gridscan_callbacks,
     },
-<<<<<<< HEAD
-    "wait_for_robot_load_then_centre": {
-        "setup": wait_for_robot_load_then_centre_plan.create_devices,
-        "internal_param_type": RobotLoadThenCentre,
-        "experiment_param_type": WaitForRobotLoadThenCentreParams,
-=======
     "robot_load_then_centre": {
         "setup": robot_load_then_centre_plan.create_devices,
-        "internal_param_type": RobotLoadThenCentreInternalParameters,
+        "internal_param_type": RobotLoadThenCentre,
         "experiment_param_type": RobotLoadThenCentreParams,
->>>>>>> 22350dcf
         "callbacks_factory": create_gridscan_callbacks,
     },
 }
