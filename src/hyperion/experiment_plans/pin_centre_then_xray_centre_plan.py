import json

<<<<<<< HEAD
from blueapi.core import BlueskyContext, MsgGenerator
from dodal.devices.attenuator import Attenuator
=======
from blueapi.core import MsgGenerator
from dodal.beamlines import i03
>>>>>>> fa273863
from dodal.devices.eiger import EigerDetector
from dodal.devices.oav.oav_parameters import OAV_CONFIG_FILE_DEFAULTS, OAVParameters

from hyperion.device_setup_plans.utils import (
    start_preparing_data_collection_then_do_plan,
)
from hyperion.experiment_plans.grid_detect_then_xray_centre_plan import (
    GridDetectThenXRayCentreComposite,
    detect_grid_and_do_gridscan,
)
from hyperion.experiment_plans.pin_tip_centring_plan import (
    PinTipCentringComposite,
    pin_tip_centre_plan,
)
from hyperion.log import LOGGER
from hyperion.parameters.plan_specific.grid_scan_with_edge_detect_params import (
    GridScanWithEdgeDetectInternalParameters,
)
from hyperion.parameters.plan_specific.pin_centre_then_xray_centre_params import (
    PinCentreThenXrayCentreInternalParameters,
)
from hyperion.utils.context import device_composite_from_context


def create_devices(context: BlueskyContext) -> GridDetectThenXRayCentreComposite:
    """
    GridDetectThenXRayCentreComposite contains all the devices we need, reuse that.
    """
    return device_composite_from_context(context, GridDetectThenXRayCentreComposite)


def create_parameters_for_grid_detection(
    pin_centre_parameters: PinCentreThenXrayCentreInternalParameters,
) -> GridScanWithEdgeDetectInternalParameters:
    params_json = json.loads(pin_centre_parameters.json())

    grid_detect_and_xray_centre = GridScanWithEdgeDetectInternalParameters(
        **params_json
    )
    LOGGER.info(
        f"Parameters for grid detect and xray centre: {grid_detect_and_xray_centre}"
    )
    return grid_detect_and_xray_centre


def pin_centre_then_xray_centre_plan(
    composite: GridDetectThenXRayCentreComposite,
    parameters: PinCentreThenXrayCentreInternalParameters,
    oav_config_files=OAV_CONFIG_FILE_DEFAULTS,
):
    """Plan that perfoms a pin tip centre followed by an xray centre to completely
    centre the sample"""
    oav_config_files["oav_config_json"] = parameters.experiment_params.oav_centring_file

    pin_tip_centring_composite = PinTipCentringComposite(
        oav=composite.oav, smargon=composite.smargon, backlight=composite.backlight
    )

    yield from pin_tip_centre_plan(
        pin_tip_centring_composite,
        parameters.experiment_params.tip_offset_microns,
        oav_config_files,
    )
    grid_detect_params = create_parameters_for_grid_detection(parameters)

    oav_params = OAVParameters("xrayCentring", **oav_config_files)

    yield from detect_grid_and_do_gridscan(
        composite,
        grid_detect_params,
        oav_params,
    )


def pin_tip_centre_then_xray_centre(
    composite: GridDetectThenXRayCentreComposite,
    parameters: PinCentreThenXrayCentreInternalParameters,
) -> MsgGenerator:
    """Starts preparing for collection then performs the pin tip centre and xray centre"""

<<<<<<< HEAD
    eiger: EigerDetector = composite.eiger
    attenuator: Attenuator = composite.attenuator
=======
    eiger: EigerDetector = i03.eiger()
>>>>>>> fa273863

    eiger.set_detector_parameters(parameters.hyperion_params.detector_params)

    return start_preparing_data_collection_then_do_plan(
        eiger,
<<<<<<< HEAD
        attenuator,
        parameters.hyperion_params.ispyb_params.transmission_fraction,
        pin_centre_then_xray_centre_plan(composite, parameters),
=======
        pin_centre_then_xray_centre_plan(parameters),
>>>>>>> fa273863
    )<|MERGE_RESOLUTION|>--- conflicted
+++ resolved
@@ -1,12 +1,6 @@
 import json
 
-<<<<<<< HEAD
 from blueapi.core import BlueskyContext, MsgGenerator
-from dodal.devices.attenuator import Attenuator
-=======
-from blueapi.core import MsgGenerator
-from dodal.beamlines import i03
->>>>>>> fa273863
 from dodal.devices.eiger import EigerDetector
 from dodal.devices.oav.oav_parameters import OAV_CONFIG_FILE_DEFAULTS, OAVParameters
 
@@ -87,22 +81,11 @@
 ) -> MsgGenerator:
     """Starts preparing for collection then performs the pin tip centre and xray centre"""
 
-<<<<<<< HEAD
     eiger: EigerDetector = composite.eiger
-    attenuator: Attenuator = composite.attenuator
-=======
-    eiger: EigerDetector = i03.eiger()
->>>>>>> fa273863
 
     eiger.set_detector_parameters(parameters.hyperion_params.detector_params)
 
     return start_preparing_data_collection_then_do_plan(
         eiger,
-<<<<<<< HEAD
-        attenuator,
-        parameters.hyperion_params.ispyb_params.transmission_fraction,
         pin_centre_then_xray_centre_plan(composite, parameters),
-=======
-        pin_centre_then_xray_centre_plan(parameters),
->>>>>>> fa273863
     )