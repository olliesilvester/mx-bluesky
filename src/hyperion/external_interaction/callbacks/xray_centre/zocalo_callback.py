--- conflicted
+++ resolved
@@ -60,13 +60,8 @@
             parameters.hyperion_params.zocalo_environment
         )
 
-<<<<<<< HEAD
     def activity_gated_start(self, doc: dict):
-        LOGGER.info("Zocalo handler received start document.")
-=======
-    def start(self, doc: dict):
         ISPYB_LOGGER.info("Zocalo handler received start document.")
->>>>>>> 0216271f
         if doc.get("subplan_name") == "do_fgs":
             self.do_fgs_uid = doc.get("uid")
             if self.ispyb.ispyb_ids[0] is not None:
