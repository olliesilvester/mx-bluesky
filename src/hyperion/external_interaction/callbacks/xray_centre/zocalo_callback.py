from __future__ import annotations

import time
from typing import Callable, Optional

import numpy as np
from bluesky.callbacks import CallbackBase
from numpy import ndarray

from hyperion.external_interaction.callbacks.xray_centre.ispyb_callback import (
    GridscanISPyBCallback,
)
from hyperion.external_interaction.exceptions import ISPyBDepositionNotMade
from hyperion.external_interaction.ispyb.store_in_ispyb import IspybIds
from hyperion.external_interaction.zocalo.zocalo_interaction import (
    NoDiffractionFound,
    ZocaloInteractor,
)
<<<<<<< HEAD
from hyperion.log import LOGGER
from hyperion.parameters.constants import GRIDSCAN_OUTER_PLAN
=======
from hyperion.log import ISPYB_LOGGER
>>>>>>> 0216271f
from hyperion.parameters.plan_specific.gridscan_internal_params import (
    GridscanInternalParameters,
)


class XrayCentreZocaloCallback(CallbackBase):
    """Callback class to handle the triggering of Zocalo processing.
    Sends zocalo a run_start signal on recieving a start document for the 'do_fgs'
    sub-plan, and sends a run_end signal on recieving a stop document for the#
    'run_gridscan' sub-plan.

    Needs to be connected to an ISPyBCallback subscribed to the same run in order
    to have access to the deposition numbers to pass on to Zocalo.

    To use, subscribe the Bluesky RunEngine to an instance of this class.
    E.g.:
        nexus_file_handler_callback = NexusFileCallback(parameters)
        RE.subscribe(nexus_file_handler_callback)
    Or decorate a plan using bluesky.preprocessors.subs_decorator.

    See: https://blueskyproject.io/bluesky/callbacks.html#ways-to-invoke-callbacks

    Usually used as part of an FGSCallbackCollection.
    """

    def __init__(
        self,
        ispyb_handler: GridscanISPyBCallback,
    ):
        self.processing_start_time = 0.0
        self.processing_time = 0.0
        self.do_fgs_uid: Optional[str] = None
        self.ispyb: GridscanISPyBCallback = ispyb_handler

    def start(self, doc: dict):
<<<<<<< HEAD
        if doc.get("subplan_name") == GRIDSCAN_OUTER_PLAN:
            LOGGER.info(
                "Zocalo callback recieved start document with experiment parameters."
            )
            params = GridscanInternalParameters.from_json(
                doc.get("hyperion_internal_parameters")
            )
            zocalo_environment = params.hyperion_params.zocalo_environment
            LOGGER.info(f"Zocalo environment set to {zocalo_environment}.")
            self.zocalo_interactor = ZocaloInteractor(
                self.ispyb.params.hyperion_params.zocalo_environment
            )
            self.grid_position_to_motor_position: Callable[
                [ndarray], ndarray
            ] = params.experiment_params.grid_position_to_motor_position
        LOGGER.info("Zocalo handler received start document.")
=======
        ISPYB_LOGGER.info("Zocalo handler received start document.")
>>>>>>> 0216271f
        if doc.get("subplan_name") == "do_fgs":
            self.do_fgs_uid = doc.get("uid")
            if self.ispyb.ispyb_ids.data_collection_ids is not None:
                assert isinstance(self.ispyb.ispyb_ids.data_collection_ids, tuple)
                for id in self.ispyb.ispyb_ids.data_collection_ids:
                    self.zocalo_interactor.run_start(id)
            else:
                raise ISPyBDepositionNotMade("ISPyB deposition was not initialised!")

    def stop(self, doc: dict):
        if doc.get("run_start") == self.do_fgs_uid:
            ISPYB_LOGGER.info(
                f"Zocalo handler received stop document, for run {doc.get('run_start')}."
            )
            if self.ispyb.ispyb_ids == IspybIds():
                raise ISPyBDepositionNotMade("ISPyB deposition was not initialised!")
            assert isinstance(self.ispyb.ispyb_ids.data_collection_ids, tuple)
            for id in self.ispyb.ispyb_ids.data_collection_ids:
                self.zocalo_interactor.run_end(id)
            self.processing_start_time = time.time()

    def wait_for_results(self, fallback_xyz: ndarray) -> tuple[ndarray, Optional[list]]:
        """Blocks until a centre has been received from Zocalo

        Args:
            fallback_xyz (ndarray): The position to fallback to if no centre is found

        Returns:
            ndarray: The xray centre position to move to
        """
        assert (
            self.ispyb.ispyb_ids.data_collection_group_id is not None
        ), "ISPyB deposition was not initialised!"

        try:
            raw_results = self.zocalo_interactor.wait_for_result(
                self.ispyb.ispyb_ids.data_collection_group_id
            )

            # Sort from strongest to weakest in case of multiple crystals
            raw_results = sorted(
                raw_results, key=lambda d: d["total_count"], reverse=True
            )
            ISPYB_LOGGER.info(f"Zocalo: found {len(raw_results)} crystals.")
            crystal_summary = ""

            bboxes = []
            for n, res in enumerate(raw_results):
                bboxes.append(
                    np.array(res["bounding_box"][1]) - np.array(res["bounding_box"][0])
                )

                nicely_formatted_com = [
                    f"{np.round(com,2)}" for com in res["centre_of_mass"]
                ]
                crystal_summary += (
                    f"Crystal {n+1}: "
                    f"Strength {res['total_count']}; "
                    f"Position (grid boxes) {nicely_formatted_com}; "
                    f"Size (grid boxes) {bboxes[n]};"
                )
            self.ispyb.append_to_comment(crystal_summary)

            raw_centre = np.array([*(raw_results[0]["centre_of_mass"])])
            adjusted_centre = raw_centre - np.array([0.5, 0.5, 0.5])

            # _wait_for_result returns the centre of the grid box, but we want the corner
            xray_centre = self.grid_position_to_motor_position(adjusted_centre)

            bbox_size: list[int] | None = bboxes[0]

            ISPYB_LOGGER.info(
                f"Results recieved from zocalo: {xray_centre}, bounding box size: {bbox_size}"
            )

        except NoDiffractionFound:
            # We move back to the centre if results aren't found
            log_msg = (
                f"Zocalo: No diffraction found, using fallback centre {fallback_xyz}"
            )
            self.ispyb.append_to_comment("Found no diffraction.")
            xray_centre = fallback_xyz
            bbox_size = None
            ISPYB_LOGGER.warning(log_msg)

        self.processing_time = time.time() - self.processing_start_time
        self.ispyb.append_to_comment(
            f"Zocalo processing took {self.processing_time:.2f} s"
        )
        ISPYB_LOGGER.info(f"Zocalo processing took {self.processing_time}s")
        return xray_centre, bbox_size<|MERGE_RESOLUTION|>--- conflicted
+++ resolved
@@ -16,12 +16,8 @@
     NoDiffractionFound,
     ZocaloInteractor,
 )
-<<<<<<< HEAD
-from hyperion.log import LOGGER
+from hyperion.log import ISPYB_LOGGER
 from hyperion.parameters.constants import GRIDSCAN_OUTER_PLAN
-=======
-from hyperion.log import ISPYB_LOGGER
->>>>>>> 0216271f
 from hyperion.parameters.plan_specific.gridscan_internal_params import (
     GridscanInternalParameters,
 )
@@ -57,26 +53,20 @@
         self.ispyb: GridscanISPyBCallback = ispyb_handler
 
     def start(self, doc: dict):
-<<<<<<< HEAD
         if doc.get("subplan_name") == GRIDSCAN_OUTER_PLAN:
-            LOGGER.info(
+            ISPYB_LOGGER.info(
                 "Zocalo callback recieved start document with experiment parameters."
             )
             params = GridscanInternalParameters.from_json(
                 doc.get("hyperion_internal_parameters")
             )
             zocalo_environment = params.hyperion_params.zocalo_environment
-            LOGGER.info(f"Zocalo environment set to {zocalo_environment}.")
-            self.zocalo_interactor = ZocaloInteractor(
-                self.ispyb.params.hyperion_params.zocalo_environment
-            )
+            ISPYB_LOGGER.info(f"Zocalo environment set to {zocalo_environment}.")
+            self.zocalo_interactor = ZocaloInteractor(zocalo_environment)
             self.grid_position_to_motor_position: Callable[
                 [ndarray], ndarray
             ] = params.experiment_params.grid_position_to_motor_position
-        LOGGER.info("Zocalo handler received start document.")
-=======
         ISPYB_LOGGER.info("Zocalo handler received start document.")
->>>>>>> 0216271f
         if doc.get("subplan_name") == "do_fgs":
             self.do_fgs_uid = doc.get("uid")
             if self.ispyb.ispyb_ids.data_collection_ids is not None:
