--- conflicted
+++ resolved
@@ -64,16 +64,8 @@
             )
             zocalo_environment = params.hyperion_params.zocalo_environment
             ISPYB_LOGGER.info(f"Zocalo environment set to {zocalo_environment}.")
-<<<<<<< HEAD
-            self.zocalo_interactor = ZocaloInteractor(zocalo_environment, ISPYB_LOGGER)
-            self.grid_position_to_motor_position: Callable[
-                [ndarray], ndarray
-            ] = params.experiment_params.grid_position_to_motor_position
-        ISPYB_LOGGER.info("Zocalo handler received start document.")
-=======
             self.zocalo_interactor = ZocaloTrigger(zocalo_environment)
 
->>>>>>> 6cc255db
         if doc.get("subplan_name") == "do_fgs":
             self.do_fgs_uid = doc.get("uid")
             if self.ispyb.ispyb_ids.data_collection_ids is not None:
