--- conflicted
+++ resolved
@@ -10,12 +10,8 @@
     Store3DGridscanInIspyb,
     StoreGridscanInIspyb,
 )
-<<<<<<< HEAD
-from hyperion.log import LOGGER, set_dcgid_tag
+from hyperion.log import ISPYB_LOGGER, set_dcgid_tag
 from hyperion.parameters.constants import GRIDSCAN_OUTER_PLAN
-=======
-from hyperion.log import ISPYB_LOGGER, set_dcgid_tag
->>>>>>> 0216271f
 from hyperion.parameters.plan_specific.gridscan_internal_params import (
     GridscanInternalParameters,
 )
@@ -38,7 +34,6 @@
     Usually used as part of an FGSCallbackCollection.
     """
 
-<<<<<<< HEAD
     def __init__(self) -> None:
         super().__init__()
         self.params: GridscanInternalParameters
@@ -47,8 +42,10 @@
 
     def start(self, doc: dict):
         if doc.get("subplan_name") == GRIDSCAN_OUTER_PLAN:
-            LOGGER.info(
-                "ISPyB callback recieved start document with experiment parameters."
+            self.uid_to_finalize_on = doc.get("uid")
+            ISPYB_LOGGER.info(
+                "ISPyB callback recieved start document with experiment parameters and"
+                f"uid: {self.uid_to_finalize_on}"
             )
             json_params = doc.get("hyperion_internal_parameters")
             self.params = GridscanInternalParameters.from_json(json_params)
@@ -57,18 +54,6 @@
                 if self.params.experiment_params.is_3d_grid_scan
                 else Store2DGridscanInIspyb(self.ispyb_config, self.params)
             )
-            self.uid_to_finalize_on = doc.get("uid")
-=======
-    def __init__(self, parameters: GridscanInternalParameters):
-        super().__init__(parameters)
-        self.params: GridscanInternalParameters
-        self.ispyb: StoreGridscanInIspyb = (
-            Store3DGridscanInIspyb(self.ispyb_config, self.params)
-            if self.params.experiment_params.is_3d_grid_scan
-            else Store2DGridscanInIspyb(self.ispyb_config, self.params)
-        )
-        self.ispyb_ids: tuple = (None, None, None)
->>>>>>> 0216271f
 
     def append_to_comment(self, comment: str):
         assert isinstance(self.ispyb_ids.data_collection_ids, tuple)
@@ -81,14 +66,10 @@
 
     def stop(self, doc: dict):
         if doc.get("run_start") == self.uid_to_finalize_on:
-<<<<<<< HEAD
+            ISPYB_LOGGER.info(
+                "ISPyB callback received stop document corresponding to start document "
+                f"with uid: {self.uid_to_finalize_on}."
+            )
             if self.ispyb_ids == IspybIds():
-=======
-            ISPYB_LOGGER.info(
-                "ISPyB callback received stop document corresponding to start document"
-                "uid."
-            )
-            if self.ispyb_ids == (None, None, None):
->>>>>>> 0216271f
                 raise ISPyBDepositionNotMade("ispyb was not initialised at run start")
             super().stop(doc)