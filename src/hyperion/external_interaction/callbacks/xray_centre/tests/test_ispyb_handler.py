--- conflicted
+++ resolved
@@ -8,19 +8,11 @@
     GridscanISPyBCallback,
 )
 from hyperion.external_interaction.callbacks.xray_centre.tests.conftest import TestData
-<<<<<<< HEAD
 from hyperion.external_interaction.ispyb.store_in_ispyb import Store3DGridscanInIspyb
-from hyperion.log import LOGGER, set_up_logging_handlers
-=======
 from hyperion.log import (
     ISPYB_LOGGER,
     dc_group_id_filter,
     set_up_logging_handlers,
-)
->>>>>>> 0216271f
-from hyperion.parameters.external_parameters import from_file as default_raw_params
-from hyperion.parameters.plan_specific.gridscan_internal_params import (
-    GridscanInternalParameters,
 )
 
 DC_IDS = [1, 2]
@@ -43,12 +35,6 @@
     ISPYB_LOGGER.removeHandler(test_handler)
     ISPYB_LOGGER.removeFilter(dc_group_id_filter)
     dodal_logger.removeHandler(test_handler)
-
-
-<<<<<<< HEAD
-@pytest.fixture
-def dummy_params():
-    return GridscanInternalParameters(**default_raw_params())
 
 
 def mock_store_in_ispyb(config, params, *args, **kwargs) -> Store3DGridscanInIspyb:
@@ -130,7 +116,7 @@
         ispyb_handler.descriptor(td.test_descriptor_document_during_data_collection)
         ispyb_handler.event(td.test_event_document_during_data_collection)
 
-        for logger in [LOGGER, dodal_logger]:
+        for logger in [ISPYB_LOGGER, dodal_logger]:
             logger.info("test")
             latest_record = mock_emit.call_args.args[-1]
             assert latest_record.dc_group_id == DCG_ID
@@ -147,51 +133,8 @@
         ispyb_handler.event(td.test_event_document_during_data_collection)
         ispyb_handler.stop(td.test_run_gridscan_failed_stop_document)
 
-        for logger in [LOGGER, dodal_logger]:
+        for logger in [ISPYB_LOGGER, dodal_logger]:
             logger.info("test")
 
             latest_record = mock_emit.call_args.args[-1]
-            assert not hasattr(latest_record, "dc_group_id")
-=======
-@pytest.mark.skip_log_setup
-def test_given_ispyb_callback_started_writing_to_ispyb_when_messages_logged_then_they_contain_dcgid(
-    mock_emit, mock_ispyb_store_grid_scan: MagicMock, dummy_params
-):
-    mock_ispyb_store_grid_scan.return_value = [DC_IDS, None, DCG_ID]
-    ispyb_handler = GridscanISPyBCallback(dummy_params)
-    ispyb_handler.start(td.test_start_document)
-    ispyb_handler.descriptor(td.test_descriptor_document_pre_data_collection)
-    ispyb_handler.event(td.test_event_document_pre_data_collection)
-    ispyb_handler.descriptor(td.test_descriptor_document_during_data_collection)
-    ispyb_handler.event(td.test_event_document_during_data_collection)
-
-    ISPYB_LOGGER.info("test")
-    latest_record = mock_emit.call_args.args[-1]
-    assert latest_record.dc_group_id == DCG_ID
-
-
-@pytest.mark.skip_log_setup
-def test_given_ispyb_callback_finished_writing_to_ispyb_when_messages_logged_then_they_do_not_contain_dcgid(
-    mock_emit,
-    mock_ispyb_store_grid_scan: MagicMock,
-    mock_ispyb_update_time_and_status: MagicMock,
-    mock_ispyb_get_time: MagicMock,
-    dummy_params,
-):
-    mock_ispyb_store_grid_scan.return_value = [DC_IDS, None, DCG_ID]
-    mock_ispyb_get_time.return_value = td.DUMMY_TIME_STRING
-    mock_ispyb_update_time_and_status.return_value = None
-    ispyb_handler = GridscanISPyBCallback(dummy_params)
-    ispyb_handler.start(td.test_start_document)
-    ispyb_handler.descriptor(td.test_descriptor_document_pre_data_collection)
-    ispyb_handler.event(td.test_event_document_pre_data_collection)
-    ispyb_handler.descriptor(td.test_descriptor_document_during_data_collection)
-    ispyb_handler.event(td.test_event_document_during_data_collection)
-    ispyb_handler.stop(td.test_run_gridscan_failed_stop_document)
-
-    for logger in [ISPYB_LOGGER, dodal_logger]:
-        ISPYB_LOGGER.info("test")
-
-        latest_record = mock_emit.call_args.args[-1]
-        assert not hasattr(latest_record, "dc_group_id")
->>>>>>> 0216271f
+            assert not hasattr(latest_record, "dc_group_id")