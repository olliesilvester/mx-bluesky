--- conflicted
+++ resolved
@@ -138,32 +138,17 @@
                 * data["oav_grid_snapshot_num_boxes_y"]
             ),
         )
-        microns_per_pixel_x = data["oav_snapshot_microns_per_pixel_x"]
-        microns_per_pixel_y = data["oav_snapshot_microns_per_pixel_y"]
+        microns_per_pixel_x = data["oav_grid_snapshot_microns_per_pixel_x"]
+        microns_per_pixel_y = data["oav_grid_snapshot_microns_per_pixel_y"]
         data_collection_grid_info = DataCollectionGridInfo(
-<<<<<<< HEAD
-            dx_in_mm=data["oav_grid_snapshot_box_width"]
-            * self.params.hyperion_params.ispyb_params.microns_per_pixel_x
-            / 1000,
-            dy_in_mm=data["oav_grid_snapshot_box_width"]
-            * self.params.hyperion_params.ispyb_params.microns_per_pixel_y
-            / 1000,
+            dx_in_mm=data["oav_grid_snapshot_box_width"] * microns_per_pixel_x / 1000,
+            dy_in_mm=data["oav_grid_snapshot_box_width"] * microns_per_pixel_y / 1000,
             steps_x=data["oav_grid_snapshot_num_boxes_x"],
             steps_y=data["oav_grid_snapshot_num_boxes_y"],
-            microns_per_pixel_x=self.params.hyperion_params.ispyb_params.microns_per_pixel_x,
-            microns_per_pixel_y=self.params.hyperion_params.ispyb_params.microns_per_pixel_y,
+            microns_per_pixel_x=microns_per_pixel_x,
+            microns_per_pixel_y=microns_per_pixel_y,
             snapshot_offset_x_pixel=int(data["oav_grid_snapshot_top_left_x"]),
             snapshot_offset_y_pixel=int(data["oav_grid_snapshot_top_left_y"]),
-=======
-            dx_in_mm=data["oav_snapshot_box_width"] * microns_per_pixel_x / 1000,
-            dy_in_mm=data["oav_snapshot_box_width"] * microns_per_pixel_y / 1000,
-            steps_x=data["oav_snapshot_num_boxes_x"],
-            steps_y=data["oav_snapshot_num_boxes_y"],
-            microns_per_pixel_x=microns_per_pixel_x,
-            microns_per_pixel_y=microns_per_pixel_y,
-            snapshot_offset_x_pixel=int(data["oav_snapshot_top_left_x"]),
-            snapshot_offset_y_pixel=int(data["oav_snapshot_top_left_y"]),
->>>>>>> 4a7d65d4
             orientation=Orientation.HORIZONTAL,
             snaked=True,
         )
