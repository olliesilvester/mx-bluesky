--- conflicted
+++ resolved
@@ -3,16 +3,10 @@
 import os
 from typing import TYPE_CHECKING, Dict, Optional
 
-<<<<<<< HEAD
-from bluesky.callbacks import CallbackBase
-
-from hyperion.external_interaction.ispyb.store_in_ispyb import IspybIds, StoreInIspyb
-=======
 from hyperion.external_interaction.callbacks.plan_reactive_callback import (
     PlanReactiveCallback,
 )
-from hyperion.external_interaction.ispyb.store_in_ispyb import StoreInIspyb
->>>>>>> 589fe3dd
+from hyperion.external_interaction.ispyb.store_in_ispyb import IspybIds, StoreInIspyb
 from hyperion.log import ISPYB_LOGGER, set_dcgid_tag
 from hyperion.parameters.constants import (
     ISPYB_HARDWARE_READ_PLAN,
@@ -30,23 +24,15 @@
     from hyperion.external_interaction.ispyb.store_in_ispyb import StoreInIspyb
 
 
-<<<<<<< HEAD
-class BaseISPyBCallback(CallbackBase):
+class BaseISPyBCallback(PlanReactiveCallback):
     def __init__(self) -> None:
-        """Subclasses should run super().__init__(), then in their start() method set
-        self.ispyb to the type of ispyb relevant to the experiment and define the type
-        for self.ispyb_ids."""
-        self.params: GridscanInternalParameters | RotationInternalParameters | None = (
-            None
-        )
-=======
-class BaseISPyBCallback(PlanReactiveCallback):
-    def __init__(self, parameters: InternalParameters):
         """Subclasses should run super().__init__() with parameters, then set
         self.ispyb to the type of ispyb relevant to the experiment and define the type
         for self.ispyb_ids."""
         super().__init__()
->>>>>>> 589fe3dd
+        self.params: GridscanInternalParameters | RotationInternalParameters | None = (
+            None
+        )
         self.ispyb: StoreInIspyb
         self.descriptors: Dict[str, dict] = {}
         self.ispyb_config = os.environ.get("ISPYB_CONFIG_PATH", SIM_ISPYB_CONFIG)
