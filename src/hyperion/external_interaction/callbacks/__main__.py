import logging
from threading import Thread
from time import sleep
from typing import Callable, Sequence

from bluesky.callbacks.zmq import Proxy, RemoteDispatcher
from dodal.log import set_up_all_logging_handlers

from hyperion.external_interaction.callbacks.log_uid_tag_callback import (
    LogUidTaggingCallback,
)
from hyperion.external_interaction.callbacks.rotation.ispyb_callback import (
    RotationISPyBCallback,
)
from hyperion.external_interaction.callbacks.rotation.nexus_callback import (
    RotationNexusFileCallback,
)
from hyperion.external_interaction.callbacks.xray_centre.ispyb_callback import (
    GridscanISPyBCallback,
)
from hyperion.external_interaction.callbacks.xray_centre.nexus_callback import (
    GridscanNexusFileCallback,
)
from hyperion.external_interaction.callbacks.zocalo_callback import (
    ZocaloCallback,
)
from hyperion.log import (
    ISPYB_LOGGER,
    NEXUS_LOGGER,
    _get_logging_dir,
    dc_group_id_filter,
    run_uid_filter,
)
from hyperion.parameters.cli import parse_callback_dev_mode_arg
from hyperion.parameters.constants import (
    CALLBACK_0MQ_PROXY_PORTS,
)

LIVENESS_POLL_SECONDS = 1
ERROR_LOG_BUFFER_LINES = 5000


def setup_callbacks():
    zocalo = ZocaloCallback()
    return [
        GridscanNexusFileCallback(),
        GridscanISPyBCallback(emit=zocalo),
        RotationNexusFileCallback(),
<<<<<<< HEAD
        rotation_ispyb,
        ZocaloCallback(rotation_ispyb, ROTATION_PLAN_MAIN),
        LogUidTaggingCallback(),
=======
        RotationISPyBCallback(emit=zocalo),
>>>>>>> 8726c307
    ]


def setup_logging(dev_mode: bool):
    for logger, filename in [
        (ISPYB_LOGGER, "hyperion_ispyb_callback.txt"),
        (NEXUS_LOGGER, "hyperion_nexus_callback.txt"),
    ]:
        if logger.handlers == []:
            handlers = set_up_all_logging_handlers(
                logger,
                _get_logging_dir(),
                filename,
                dev_mode,
                error_log_buffer_lines=ERROR_LOG_BUFFER_LINES,
            )
            handlers["graylog_handler"].addFilter(dc_group_id_filter)
            handlers["graylog_handler"].addFilter(run_uid_filter)
    log_info(f"Loggers initialised with dev_mode={dev_mode}")
    nexgen_logger = logging.getLogger("nexgen")
    nexgen_logger.parent = NEXUS_LOGGER
    log_debug("nexgen logger added to nexus logger")


def setup_threads():
    proxy = Proxy(*CALLBACK_0MQ_PROXY_PORTS)
    dispatcher = RemoteDispatcher(f"localhost:{CALLBACK_0MQ_PROXY_PORTS[1]}")
    log_debug("Created proxy and dispatcher objects")

    def start_proxy():
        proxy.start()

    def start_dispatcher(callbacks: list[Callable]):
        [dispatcher.subscribe(cb) for cb in callbacks]
        dispatcher.start()

    return proxy, dispatcher, start_proxy, start_dispatcher


def log_info(msg, *args, **kwargs):
    ISPYB_LOGGER.info(msg, *args, **kwargs)
    NEXUS_LOGGER.info(msg, *args, **kwargs)


def log_debug(msg, *args, **kwargs):
    ISPYB_LOGGER.debug(msg, *args, **kwargs)
    NEXUS_LOGGER.debug(msg, *args, **kwargs)


def wait_for_threads_forever(threads: Sequence[Thread]):
    alive = [t.is_alive() for t in threads]
    try:
        log_debug("Trying to wait forever on callback and dispatcher threads")
        while all(alive):
            sleep(LIVENESS_POLL_SECONDS)
            alive = [t.is_alive() for t in threads]
    except KeyboardInterrupt:
        log_info("Main thread recieved interrupt - exiting.")
    else:
        log_info("Proxy or dispatcher thread ended - exiting.")


class HyperionCallbackRunner:
    """Runs Nexus, ISPyB and Zocalo callbacks in their own process."""

    def __init__(self, dev_mode) -> None:
        setup_logging(dev_mode)
        log_info("Hyperion callback process started.")

        self.callbacks = setup_callbacks()
        self.proxy, self.dispatcher, start_proxy, start_dispatcher = setup_threads()
        log_info("Created 0MQ proxy and local RemoteDispatcher.")

        self.proxy_thread = Thread(target=start_proxy, daemon=True)
        self.dispatcher_thread = Thread(
            target=start_dispatcher, args=[self.callbacks], daemon=True
        )

    def start(self):
        log_info(f"Launching threads, with callbacks: {self.callbacks}")
        self.proxy_thread.start()
        self.dispatcher_thread.start()
        log_info("Proxy and dispatcher thread launched.")
        wait_for_threads_forever([self.proxy_thread, self.dispatcher_thread])


def main(dev_mode=False) -> None:
    dev_mode = dev_mode or parse_callback_dev_mode_arg()
    print(f"In dev mode: {dev_mode}")
    runner = HyperionCallbackRunner(dev_mode)
    runner.start()


if __name__ == "__main__":
    main()<|MERGE_RESOLUTION|>--- conflicted
+++ resolved
@@ -46,13 +46,8 @@
         GridscanNexusFileCallback(),
         GridscanISPyBCallback(emit=zocalo),
         RotationNexusFileCallback(),
-<<<<<<< HEAD
-        rotation_ispyb,
-        ZocaloCallback(rotation_ispyb, ROTATION_PLAN_MAIN),
+        RotationISPyBCallback(emit=zocalo),
         LogUidTaggingCallback(),
-=======
-        RotationISPyBCallback(emit=zocalo),
->>>>>>> 8726c307
     ]
 
 
