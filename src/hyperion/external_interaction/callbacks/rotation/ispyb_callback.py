--- conflicted
+++ resolved
@@ -39,13 +39,8 @@
         assert self.ispyb_ids[0] is not None
         self._append_to_comment(self.ispyb_ids[0], comment)
 
-<<<<<<< HEAD
     def activity_gated_start(self, doc: dict):
-        LOGGER.info("ISPYB handler received start document.")
-=======
-    def start(self, doc: dict):
         ISPYB_LOGGER.info("ISPYB handler received start document.")
->>>>>>> 0216271f
         if doc.get("subplan_name") == "rotation_scan_main":
             self.uid_to_finalize_on = doc.get("uid")
 
