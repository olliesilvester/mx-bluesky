from __future__ import annotations

from hyperion.external_interaction.callbacks.ispyb_callback_base import (
    BaseISPyBCallback,
)
<<<<<<< HEAD
from hyperion.external_interaction.ispyb.store_in_ispyb import (
    IspybIds,
    StoreRotationInIspyb,
)
from hyperion.log import LOGGER, set_dcgid_tag
from hyperion.parameters.constants import ROTATION_OUTER_PLAN, ROTATION_PLAN_MAIN
=======
from hyperion.external_interaction.ispyb.store_in_ispyb import StoreRotationInIspyb
from hyperion.log import ISPYB_LOGGER, set_dcgid_tag
>>>>>>> 0216271f
from hyperion.parameters.plan_specific.rotation_scan_internal_params import (
    RotationInternalParameters,
)


class RotationISPyBCallback(BaseISPyBCallback):
    """Callback class to handle the deposition of experiment parameters into the ISPyB
    database. Listens for 'event' and 'descriptor' documents. Creates the ISpyB entry on
    recieving an 'event' document for the 'ispyb_reading_hardware' event, and updates the
    deposition on recieving its final 'stop' document.

    To use, subscribe the Bluesky RunEngine to an instance of this class.
    E.g.:
        ispyb_handler_callback = RotationISPyBCallback(parameters)
        RE.subscribe(ispyb_handler_callback)
    Or decorate a plan using bluesky.preprocessors.subs_decorator.

    See: https://blueskyproject.io/bluesky/callbacks.html#ways-to-invoke-callbacks

    Usually used as part of a RotationCallbackCollection.
    """

    def append_to_comment(self, comment: str):
        assert isinstance(self.ispyb_ids.data_collection_ids, int)
        self._append_to_comment(self.ispyb_ids.data_collection_ids, comment)

    def start(self, doc: dict):
<<<<<<< HEAD
        if doc.get("subplan_name") == ROTATION_OUTER_PLAN:
            LOGGER.info(
                "ISPyB callback recieved start document with experiment parameters."
            )
            json_params = doc.get("hyperion_internal_parameters")
            self.params = RotationInternalParameters.from_json(json_params)
            self.ispyb: StoreRotationInIspyb = StoreRotationInIspyb(
                self.ispyb_config, self.params
            )
        self.ispyb_ids: IspybIds = IspybIds()
        LOGGER.info("ISPYB handler received start document.")
        if doc.get("subplan_name") == ROTATION_PLAN_MAIN:
=======
        ISPYB_LOGGER.info("ISPYB handler received start document.")
        if doc.get("subplan_name") == "rotation_scan_main":
>>>>>>> 0216271f
            self.uid_to_finalize_on = doc.get("uid")

    def event(self, doc: dict):
        super().event(doc)
        set_dcgid_tag(self.ispyb_ids.data_collection_group_id)

    def stop(self, doc: dict):
        if doc.get("run_start") == self.uid_to_finalize_on:
            super().stop(doc)<|MERGE_RESOLUTION|>--- conflicted
+++ resolved
@@ -3,17 +3,12 @@
 from hyperion.external_interaction.callbacks.ispyb_callback_base import (
     BaseISPyBCallback,
 )
-<<<<<<< HEAD
 from hyperion.external_interaction.ispyb.store_in_ispyb import (
     IspybIds,
     StoreRotationInIspyb,
 )
-from hyperion.log import LOGGER, set_dcgid_tag
+from hyperion.log import ISPYB_LOGGER, set_dcgid_tag
 from hyperion.parameters.constants import ROTATION_OUTER_PLAN, ROTATION_PLAN_MAIN
-=======
-from hyperion.external_interaction.ispyb.store_in_ispyb import StoreRotationInIspyb
-from hyperion.log import ISPYB_LOGGER, set_dcgid_tag
->>>>>>> 0216271f
 from hyperion.parameters.plan_specific.rotation_scan_internal_params import (
     RotationInternalParameters,
 )
@@ -41,9 +36,8 @@
         self._append_to_comment(self.ispyb_ids.data_collection_ids, comment)
 
     def start(self, doc: dict):
-<<<<<<< HEAD
         if doc.get("subplan_name") == ROTATION_OUTER_PLAN:
-            LOGGER.info(
+            ISPYB_LOGGER.info(
                 "ISPyB callback recieved start document with experiment parameters."
             )
             json_params = doc.get("hyperion_internal_parameters")
@@ -52,12 +46,8 @@
                 self.ispyb_config, self.params
             )
         self.ispyb_ids: IspybIds = IspybIds()
-        LOGGER.info("ISPYB handler received start document.")
+        ISPYB_LOGGER.info("ISPYB handler received start document.")
         if doc.get("subplan_name") == ROTATION_PLAN_MAIN:
-=======
-        ISPYB_LOGGER.info("ISPYB handler received start document.")
-        if doc.get("subplan_name") == "rotation_scan_main":
->>>>>>> 0216271f
             self.uid_to_finalize_on = doc.get("uid")
 
     def event(self, doc: dict):
