--- conflicted
+++ resolved
@@ -35,8 +35,7 @@
         assert isinstance(self.ispyb_ids.data_collection_ids, int)
         self._append_to_comment(self.ispyb_ids.data_collection_ids, comment)
 
-<<<<<<< HEAD
-    def start(self, doc: dict):
+    def activity_gated_start(self, doc: dict):
         if doc.get("subplan_name") == ROTATION_OUTER_PLAN:
             ISPYB_LOGGER.info(
                 "ISPyB callback recieved start document with experiment parameters."
@@ -47,22 +46,13 @@
                 self.ispyb_config, self.params
             )
         self.ispyb_ids: IspybIds = IspybIds()
-=======
-    def activity_gated_start(self, doc: dict):
->>>>>>> 589fe3dd
         ISPYB_LOGGER.info("ISPYB handler received start document.")
         if doc.get("subplan_name") == ROTATION_PLAN_MAIN:
             self.uid_to_finalize_on = doc.get("uid")
 
-<<<<<<< HEAD
-    def event(self, doc: dict):
-        super().event(doc)
-        set_dcgid_tag(self.ispyb_ids.data_collection_group_id)
-=======
     def activity_gated_event(self, doc: dict):
         super().activity_gated_event(doc)
-        set_dcgid_tag(self.ispyb_ids[1])
->>>>>>> 589fe3dd
+        set_dcgid_tag(self.ispyb_ids.data_collection_group_id)
 
     def activity_gated_stop(self, doc: dict):
         if doc.get("run_start") == self.uid_to_finalize_on:
