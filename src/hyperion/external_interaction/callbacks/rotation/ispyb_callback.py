--- conflicted
+++ resolved
@@ -47,15 +47,7 @@
         self.last_sample_id: str | None = None
         self.ispyb_ids: IspybIds = IspybIds()
 
-<<<<<<< HEAD
-    def append_to_comment(self, comment: str) -> None:
-        assert isinstance(self.ispyb_ids.data_collection_ids, int)
-        self._append_to_comment(self.ispyb_ids.data_collection_ids, comment)
-
-    def activity_gated_start(self, doc: RunStart) -> None:
-=======
     def activity_gated_start(self, doc: RunStart):
->>>>>>> 33547018
         if doc.get("subplan_name") == ROTATION_OUTER_PLAN:
             ISPYB_LOGGER.info(
                 "ISPyB callback recieved start document with experiment parameters."
@@ -101,13 +93,8 @@
             self.uid_to_finalize_on = doc.get("uid")
         return super().activity_gated_start(doc)
 
-<<<<<<< HEAD
-    def activity_gated_event(self, doc: Event) -> None:
-        super().activity_gated_event(doc)
-=======
     def activity_gated_event(self, doc: Event):
         doc = super().activity_gated_event(doc)
->>>>>>> 33547018
         set_dcgid_tag(self.ispyb_ids.data_collection_group_id)
         return doc
 
