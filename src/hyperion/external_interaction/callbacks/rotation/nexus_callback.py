from __future__ import annotations

from hyperion.external_interaction.callbacks.plan_reactive_callback import (
    PlanReactiveCallback,
)
from hyperion.external_interaction.nexus.write_nexus import NexusWriter
from hyperion.log import NEXUS_LOGGER
from hyperion.parameters.plan_specific.rotation_scan_internal_params import (
    RotationInternalParameters,
)


class RotationNexusFileCallback(PlanReactiveCallback):
    """Callback class to handle the creation of Nexus files based on experiment
    parameters for rotation scans

    To use, subscribe the Bluesky RunEngine to an instance of this class.
    E.g.:
        nexus_file_handler_callback = NexusFileCallback(parameters)
        RE.subscribe(nexus_file_handler_callback)
    Or decorate a plan using bluesky.preprocessors.subs_decorator.

    See: https://blueskyproject.io/bluesky/callbacks.html#ways-to-invoke-callbacks

    Usually used as part of a RotationCallbackCollection.
    """

    def __init__(self) -> None:
<<<<<<< HEAD
        super().__init__()
=======
>>>>>>> 0216271f
        self.run_uid: str | None = None
        self.parameters: RotationInternalParameters | None = None
        self.writer: NexusWriter | None = None

    def activity_gated_start(self, doc: dict):
        if doc.get("subplan_name") == "rotation_scan_with_cleanup":
            self.run_uid = doc.get("uid")
            NEXUS_LOGGER.info(
                "Nexus writer recieved start document with experiment parameters."
            )
            json_params = doc.get("hyperion_internal_parameters")
            self.parameters = RotationInternalParameters.from_json(json_params)
            NEXUS_LOGGER.info("Setting up nexus file.")
            self.writer = NexusWriter(
                self.parameters,
                self.parameters.get_scan_points(),
                self.parameters.get_data_shape(),
            )
            self.writer.create_nexus_file()<|MERGE_RESOLUTION|>--- conflicted
+++ resolved
@@ -26,10 +26,7 @@
     """
 
     def __init__(self) -> None:
-<<<<<<< HEAD
         super().__init__()
-=======
->>>>>>> 0216271f
         self.run_uid: str | None = None
         self.parameters: RotationInternalParameters | None = None
         self.writer: NexusWriter | None = None
