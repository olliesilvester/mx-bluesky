from __future__ import annotations

from typing import TYPE_CHECKING

from dodal.devices.zocalo import (
    ZocaloTrigger,
)

from hyperion.external_interaction.callbacks.plan_reactive_callback import (
    PlanReactiveCallback,
)
from hyperion.external_interaction.callbacks.rotation.ispyb_callback import (
    RotationISPyBCallback,
)
from hyperion.external_interaction.exceptions import ISPyBDepositionNotMade
from hyperion.log import ISPYB_LOGGER
from hyperion.parameters.constants import ROTATION_OUTER_PLAN
from hyperion.parameters.plan_specific.rotation_scan_internal_params import (
    RotationInternalParameters,
)

if TYPE_CHECKING:
    from event_model import RunStart, RunStop


class RotationZocaloCallback(PlanReactiveCallback):
    """Simple callback which sends the ISPyB IDs for a rotation data collection to
    zocalo. Both run_start() and run_end() are sent when the collection is done.
    Triggers on the 'stop' document for 'rotation_scan_main'."""

    def __init__(
        self,
        ispyb_handler: RotationISPyBCallback,
    ):
        super().__init__(ISPYB_LOGGER)
        self.ispyb: RotationISPyBCallback = ispyb_handler
        self.run_uid = None

    def activity_gated_start(self, doc: RunStart):
        ISPYB_LOGGER.info("Zocalo handler received start document.")
        if doc.get("subplan_name") == ROTATION_OUTER_PLAN:
            self.run_uid = doc.get("uid")
            ISPYB_LOGGER.info(
                "Zocalo callback recieved start document with experiment parameters."
            )
            params = RotationInternalParameters.from_json(
                doc.get("hyperion_internal_parameters")
            )
            zocalo_environment = params.hyperion_params.zocalo_environment
            ISPYB_LOGGER.info(f"Zocalo environment set to {zocalo_environment}.")
            self.zocalo_interactor = ZocaloTrigger(zocalo_environment)

<<<<<<< HEAD
        if self.run_uid is None:
            self.run_uid = doc.get("uid")

    def activity_gated_stop(self, doc: RunStop):
=======
    def activity_gated_stop(self, doc: dict):
>>>>>>> 06866b89
        if self.run_uid and doc.get("run_start") == self.run_uid:
            self.run_uid = None
            ISPYB_LOGGER.info(
                f"Zocalo handler received stop document, for run {doc.get('run_start')}."
            )
            if self.ispyb.ispyb_ids.data_collection_ids is not None:
                ISPYB_LOGGER.info(
                    f"Zocalo callback submitting job {self.ispyb.ispyb_ids.data_collection_ids}"
                )
                assert isinstance(self.ispyb.ispyb_ids.data_collection_ids, int)
                self.zocalo_interactor.run_start(
                    self.ispyb.ispyb_ids.data_collection_ids
                )
                self.zocalo_interactor.run_end(self.ispyb.ispyb_ids.data_collection_ids)
            else:
                raise ISPyBDepositionNotMade("ISPyB deposition was not initialised!")<|MERGE_RESOLUTION|>--- conflicted
+++ resolved
@@ -50,14 +50,7 @@
             ISPYB_LOGGER.info(f"Zocalo environment set to {zocalo_environment}.")
             self.zocalo_interactor = ZocaloTrigger(zocalo_environment)
 
-<<<<<<< HEAD
-        if self.run_uid is None:
-            self.run_uid = doc.get("uid")
-
     def activity_gated_stop(self, doc: RunStop):
-=======
-    def activity_gated_stop(self, doc: dict):
->>>>>>> 06866b89
         if self.run_uid and doc.get("run_start") == self.run_uid:
             self.run_uid = None
             ISPYB_LOGGER.info(
