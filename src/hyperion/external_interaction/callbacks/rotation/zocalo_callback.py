--- conflicted
+++ resolved
@@ -26,13 +26,8 @@
         self.zocalo_interactor = ZocaloInteractor(zocalo_environment)
         self.run_uid = None
 
-<<<<<<< HEAD
     def activity_gated_start(self, doc: dict):
-        LOGGER.info("Zocalo handler received start document.")
-=======
-    def start(self, doc: dict):
         ISPYB_LOGGER.info("Zocalo handler received start document.")
->>>>>>> 0216271f
         if self.run_uid is None:
             self.run_uid = doc.get("uid")
 
