--- conflicted
+++ resolved
@@ -82,17 +82,10 @@
 
     RE = RunEngine({})
 
-<<<<<<< HEAD
     cb = RotationCallbackCollection.setup()
-    cb.ispyb_handler.start = MagicMock()
-    cb.ispyb_handler.stop = MagicMock()
-    cb.ispyb_handler.event = MagicMock()
-=======
-    cb = RotationCallbackCollection.from_params(test_params)
     cb.ispyb_handler.activity_gated_start = MagicMock()
     cb.ispyb_handler.activity_gated_stop = MagicMock()
     cb.ispyb_handler.activity_gated_event = MagicMock()
->>>>>>> 589fe3dd
     with patch(
         "hyperion.external_interaction.nexus.write_nexus.get_start_and_predicted_end_time",
         return_value=("test_time", "test_time"),
