--- conflicted
+++ resolved
@@ -6,6 +6,7 @@
 from dodal.devices.undulator import Undulator
 
 from hyperion.device_setup_plans.read_hardware_for_setup import (
+    read_hardware_for_ispyb_during_collection,
     read_hardware_for_ispyb_pre_collection,
 )
 from hyperion.parameters.constants import SIM_BEAMLINE, SIM_INSERTION_PREFIX
@@ -28,16 +29,8 @@
     RE = RunEngine()
 
     @bpp.run_decorator()
-<<<<<<< HEAD
-    def standalone_read_hardware_for_ispyb(und, syn, slits):
+    def standalone_read_hardware(und, syn, slits, att, flux):
         yield from read_hardware_for_ispyb_pre_collection(und, syn, slits)
-=======
-    def standalone_read_hardware_for_ispyb(und, syn, slits, att, flux):
-        yield from read_hardware_for_ispyb(und, syn, slits, att, flux)
->>>>>>> dbb0d7c8
+        yield from read_hardware_for_ispyb_during_collection(att, flux)
 
-    RE(
-        standalone_read_hardware_for_ispyb(
-            undulator, synchrotron, slit_gaps, attenuator, flux
-        )
-    )+    RE(standalone_read_hardware(undulator, synchrotron, slit_gaps, attenuator, flux))