--- conflicted
+++ resolved
@@ -306,7 +306,6 @@
     assert test_args == ("DEBUG", True, True, True)
 
 
-<<<<<<< HEAD
 def test_when_blueskyrunner_initiated_then_plans_are_setup_and_devices_connected():
     zebra = MagicMock(spec=Zebra)
     attenuator = MagicMock(spec=Attenuator)
@@ -347,60 +346,6 @@
 
     zebra.wait_for_connection.assert_called()
     attenuator.wait_for_connection.assert_called()
-=======
-@patch("dodal.beamlines.i03.Attenuator", autospec=True, spec_set=True)
-@patch("dodal.beamlines.i03.Flux", autospec=True, spec_set=True)
-@patch("dodal.beamlines.i03.DetectorMotion", autospec=True, spec_set=True)
-@patch("dodal.beamlines.i03.OAV", autospec=True, spec_set=True)
-@patch("dodal.beamlines.i03.ApertureScatterguard", autospec=True, spec_set=True)
-@patch("dodal.beamlines.i03.Backlight", autospec=True, spec_set=True)
-@patch("dodal.beamlines.i03.EigerDetector", autospec=True, spec_set=True)
-@patch("dodal.beamlines.i03.FastGridScan", autospec=True, spec_set=True)
-@patch("dodal.beamlines.i03.S4SlitGaps", autospec=True, spec_set=True)
-@patch("dodal.beamlines.i03.Smargon", autospec=True, spec_set=True)
-@patch("dodal.beamlines.i03.Synchrotron", autospec=True, spec_set=True)
-@patch("dodal.beamlines.i03.Undulator", autospec=True, spec_set=True)
-@patch("dodal.beamlines.i03.Zebra", autospec=True, spec_set=True)
-@patch("dodal.beamlines.i03.XBPMFeedback", autospec=True, spec_set=True)
-@patch(
-    "hyperion.experiment_plans.flyscan_xray_centre_plan.get_beamline_parameters",
-    autospec=True,
-)
-@patch("dodal.beamlines.beamline_utils.active_device_is_same_type", autospec=True)
-def test_when_blueskyrunner_initiated_then_plans_are_setup_and_devices_connected(
-    type_comparison,
-    mock_get_beamline_params,
-    xbpm_feedback,
-    zebra,
-    undulator,
-    synchrotron,
-    smargon,
-    s4_slits,
-    flyscan_xray_centre,
-    eiger,
-    backlight,
-    aperture_scatterguard,
-    oav,
-    detector_motion,
-    attenuator,
-    flux,
-):
-    type_comparison.return_value = True
-    BlueskyRunner(MagicMock(), skip_startup_connection=False)
-    zebra.return_value.wait_for_connection.assert_called()
-    undulator.return_value.wait_for_connection.assert_called()
-    synchrotron.return_value.wait_for_connection.assert_called()
-    smargon.return_value.wait_for_connection.assert_called()
-    s4_slits.return_value.wait_for_connection.assert_called()
-    flyscan_xray_centre.return_value.wait_for_connection.assert_called()
-    eiger.return_value.wait_for_connection.assert_called()
-    backlight.return_value.wait_for_connection.assert_called()
-    aperture_scatterguard.return_value.wait_for_connection.assert_called()
-    oav.return_value.wait_for_connection.assert_called()
-    detector_motion.return_value.wait_for_connection.assert_called()
-    attenuator.return_value.wait_for_connection.assert_called()
-    flux.return_value.wait_for_connection.assert_called()
->>>>>>> fa273863
 
 
 @patch(
@@ -497,11 +442,6 @@
 
         plan_names = context.plans.keys()
 
-<<<<<<< HEAD
         assert "rotation_scan" in plan_names
         assert "flyscan_xray_centre" in plan_names
-=======
-    assert "rotation_scan" in plan_names
-    assert "flyscan_xray_centre" in plan_names
-    assert "pin_tip_centre_then_xray_centre" in plan_names
->>>>>>> fa273863
+        assert "pin_tip_centre_then_xray_centre" in plan_names