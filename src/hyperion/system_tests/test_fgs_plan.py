import uuid
from typing import Callable
from unittest.mock import MagicMock, patch

import bluesky.preprocessors as bpp
import pytest
from bluesky.run_engine import RunEngine
from dodal.beamlines import i03
from dodal.devices.aperturescatterguard import AperturePositions

<<<<<<< HEAD
import hyperion.experiment_plans.flyscan_xray_centre_plan as fgs_plan
from hyperion.device_setup_plans.read_hardware_for_setup import (
    read_hardware_for_ispyb_pre_collection,
)
=======
>>>>>>> dbb0d7c8
from hyperion.exceptions import WarningException
from hyperion.experiment_plans.flyscan_xray_centre_plan import (
    FlyScanXRayCentreComposite,
    flyscan_xray_centre,
    run_gridscan,
)
from hyperion.external_interaction.callbacks.xray_centre.callback_collection import (
    XrayCentreCallbackCollection,
)
from hyperion.external_interaction.system_tests.conftest import (  # noqa
    fetch_comment,
    zocalo_env,
)
from hyperion.parameters.beamline_parameters import GDABeamlineParameters
from hyperion.parameters.constants import BEAMLINE_PARAMETER_PATHS, SIM_BEAMLINE
from hyperion.parameters.constants import DEV_ISPYB_DATABASE_CFG as ISPYB_CONFIG
from hyperion.parameters.external_parameters import from_file as default_raw_params
from hyperion.parameters.plan_specific.gridscan_internal_params import (
    GridscanInternalParameters,
)


@pytest.fixture
def params():
    params = GridscanInternalParameters(**default_raw_params())
    params.hyperion_params.beamline = SIM_BEAMLINE
    return params


@pytest.fixture
def RE():
    return RunEngine({})


@pytest.fixture
def fgs_composite():
    composite = FlyScanXRayCentreComposite(
        attenuator=i03.attenuator(),
        aperture_scatterguard=i03.aperture_scatterguard(),
        backlight=i03.backlight(),
        eiger=i03.eiger(),
        fast_grid_scan=i03.fast_grid_scan(),
        flux=i03.flux(fake_with_ophyd_sim=True),
        s4_slit_gaps=i03.s4_slit_gaps(),
        smargon=i03.smargon(),
        undulator=i03.undulator(),
        synchrotron=i03.synchrotron(fake_with_ophyd_sim=True),
        xbpm_feedback=i03.xbpm_feedback(fake_with_ophyd_sim=True),
        zebra=i03.zebra(),
    )

    gda_beamline_parameters = GDABeamlineParameters.from_file(
        BEAMLINE_PARAMETER_PATHS["i03"]
    )

    aperture_positions = AperturePositions.from_gda_beamline_params(
        gda_beamline_parameters
    )
    composite.aperture_scatterguard.load_aperture_positions(aperture_positions)
    composite.aperture_scatterguard.aperture.z.move(
        aperture_positions.LARGE[2], wait=True
    )
    composite.eiger.cam.manual_trigger.put("Yes")

    # S03 currently does not have StaleParameters_RBV
    composite.eiger.wait_for_stale_parameters = lambda: None
    composite.eiger.odin.check_odin_initialised = lambda: (True, "")

    composite.aperture_scatterguard.scatterguard.x.set_lim(-4.8, 5.7)

    return composite


@pytest.mark.skip(reason="Broken due to eiger issues in s03")
@pytest.mark.s03
@patch("bluesky.plan_stubs.wait", autospec=True)
@patch("bluesky.plan_stubs.kickoff", autospec=True)
@patch("bluesky.plan_stubs.complete", autospec=True)
@patch("hyperion.flyscan_xray_centre.wait_for_gridscan_valid", autospec=True)
def test_run_gridscan(
    wait_for_gridscan_valid: MagicMock,
    complete: MagicMock,
    kickoff: MagicMock,
    wait: MagicMock,
    params: GridscanInternalParameters,
    RE: RunEngine,
    fgs_composite: FlyScanXRayCentreComposite,
):
    fgs_composite.eiger.unstage = lambda: True
    # Would be better to use flyscan_xray_centre instead but eiger doesn't work well in S03
    RE(run_gridscan(fgs_composite, params))


@pytest.mark.s03
def test_read_hardware_for_ispyb_pre_collection(
    RE: RunEngine,
    fgs_composite: FlyScanXRayCentreComposite,
):
    undulator = fgs_composite.undulator
    synchrotron = fgs_composite.synchrotron
    slit_gaps = fgs_composite.s4_slit_gaps
    attenuator = fgs_composite.attenuator
    flux = fgs_composite.flux

    @bpp.run_decorator()
<<<<<<< HEAD
    def read_run(u, s, g):
        yield from read_hardware_for_ispyb_pre_collection(u, s, g)
=======
    def read_run(u, s, g, a, f):
        yield from read_hardware_for_ispyb(u, s, g, a, f)
>>>>>>> dbb0d7c8

    RE(read_run(undulator, synchrotron, slit_gaps, attenuator, flux))


@pytest.mark.s03
@patch("bluesky.plan_stubs.wait", autospec=True)
@patch("bluesky.plan_stubs.kickoff", autospec=True)
@patch("bluesky.plan_stubs.complete", autospec=True)
@patch(
    "hyperion.experiment_plans.flyscan_xray_centre_plan.run_gridscan_and_move",
    autospec=True,
)
@patch(
    "hyperion.experiment_plans.flyscan_xray_centre_plan.set_zebra_shutter_to_manual",
    autospec=True,
)
def test_full_plan_tidies_at_end(
    set_shutter_to_manual: MagicMock,
    run_gridscan_and_move: MagicMock,
    complete: MagicMock,
    kickoff: MagicMock,
    wait: MagicMock,
    fgs_composite: FlyScanXRayCentreComposite,
    params: GridscanInternalParameters,
    RE: RunEngine,
):
    callbacks = XrayCentreCallbackCollection.from_params(params)
    callbacks.nexus_handler.nexus_writer_1 = MagicMock()
    callbacks.nexus_handler.nexus_writer_2 = MagicMock()
    callbacks.ispyb_handler.ispyb_ids = MagicMock()
    callbacks.ispyb_handler.ispyb.datacollection_ids = MagicMock()
    with patch(
        "hyperion.experiment_plans.flyscan_xray_centre_plan.XrayCentreCallbackCollection.from_params",
        return_value=callbacks,
    ):
        RE(flyscan_xray_centre(fgs_composite, params))
    set_shutter_to_manual.assert_called_once()


@pytest.mark.s03
@patch("bluesky.plan_stubs.wait", autospec=True)
@patch("bluesky.plan_stubs.kickoff", autospec=True)
@patch("bluesky.plan_stubs.complete", autospec=True)
@patch(
    "hyperion.experiment_plans.flyscan_xray_centre_plan.run_gridscan_and_move",
    autospec=True,
)
@patch(
    "hyperion.experiment_plans.flyscan_xray_centre_plan.set_zebra_shutter_to_manual",
    autospec=True,
)
def test_full_plan_tidies_at_end_when_plan_fails(
    set_shutter_to_manual: MagicMock,
    run_gridscan_and_move: MagicMock,
    complete: MagicMock,
    kickoff: MagicMock,
    wait: MagicMock,
    fgs_composite: FlyScanXRayCentreComposite,
    params: GridscanInternalParameters,
    RE: RunEngine,
):
    run_gridscan_and_move.side_effect = Exception()
    with pytest.raises(Exception):
        RE(flyscan_xray_centre(fgs_composite, params))
    set_shutter_to_manual.assert_called_once()


@pytest.mark.s03
def test_GIVEN_scan_invalid_WHEN_plan_run_THEN_ispyb_entry_made_but_no_zocalo_entry(
    RE: RunEngine,
    fgs_composite: FlyScanXRayCentreComposite,
    fetch_comment: Callable,
    params: GridscanInternalParameters,
):
    params.hyperion_params.detector_params.directory = "./tmp"
    params.hyperion_params.detector_params.prefix = str(uuid.uuid1())
    params.hyperion_params.ispyb_params.visit_path = "/dls/i03/data/2022/cm31105-5/"

    # Currently s03 calls anything with z_steps > 1 invalid
    params.experiment_params.z_steps = 100

    callbacks = XrayCentreCallbackCollection.from_params(params)
    callbacks.ispyb_handler.ispyb.ISPYB_CONFIG_PATH = ISPYB_CONFIG
    mock_start_zocalo = MagicMock()
    callbacks.zocalo_handler.zocalo_interactor.run_start = mock_start_zocalo

    with pytest.raises(WarningException):
        RE(flyscan_xray_centre(fgs_composite, params))

    dcid_used = callbacks.ispyb_handler.ispyb.datacollection_ids[0]

    comment = fetch_comment(dcid_used)

    assert "too long/short/bent" in comment
    mock_start_zocalo.assert_not_called()


@pytest.mark.s03
@patch("hyperion.experiment_plans.flyscan_xray_centre_plan.bps.kickoff", autospec=True)
@patch("hyperion.experiment_plans.flyscan_xray_centre_plan.bps.complete", autospec=True)
def test_WHEN_plan_run_THEN_move_to_centre_returned_from_zocalo_expected_centre(
    complete: MagicMock,
    kickoff: MagicMock,
    RE: RunEngine,
    fgs_composite: FlyScanXRayCentreComposite,
    zocalo_env: None,
    params: GridscanInternalParameters,
):
    """This test currently avoids hardware interaction and is mostly confirming
    interaction with dev_ispyb and dev_zocalo"""

    params.hyperion_params.detector_params.directory = "./tmp"
    params.hyperion_params.detector_params.prefix = str(uuid.uuid1())
    params.hyperion_params.ispyb_params.visit_path = "/dls/i03/data/2022/cm31105-5/"

    # Currently s03 calls anything with z_steps > 1 invalid
    params.experiment_params.z_steps = 1

    fgs_composite.eiger.stage = MagicMock()
    fgs_composite.eiger.unstage = MagicMock()

    callbacks = XrayCentreCallbackCollection.from_params(params)
    callbacks.ispyb_handler.ispyb.ISPYB_CONFIG_PATH = ISPYB_CONFIG

    RE(flyscan_xray_centre(fgs_composite, params))

    # The following numbers are derived from the centre returned in fake_zocalo
    assert fgs_composite.sample_motors.x.user_readback.get() == pytest.approx(-0.05)
    assert fgs_composite.sample_motors.y.user_readback.get() == pytest.approx(0.05)
    assert fgs_composite.sample_motors.z.user_readback.get() == pytest.approx(0.15)<|MERGE_RESOLUTION|>--- conflicted
+++ resolved
@@ -8,13 +8,10 @@
 from dodal.beamlines import i03
 from dodal.devices.aperturescatterguard import AperturePositions
 
-<<<<<<< HEAD
-import hyperion.experiment_plans.flyscan_xray_centre_plan as fgs_plan
 from hyperion.device_setup_plans.read_hardware_for_setup import (
+    read_hardware_for_ispyb_during_collection,
     read_hardware_for_ispyb_pre_collection,
 )
-=======
->>>>>>> dbb0d7c8
 from hyperion.exceptions import WarningException
 from hyperion.experiment_plans.flyscan_xray_centre_plan import (
     FlyScanXRayCentreComposite,
@@ -120,13 +117,9 @@
     flux = fgs_composite.flux
 
     @bpp.run_decorator()
-<<<<<<< HEAD
-    def read_run(u, s, g):
+    def read_run(u, s, g, a, f):
         yield from read_hardware_for_ispyb_pre_collection(u, s, g)
-=======
-    def read_run(u, s, g, a, f):
-        yield from read_hardware_for_ispyb(u, s, g, a, f)
->>>>>>> dbb0d7c8
+        yield from read_hardware_for_ispyb_during_collection(a, f)
 
     RE(read_run(undulator, synchrotron, slit_gaps, attenuator, flux))
 
