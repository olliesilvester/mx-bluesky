from __future__ import annotations

import os

import numpy as np
from dodal.devices.detector import (
    DetectorDistanceToBeamXYConverter,
    DetectorParams,
)
from dodal.devices.fast_grid_scan import GridScanParams
from dodal.devices.panda_fast_grid_scan import PandAGridScanParams
from pydantic import Field
from scanspec.core import Path as ScanPath
from scanspec.specs import Line, Static

from hyperion.external_interaction.ispyb.ispyb_dataclass import (
    GridscanIspybParams,
)
from hyperion.parameters.components import (
    DiffractionExperiment,
    OptionalGonioAngleStarts,
    SplitScan,
    TemporaryIspybExtras,
    WithOavCentring,
    WithSample,
    WithScan,
    XyzStarts,
)
from hyperion.parameters.constants import CONST


class GridCommon(
    DiffractionExperiment, OptionalGonioAngleStarts, WithSample, WithOavCentring
):
    grid_width_um: float = Field(default=CONST.PARAM.GRIDSCAN.WIDTH_UM)
    exposure_time_s: float = Field(default=CONST.PARAM.GRIDSCAN.EXPOSURE_TIME_S)
    use_roi_mode: bool = Field(default=CONST.PARAM.GRIDSCAN.USE_ROI)
    transmission_frac: float = Field(default=1)
    panda_runup_distance_mm: float = Field(
        default=CONST.HARDWARE.PANDA_FGS_RUN_UP_DEFAULT
    )
    set_stub_offsets: bool = Field(default=False)
    use_panda: bool = Field(default=CONST.I03.USE_PANDA_FOR_GRIDSCAN)
    # field rather than inherited to make it easier to track when it can be removed:
    ispyb_extras: TemporaryIspybExtras

    @property
    def ispyb_params(self):
        return GridscanIspybParams(
            visit_path=str(self.visit_directory),
            position=np.array(self.ispyb_extras.position),
            comment=self.comment,
<<<<<<< HEAD
            sample_id=self.sample_id,
            undulator_gap=self.ispyb_extras.undulator_gap,
=======
            sample_id=str(self.sample_id),
>>>>>>> bb12b349
            xtal_snapshots_omega_start=self.ispyb_extras.xtal_snapshots_omega_start
            or [],
            xtal_snapshots_omega_end=self.ispyb_extras.xtal_snapshots_omega_end or [],
            ispyb_experiment_type=self.ispyb_experiment_type,
        )

    @property
    def detector_params(self):
        self.det_dist_to_beam_converter_path = (
            self.det_dist_to_beam_converter_path
            or CONST.PARAM.DETECTOR.BEAM_XY_LUT_PATH
        )
        optional_args = {}
        if self.run_number:
            optional_args["run_number"] = self.run_number
        assert (
            self.detector_distance_mm is not None
        ), "Detector distance must be filled before generating DetectorParams"
        os.makedirs(self.storage_directory, exist_ok=True)
        return DetectorParams(
            detector_size_constants=self.detector,  # type: ignore # Will be cleaned up in #1307
            expected_energy_ev=self.demand_energy_ev,
            exposure_time=self.exposure_time_s,
            directory=self.storage_directory,
            prefix=self.file_name,
            detector_distance=self.detector_distance_mm,
            omega_start=self.omega_start_deg or 0,
            omega_increment=0,
            num_images_per_trigger=1,
            num_triggers=self.num_images,
            use_roi_mode=self.use_roi_mode,
            det_dist_to_beam_converter_path=self.det_dist_to_beam_converter_path,
            trigger_mode=self.trigger_mode,
            beam_xy_converter=DetectorDistanceToBeamXYConverter(
                self.det_dist_to_beam_converter_path
            ),
            **optional_args,
        )


class GridScanWithEdgeDetect(GridCommon, WithSample): ...


class PinTipCentreThenXrayCentre(GridCommon):
    tip_offset_um: float = 0


class RobotLoadThenCentre(GridCommon, WithSample):
    def pin_centre_then_xray_centre_params(self):
        params = PinTipCentreThenXrayCentre(**self.dict())
        return params


class SpecifiedGridScan(GridCommon, XyzStarts, WithScan, WithSample):
    """A specified grid scan is one which has defined values for the start position,
    grid and box sizes, etc., as opposed to parameters for a plan which will create
    those parameters at some point (e.g. through optical pin detection)."""

    ...


class ThreeDGridScan(SpecifiedGridScan, SplitScan):
    """Parameters representing a so-called 3D grid scan, which consists of doing a
    gridscan in X and Y, followed by one in X and Z."""

    demand_energy_ev: float | None = Field(default=None)
    grid1_omega_deg: float = Field(default=CONST.PARAM.GRIDSCAN.OMEGA_1)  # type: ignore
    grid2_omega_deg: float = Field(default=CONST.PARAM.GRIDSCAN.OMEGA_2)
    x_step_size_um: float = Field(default=CONST.PARAM.GRIDSCAN.BOX_WIDTH_UM)
    y_step_size_um: float = Field(default=CONST.PARAM.GRIDSCAN.BOX_WIDTH_UM)
    z_step_size_um: float = Field(default=CONST.PARAM.GRIDSCAN.BOX_WIDTH_UM)
    y2_start_um: float
    z2_start_um: float
    x_steps: int = Field(gt=0)
    y_steps: int = Field(gt=0)
    z_steps: int = Field(gt=0)

    @property
    def FGS_params(self) -> GridScanParams:
        return GridScanParams(
            x_steps=self.x_steps,
            y_steps=self.y_steps,
            z_steps=self.z_steps,
            x_step_size=self.x_step_size_um,
            y_step_size=self.y_step_size_um,
            z_step_size=self.z_step_size_um,
            x_start=self.x_start_um,
            y1_start=self.y_start_um,
            z1_start=self.z_start_um,
            y2_start=self.y2_start_um,
            z2_start=self.z2_start_um,
            set_stub_offsets=False,
            dwell_time_ms=self.exposure_time_s * 1000,
            transmission_fraction=self.transmission_frac,
        )

    @property
    def panda_FGS_params(self) -> PandAGridScanParams:
        if self.y_steps % 2 and self.z_steps > 0:
            raise OddYStepsException(
                "The number of Y steps must be even for a PandA gridscan"
            )
        return PandAGridScanParams(
            x_steps=self.x_steps,
            y_steps=self.y_steps,
            z_steps=self.z_steps,
            x_step_size=self.x_step_size_um,
            y_step_size=self.y_step_size_um,
            z_step_size=self.z_step_size_um,
            x_start=self.x_start_um,
            y1_start=self.y_start_um,
            z1_start=self.z_start_um,
            y2_start=self.y2_start_um,
            z2_start=self.z2_start_um,
            set_stub_offsets=False,
            run_up_distance_mm=self.panda_runup_distance_mm,
            transmission_fraction=self.transmission_frac,
        )

    @property
    def grid_1_spec(self):
        x_end = self.x_start_um + self.x_step_size_um * (self.x_steps - 1)
        y1_end = self.y_start_um + self.y_step_size_um * (self.y_steps - 1)
        grid_1_x = Line("sam_x", self.x_start_um, x_end, self.x_steps)
        grid_1_y = Line("sam_y", self.y_start_um, y1_end, self.y_steps)
        grid_1_z = Static("sam_z", self.z_start_um)
        return grid_1_y.zip(grid_1_z) * ~grid_1_x

    @property
    def grid_2_spec(self):
        x_end = self.x_start_um + self.x_step_size_um * (self.x_steps - 1)
        z2_end = self.z2_start_um + self.z_step_size_um * (self.z_steps - 1)
        grid_2_x = Line("sam_x", self.x_start_um, x_end, self.x_steps)
        grid_2_z = Line("sam_z", self.z2_start_um, z2_end, self.z_steps)
        grid_2_y = Static("sam_y", self.y2_start_um)
        return grid_2_z.zip(grid_2_y) * ~grid_2_x

    @property
    def scan_indices(self):
        """The first index of each gridscan, useful for writing nexus files/VDS"""
        return [
            0,
            len(ScanPath(self.grid_1_spec.calculate()).consume().midpoints["sam_x"]),
        ]

    @property
    def scan_spec(self):
        """A fully specified ScanSpec object representing both grids, with x, y, z and
        omega positions."""
        return self.grid_1_spec.concat(self.grid_2_spec)

    @property
    def scan_points(self):
        """A list of all the points in the scan_spec."""
        return ScanPath(self.scan_spec.calculate()).consume().midpoints

    @property
    def scan_points_1(self):
        """A list of all the points in the first grid scan."""
        return ScanPath(self.grid_1_spec.calculate()).consume().midpoints

    @property
    def scan_points_2(self):
        """A list of all the points in the second grid scan."""
        return ScanPath(self.grid_2_spec.calculate()).consume().midpoints

    @property
    def num_images(self) -> int:
        return len(self.scan_points["sam_x"])


class OddYStepsException(Exception): ...<|MERGE_RESOLUTION|>--- conflicted
+++ resolved
@@ -17,12 +17,12 @@
     GridscanIspybParams,
 )
 from hyperion.parameters.components import (
-    DiffractionExperiment,
+    DiffractionExperimentWithSample,
+    IspybExperimentType,
     OptionalGonioAngleStarts,
     SplitScan,
     TemporaryIspybExtras,
     WithOavCentring,
-    WithSample,
     WithScan,
     XyzStarts,
 )
@@ -30,7 +30,7 @@
 
 
 class GridCommon(
-    DiffractionExperiment, OptionalGonioAngleStarts, WithSample, WithOavCentring
+    DiffractionExperimentWithSample, OptionalGonioAngleStarts, WithOavCentring
 ):
     grid_width_um: float = Field(default=CONST.PARAM.GRIDSCAN.WIDTH_UM)
     exposure_time_s: float = Field(default=CONST.PARAM.GRIDSCAN.EXPOSURE_TIME_S)
@@ -41,6 +41,9 @@
     )
     set_stub_offsets: bool = Field(default=False)
     use_panda: bool = Field(default=CONST.I03.USE_PANDA_FOR_GRIDSCAN)
+    ispyb_experiment_type: IspybExperimentType = Field(
+        default=IspybExperimentType.GRIDSCAN_3D
+    )
     # field rather than inherited to make it easier to track when it can be removed:
     ispyb_extras: TemporaryIspybExtras
 
@@ -50,12 +53,7 @@
             visit_path=str(self.visit_directory),
             position=np.array(self.ispyb_extras.position),
             comment=self.comment,
-<<<<<<< HEAD
             sample_id=self.sample_id,
-            undulator_gap=self.ispyb_extras.undulator_gap,
-=======
-            sample_id=str(self.sample_id),
->>>>>>> bb12b349
             xtal_snapshots_omega_start=self.ispyb_extras.xtal_snapshots_omega_start
             or [],
             xtal_snapshots_omega_end=self.ispyb_extras.xtal_snapshots_omega_end or [],
@@ -96,20 +94,20 @@
         )
 
 
-class GridScanWithEdgeDetect(GridCommon, WithSample): ...
+class GridScanWithEdgeDetect(GridCommon): ...
 
 
 class PinTipCentreThenXrayCentre(GridCommon):
     tip_offset_um: float = 0
 
 
-class RobotLoadThenCentre(GridCommon, WithSample):
+class RobotLoadThenCentre(GridCommon):
     def pin_centre_then_xray_centre_params(self):
         params = PinTipCentreThenXrayCentre(**self.dict())
         return params
 
 
-class SpecifiedGridScan(GridCommon, XyzStarts, WithScan, WithSample):
+class SpecifiedGridScan(GridCommon, XyzStarts, WithScan):
     """A specified grid scan is one which has defined values for the start position,
     grid and box sizes, etc., as opposed to parameters for a plan which will create
     those parameters at some point (e.g. through optical pin detection)."""
