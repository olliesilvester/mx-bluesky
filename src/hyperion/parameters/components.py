from __future__ import annotations

import datetime
from abc import abstractmethod
from enum import StrEnum
from pathlib import Path
from typing import Sequence, SupportsInt, TypeVar

import numpy as np
from dodal.devices.detector import (
    DetectorParams,
    TriggerMode,
)
from numpy.typing import NDArray
from pydantic import BaseModel, Extra, Field, validator
from scanspec.core import AxesPoints
from semver import Version

from hyperion.external_interaction.ispyb.ispyb_dataclass import (
    IspybParams,
)
from hyperion.parameters.constants import CONST

T = TypeVar("T")


class ParameterVersion(Version):
    @classmethod
    def _parse(cls, version):
        if isinstance(version, cls):
            return version
        return cls.parse(version)

    @classmethod
    def __get_validators__(cls):
        """Return a list of validator methods for pydantic models."""
        yield cls._parse

    @classmethod
    def __modify_schema__(cls, field_schema):
        """Inject/mutate the pydantic field schema in-place."""
        field_schema.update(examples=["1.0.2", "2.15.3-alpha", "21.3.15-beta+12345"])


PARAMETER_VERSION = ParameterVersion.parse("5.0.0")


class RotationAxis(StrEnum):
    OMEGA = "omega"
    PHI = "phi"
    CHI = "chi"
    KAPPA = "kappa"


class XyzAxis(StrEnum):
    X = "sam_x"
    Y = "sam_y"
    Z = "sam_z"


class IspybExperimentType(StrEnum):
    # Enum values from ispyb column data type
    SAD = "SAD"  # at or slightly above the peak
    SAD_INVERSE_BEAM = "SAD - Inverse Beam"
    OSC = "OSC"  # "native" (in the absence of a heavy atom)
    COLLECT_MULTIWEDGE = (
        "Collect - Multiwedge"  # "poorly determined" ~ EDNA complex strategy???
    )
    MAD = "MAD"
    HELICAL = "Helical"
    MULTI_POSITIONAL = "Multi-positional"
    MESH = "Mesh"
    BURN = "Burn"
    MAD_INVERSE_BEAM = "MAD - Inverse Beam"
    CHARACTERIZATION = "Characterization"
    DEHYDRATION = "Dehydration"
    TOMO = "tomo"
    EXPERIMENT = "experiment"
    EM = "EM"
    PDF = "PDF"
    PDF_BRAGG = "PDF+Bragg"
    BRAGG = "Bragg"
    SINGLE_PARTICLE = "single particle"
    SERIAL_FIXED = "Serial Fixed"
    SERIAL_JET = "Serial Jet"
    STANDARD = "Standard"  # Routine structure determination experiment
    TIME_RESOLVED = "Time Resolved"  # Investigate the change of a system over time
    DLS_ANVIL_HP = "Diamond Anvil High Pressure"  # HP sample environment pressure cell
    CUSTOM = "Custom"  # Special or non-standard data collection
    XRF_MAP = "XRF map"
    ENERGY_SCAN = "Energy scan"
    XRF_SPECTRUM = "XRF spectrum"
    XRF_MAP_XAS = "XRF map xas"
    MESH_3D = "Mesh3D"
    SCREENING = "Screening"
    STILL = "Still"
    SSX_CHIP = "SSX-Chip"
    SSX_JET = "SSX-Jet"

    # Aliases for historic hyperion experiment type mapping
    ROTATION = "SAD"
    GRIDSCAN_2D = "mesh"
    GRIDSCAN_3D = "Mesh3D"


class HyperionParameters(BaseModel):
    class Config:
        arbitrary_types_allowed = True
        extra = Extra.forbid
        json_encoders = {
            ParameterVersion: lambda pv: str(pv),
            NDArray: lambda a: a.tolist(),
        }

    def __hash__(self) -> int:
        return self.json().__hash__()

    parameter_model_version: ParameterVersion

    @validator("parameter_model_version")
    def _validate_version(cls, version: ParameterVersion):
        assert version >= ParameterVersion(
            major=PARAMETER_VERSION.major
        ), f"Parameter version too old! This version of hyperion uses {PARAMETER_VERSION}"
        assert version <= ParameterVersion(
            major=PARAMETER_VERSION.major + 1
        ), f"Parameter version too new! This version of hyperion uses {PARAMETER_VERSION}"
        return version


class DiffractionExperiment(HyperionParameters):
    """For all experiments which use beam"""

    visit: str = Field(min_length=1)
    file_name: str = Field(pattern=r"[\w]{2}[\d]+-[\d]+")
    exposure_time_s: float = Field(gt=0)
    comment: str = Field(default="")
    beamline: str = Field(default=CONST.I03.BEAMLINE, pattern=r"BL\d{2}[BIJS]")
    insertion_prefix: str = Field(
        default=CONST.I03.INSERTION_PREFIX, pattern=r"SR\d{2}[BIJS]"
    )
    det_dist_to_beam_converter_path: str = Field(
        default=CONST.PARAM.DETECTOR.BEAM_XY_LUT_PATH
    )
    zocalo_environment: str = Field(default=CONST.ZOCALO_ENV)
    detector: str = Field(default=CONST.I03.DETECTOR)
    trigger_mode: TriggerMode = Field(default=TriggerMode.FREE_RUN)
    detector_distance_mm: float | None = Field(default=None, gt=0)
    demand_energy_ev: float | None = Field(default=None, gt=0)
    run_number: int | None = Field(default=None, ge=0)
    ispyb_experiment_type: IspybExperimentType | None = None
    storage_directory: str

    @property
    def visit_directory(self) -> Path:
        return (
            Path(CONST.I03.BASE_DATA_DIR) / str(datetime.date.today().year) / self.visit
        )

    @property
    def snapshot_directory(self) -> Path:
        return Path(self.storage_directory) / "snapshots"

    @property
    def num_images(self) -> int:
        return 0

    @property
    @abstractmethod
    def detector_params(self) -> DetectorParams: ...

    @property
    @abstractmethod
    def ispyb_params(self) -> IspybParams:  # Soon to remove
        ...


class WithScan(BaseModel):
    """For experiments where the scan is known"""

    @property
    @abstractmethod
    def scan_points(self) -> AxesPoints: ...

    @property
    @abstractmethod
    def num_images(self) -> int: ...


class SplitScan(BaseModel):
    @property
    @abstractmethod
    def scan_indices(self) -> Sequence[SupportsInt]:
        """Should return the first index of each scan (i.e. for each nexus file)"""
        ...


class WithSample(BaseModel):
    sample_id: int
    sample_puck: int | None = None
    sample_pin: int | None = None


class WithOavCentring(BaseModel):
    oav_centring_file: str = Field(default=CONST.I03.OAV_CENTRING_FILE)


class OptionalXyzStarts(BaseModel):
    x_start_um: float | None = None
    y_start_um: float | None = None
    z_start_um: float | None = None


class XyzStarts(BaseModel):
    x_start_um: float
    y_start_um: float
    z_start_um: float

    def _start_for_axis(self, axis: XyzAxis) -> float:
        match axis:
            case XyzAxis.X:
                return self.x_start_um
            case XyzAxis.Y:
                return self.y_start_um
            case XyzAxis.Z:
                return self.z_start_um


class OptionalGonioAngleStarts(BaseModel):
    omega_start_deg: float | None = None
    phi_start_deg: float | None = None
    chi_start_deg: float | None = None
    kappa_start_deg: float | None = None


class TemporaryIspybExtras(BaseModel):
    # for while we still need ISpyB params - to be removed in #1277 and/or #43
    class Config:
        arbitrary_types_allowed = True
        extra = Extra.forbid

    position: list[float] | NDArray = Field(default=np.array([0, 0, 0]))
<<<<<<< HEAD
    undulator_gap: float | None = None
=======
    beam_size_x: float
    beam_size_y: float
    focal_spot_size_x: float
    focal_spot_size_y: float
>>>>>>> 6f11e4c7
    xtal_snapshots_omega_start: list[str] | None = None
    xtal_snapshots_omega_end: list[str] | None = None
    xtal_snapshots: list[str] | None = None<|MERGE_RESOLUTION|>--- conflicted
+++ resolved
@@ -240,14 +240,6 @@
         extra = Extra.forbid
 
     position: list[float] | NDArray = Field(default=np.array([0, 0, 0]))
-<<<<<<< HEAD
-    undulator_gap: float | None = None
-=======
-    beam_size_x: float
-    beam_size_y: float
-    focal_spot_size_x: float
-    focal_spot_size_y: float
->>>>>>> 6f11e4c7
     xtal_snapshots_omega_start: list[str] | None = None
     xtal_snapshots_omega_end: list[str] | None = None
     xtal_snapshots: list[str] | None = None