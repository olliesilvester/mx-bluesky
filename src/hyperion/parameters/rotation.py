--- conflicted
+++ resolved
@@ -17,24 +17,22 @@
 
 from hyperion.external_interaction.ispyb.ispyb_dataclass import RotationIspybParams
 from hyperion.parameters.components import (
-    DiffractionExperiment,
+    DiffractionExperimentWithSample,
     IspybExperimentType,
     OptionalGonioAngleStarts,
     OptionalXyzStarts,
     RotationAxis,
     TemporaryIspybExtras,
-    WithSample,
     WithScan,
 )
 from hyperion.parameters.constants import CONST
 
 
 class RotationScan(
-    DiffractionExperiment,
+    DiffractionExperimentWithSample,
     WithScan,
     OptionalGonioAngleStarts,
     OptionalXyzStarts,
-    WithSample,
 ):
     omega_start_deg: float = Field(default=0)  # type: ignore
     rotation_axis: RotationAxis = Field(default=RotationAxis.OMEGA)
@@ -83,12 +81,6 @@
             visit_path=str(self.visit_directory),
             position=np.array(self.ispyb_extras.position),
             comment=self.comment,
-<<<<<<< HEAD
-            sample_id=self.sample_id,
-            undulator_gap=self.ispyb_extras.undulator_gap,
-=======
-            sample_id=str(self.sample_id),
->>>>>>> bb12b349
             xtal_snapshots_omega_start=self.ispyb_extras.xtal_snapshots_omega_start,
             xtal_snapshots_omega_end=self.ispyb_extras.xtal_snapshots_omega_end,
             ispyb_experiment_type=self.ispyb_experiment_type,
