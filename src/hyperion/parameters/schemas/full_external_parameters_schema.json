--- conflicted
+++ resolved
@@ -3,11 +3,7 @@
     "type": "object",
     "properties": {
         "params_version": {
-<<<<<<< HEAD
-            "const": "5.0.0"
-=======
             "const": "4.0.5"
->>>>>>> 249a007f
         },
         "hyperion_params": {
             "type": "object",
