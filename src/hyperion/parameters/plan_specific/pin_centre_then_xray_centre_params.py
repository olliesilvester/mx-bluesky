--- conflicted
+++ resolved
@@ -42,11 +42,7 @@
     set_stub_offsets: bool = False
 
     # Distance for the smargon to accelerate into the grid and decelerate out of the grid when using the panda
-<<<<<<< HEAD
-    run_up_distance_mm: float = CONST.I03.PANDA_RUNUP_DIST_MM
-=======
     run_up_distance_mm: float = CONST.HARDWARE.PANDA_FGS_RUN_UP_DEFAULT
->>>>>>> a582684b
 
     # Use constant motion panda scans instead of fast grid scans
     use_panda: bool = False
