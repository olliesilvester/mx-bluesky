from __future__ import annotations

from typing import Any, Optional

import numpy as np
from dodal.devices.detector import DetectorParams, TriggerMode
from dodal.parameters.experiment_parameter_base import AbstractExperimentWithBeamParams
from pydantic import validator

from hyperion.external_interaction.ispyb.ispyb_dataclass import (
    GRIDSCAN_ISPYB_PARAM_DEFAULTS,
    RobotLoadIspybParams,
)
from hyperion.parameters.constants import CONST
from hyperion.parameters.internal_parameters import (
    HyperionParameters,
    InternalParameters,
    extract_experiment_params_from_flat_dict,
    extract_hyperion_params_from_flat_dict,
)


class RobotLoadThenCentreHyperionParameters(HyperionParameters):
    ispyb_params: RobotLoadIspybParams = RobotLoadIspybParams(  # type: ignore
        **GRIDSCAN_ISPYB_PARAM_DEFAULTS
    )

    class Config:
        arbitrary_types_allowed = True
        json_encoders = {
            **DetectorParams.Config.json_encoders,
            **RobotLoadIspybParams.Config.json_encoders,
        }


class RobotLoadThenCentreParams(AbstractExperimentWithBeamParams):
    """
    Holder class for the parameters of a plan that waits for robot load then does a
    centre.
    """

    exposure_time: float
    detector_distance: float
    omega_start: float
    snapshot_dir: str

    sample_puck: int
    sample_pin: int

    requested_energy_kev: Optional[float] = None

    # Distance for the smargon to accelerate into the grid and decelerate out of the grid when using the panda
<<<<<<< HEAD
    run_up_distance_mm: float = CONST.I03.PANDA_RUNUP_DIST_MM
=======
    run_up_distance_mm: float = CONST.HARDWARE.PANDA_FGS_RUN_UP_DEFAULT
>>>>>>> a582684b

    # Use constant motion panda scans instead of fast grid scans
    use_panda: bool = False

    def get_num_images(self):
        return 0


class RobotLoadThenCentreInternalParameters(InternalParameters):
    experiment_params: RobotLoadThenCentreParams
    hyperion_params: RobotLoadThenCentreHyperionParameters

    class Config:
        arbitrary_types_allowed = True
        json_encoders = {
            **HyperionParameters.Config.json_encoders,
        }

    @staticmethod
    def _hyperion_param_key_definitions() -> tuple[list[str], list[str], list[str]]:
        (
            hyperion_param_field_keys,
            detector_field_keys,
            ispyb_field_keys,
        ) = InternalParameters._hyperion_param_key_definitions()
        ispyb_field_keys += list(RobotLoadIspybParams.__annotations__.keys())
        return hyperion_param_field_keys, detector_field_keys, ispyb_field_keys

    @validator("experiment_params", pre=True)
    def _preprocess_experiment_params(
        cls,
        experiment_params: dict[str, Any],
    ):
        return RobotLoadThenCentreParams(
            **extract_experiment_params_from_flat_dict(
                RobotLoadThenCentreParams, experiment_params
            )
        )

    @validator("hyperion_params", pre=True)
    def _preprocess_hyperion_params(
        cls, all_params: dict[str, Any], values: dict[str, Any]
    ):
        experiment_params: RobotLoadThenCentreParams = values["experiment_params"]
        all_params["num_images"] = 0
        all_params["exposure_time"] = experiment_params.exposure_time
        all_params["position"] = np.array(all_params["position"])
        all_params["omega_increment"] = 0
        all_params["num_triggers"] = all_params["num_images"]
        all_params["num_images_per_trigger"] = 1
        all_params["trigger_mode"] = TriggerMode.FREE_RUN
        all_params["upper_left"] = np.zeros(3, dtype=np.int32)
        all_params["expected_energy_ev"] = None
        return RobotLoadThenCentreHyperionParameters(
            **extract_hyperion_params_from_flat_dict(
                all_params, cls._hyperion_param_key_definitions()
            )
        )

    def get_data_shape(self):
        raise TypeError("Data shape does not apply to this type of experiment!")

    def get_scan_points(self):
        raise TypeError("Scan points do not apply to this type of experiment!")<|MERGE_RESOLUTION|>--- conflicted
+++ resolved
@@ -50,11 +50,7 @@
     requested_energy_kev: Optional[float] = None
 
     # Distance for the smargon to accelerate into the grid and decelerate out of the grid when using the panda
-<<<<<<< HEAD
-    run_up_distance_mm: float = CONST.I03.PANDA_RUNUP_DIST_MM
-=======
     run_up_distance_mm: float = CONST.HARDWARE.PANDA_FGS_RUN_UP_DEFAULT
->>>>>>> a582684b
 
     # Use constant motion panda scans instead of fast grid scans
     use_panda: bool = False
