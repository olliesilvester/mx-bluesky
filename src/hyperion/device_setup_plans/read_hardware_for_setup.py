--- conflicted
+++ resolved
@@ -21,11 +21,8 @@
     undulator: Undulator,
     synchrotron: Synchrotron,
     s4_slit_gaps: S4SlitGaps,
-<<<<<<< HEAD
     aperture_scatterguard: ApertureScatterguard,
-=======
     robot: BartRobot,
->>>>>>> 49398e8c
 ):
     LOGGER.info("Reading status of beamline for ispyb deposition, pre collection.")
     yield from bps.create(
@@ -35,11 +32,8 @@
     yield from bps.read(synchrotron.machine_status.synchrotron_mode)
     yield from bps.read(s4_slit_gaps.xgap)
     yield from bps.read(s4_slit_gaps.ygap)
-<<<<<<< HEAD
     yield from bps.read(aperture_scatterguard.selected_aperture)
-=======
     yield from bps.read(robot.barcode)
->>>>>>> 49398e8c
     yield from bps.save()
 
 
