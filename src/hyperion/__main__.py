--- conflicted
+++ resolved
@@ -20,13 +20,9 @@
 from hyperion.external_interaction.callbacks.logging_callback import (
     VerbosePlanExecutionLoggingCallback,
 )
-<<<<<<< HEAD
+from hyperion.log import LOGGER, set_up_logging_handlers
 from hyperion.parameters.cli import parse_cli_args
 from hyperion.parameters.constants import CALLBACK_0MQ_PROXY_PORTS, Actions, Status
-=======
-from hyperion.log import ISPYB_LOGGER, LOGGER, NEXUS_LOGGER, set_up_logging_handlers
-from hyperion.parameters.constants import Actions, Status
->>>>>>> 6cc255db
 from hyperion.parameters.internal_parameters import InternalParameters
 from hyperion.tracing import TRACER
 from hyperion.utils.context import setup_context
@@ -260,68 +256,16 @@
     return app, runner
 
 
-<<<<<<< HEAD
 def main():
-=======
-def cli_arg_parse() -> Tuple[Optional[str], bool, bool, bool]:
-    parser = argparse.ArgumentParser()
-    parser.add_argument(
-        "--dev",
-        action="store_true",
-        help="Use dev options, such as local graylog instances and S03",
-    )
-    parser.add_argument(
-        "--verbose-event-logging",
-        action="store_true",
-        help="Log all bluesky event documents to graylog",
-    )
-    parser.add_argument(
-        "--logging-level",
-        type=str,
-        choices=["CRITICAL", "ERROR", "WARNING", "INFO", "DEBUG"],
-        help="Choose overall logging level, defaults to INFO",
-    )
-    parser.add_argument(
-        "--skip-startup-connection",
-        action="store_true",
-        help="Skip connecting to EPICS PVs on startup",
-    )
-    args = parser.parse_args()
-    return (
-        args.logging_level,
-        args.verbose_event_logging,
-        args.dev,
-        args.skip_startup_connection,
-    )
-
-
-if __name__ == "__main__":  # pragma: no cover
->>>>>>> 6cc255db
     hyperion_port = 5005
     (
         logging_level,
         VERBOSE_EVENT_LOGGING,
         dev_mode,
         skip_startup_connection,
-<<<<<<< HEAD
     ) = parse_cli_args()
-    hyperion.log.set_up_logging_handlers(
-        logging_level=logging_level, dev_mode=bool(dev_mode)
-=======
-    ) = cli_arg_parse()
-    set_up_logging_handlers(logging_level=logging_level, dev_mode=bool(dev_mode))
     set_up_logging_handlers(
-        logging_level=logging_level,
-        dev_mode=dev_mode,
-        filename="hyperion_ispyb_callback.txt",
-        logger=ISPYB_LOGGER,
-    )
-    set_up_logging_handlers(
-        logging_level=logging_level,
-        dev_mode=dev_mode,
-        filename="hyperion_nexus_callback.txt",
-        logger=NEXUS_LOGGER,
->>>>>>> 6cc255db
+        logger=LOGGER, logging_level=logging_level, dev_mode=bool(dev_mode)
     )
     app, runner = create_app(skip_startup_connection=bool(skip_startup_connection))
     atexit.register(runner.shutdown)
