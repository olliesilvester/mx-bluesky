import argparse
import atexit
import threading
from dataclasses import asdict
from queue import Queue
from traceback import format_exception
from typing import Callable, Optional, Tuple

from blueapi.core import BlueskyContext
from bluesky.run_engine import RunEngine
from flask import Flask, request
from flask_restful import Api, Resource
from pydantic.dataclasses import dataclass

import hyperion.experiment_plans as hyperion_plans
import hyperion.log
from hyperion.exceptions import WarningException
from hyperion.experiment_plans.experiment_registry import PLAN_REGISTRY, PlanNotFound
from hyperion.external_interaction.callbacks.aperture_change_callback import (
    ApertureChangeCallback,
)
from hyperion.external_interaction.callbacks.logging_callback import (
    VerbosePlanExecutionLoggingCallback,
)
from hyperion.parameters.constants import Actions, Status
from hyperion.parameters.internal_parameters import InternalParameters
from hyperion.tracing import TRACER

VERBOSE_EVENT_LOGGING: Optional[bool] = None


@dataclass
class Command:
    action: Actions
    experiment: Optional[Callable] = None
    parameters: Optional[InternalParameters] = None


@dataclass
class StatusAndMessage:
    status: str
    message: str = ""

    def __init__(self, status: Status, message: str = "") -> None:
        self.status = status.value
        self.message = message


@dataclass
class ErrorStatusAndMessage(StatusAndMessage):
    exception_type: str = ""

    def __init__(self, exception: Exception) -> None:
        super().__init__(Status.FAILED, repr(exception))
        self.exception_type = type(exception).__name__


class BlueskyRunner:
    command_queue: "Queue[Command]" = Queue()
    current_status: StatusAndMessage = StatusAndMessage(Status.IDLE)
    last_run_aborted: bool = False
    aperture_change_callback = ApertureChangeCallback()
    RE: RunEngine
    skip_startup_connection: bool

    def __init__(self, RE: RunEngine, skip_startup_connection=False) -> None:
        self.RE = RE
        self.skip_startup_connection = skip_startup_connection
        if VERBOSE_EVENT_LOGGING:
            RE.subscribe(VerbosePlanExecutionLoggingCallback())
        RE.subscribe(self.aperture_change_callback)

        if not self.skip_startup_connection:
            for plan_name in PLAN_REGISTRY:
                PLAN_REGISTRY[plan_name]["setup"]()

    def start(
        self, experiment: Callable, parameters: InternalParameters, plan_name: str
    ) -> StatusAndMessage:
        hyperion.log.LOGGER.info(f"Started with parameters: {parameters}")

        if self.skip_startup_connection:
            PLAN_REGISTRY[plan_name]["setup"]()

        if (
            self.current_status.status == Status.BUSY.value
            or self.current_status.status == Status.ABORTING.value
        ):
            return StatusAndMessage(Status.FAILED, "Bluesky already running")
        else:
            self.current_status = StatusAndMessage(Status.BUSY)
            self.command_queue.put(Command(Actions.START, experiment, parameters))
            return StatusAndMessage(Status.SUCCESS)

    def stopping_thread(self):
        try:
            self.RE.abort()
            self.current_status = StatusAndMessage(Status.IDLE)
        except Exception as e:
            self.current_status = ErrorStatusAndMessage(e)

    def stop(self) -> StatusAndMessage:
        if self.current_status.status == Status.IDLE.value:
            return StatusAndMessage(Status.FAILED, "Bluesky not running")
        elif self.current_status.status == Status.ABORTING.value:
            return StatusAndMessage(Status.FAILED, "Bluesky already stopping")
        else:
            self.current_status = StatusAndMessage(Status.ABORTING)
            stopping_thread = threading.Thread(target=self.stopping_thread)
            stopping_thread.start()
            self.last_run_aborted = True
            return StatusAndMessage(Status.ABORTING)

    def shutdown(self):
        """Stops the run engine and the loop waiting for messages."""
        print("Shutting down: Stopping the run engine gracefully")
        self.stop()
        self.command_queue.put(Command(Actions.SHUTDOWN))

    def wait_on_queue(self):
        while True:
            command = self.command_queue.get()
            if command.action == Actions.SHUTDOWN:
                return
            elif command.action == Actions.START:
                try:
                    with TRACER.start_span("do_run"):
                        self.RE(command.experiment(command.parameters))

                    self.current_status = StatusAndMessage(
                        Status.IDLE,
                        self.aperture_change_callback.last_selected_aperture,
                    )

                    self.last_run_aborted = False
                except WarningException as exception:
                    hyperion.log.LOGGER.warning("Warning Exception", exc_info=True)
                    self.current_status = ErrorStatusAndMessage(exception)
                except Exception as exception:
                    hyperion.log.LOGGER.error(
                        "Exception on running plan", exc_info=True
                    )

                    if self.last_run_aborted:
                        # Aborting will cause an exception here that we want to swallow
                        self.last_run_aborted = False
                    else:
                        self.current_status = ErrorStatusAndMessage(exception)


class RunExperiment(Resource):
    def __init__(self, runner: BlueskyRunner, context: BlueskyContext) -> None:
        super().__init__()
        self.runner = runner
        self.context = context

    def put(self, plan_name: str, action: Actions):
        status_and_message = StatusAndMessage(Status.FAILED, f"{action} not understood")
        if action == Actions.START.value:
            try:
                experiment_registry_entry = PLAN_REGISTRY.get(plan_name)
                if experiment_registry_entry is None:
                    raise PlanNotFound(
                        f"Experiment plan '{plan_name}' not found in registry."
                    )

                experiment_internal_param_type: InternalParameters = (
                    experiment_registry_entry.get("internal_param_type")
                )
                plan = self.context.plan_functions.get(plan_name)
                if experiment_internal_param_type is None:
                    raise PlanNotFound(
                        f"Corresponding internal param type for '{plan_name}' not found in registry."
                    )
                if plan is None:
                    raise PlanNotFound(
                        f"Experiment plan '{plan_name}' has no 'run' method."
                    )

                parameters = experiment_internal_param_type.from_json(request.data)
                if plan_name != parameters.hyperion_params.experiment_type:
                    raise PlanNotFound(
                        f"Wrong experiment parameters ({parameters.hyperion_params.experiment_type}) "
                        f"for plan endpoint {plan_name}."
                    )
                status_and_message = self.runner.start(plan, parameters, plan_name)
            except Exception as e:
                status_and_message = ErrorStatusAndMessage(e)
                hyperion.log.LOGGER.error(format_exception(e))

        elif action == Actions.STOP.value:
            status_and_message = self.runner.stop()
        # no idea why mypy gives an attribute error here but nowhere else for this
        # exact same situation...
        return asdict(status_and_message)  # type: ignore


def setup_context() -> BlueskyContext:
    context = BlueskyContext()
    context.with_plan_module(hyperion_plans)
<<<<<<< HEAD
    hyperion.log.LOGGER.info(f"Found plans {context.plan_functions}")
=======
    hyperion.log.LOGGER.info(f"Found plans: {context.plan_functions}")
>>>>>>> f117b9ca
    return context


class StopOrStatus(Resource):
    def __init__(self, runner: BlueskyRunner) -> None:
        super().__init__()
        self.runner: BlueskyRunner = runner

    def put(self, action):
        status_and_message = StatusAndMessage(Status.FAILED, f"{action} not understood")
        if action == Actions.STOP.value:
            status_and_message = self.runner.stop()
        return asdict(status_and_message)

    def get(self, **kwargs):
        action = kwargs.get("action")
        status_and_message = StatusAndMessage(Status.FAILED, f"{action} not understood")
        if action == Actions.STATUS.value:
            status_and_message = self.runner.current_status
        return asdict(status_and_message)


def create_app(
    test_config=None, RE: RunEngine = RunEngine({}), skip_startup_connection=False
) -> Tuple[Flask, BlueskyRunner]:
    runner = BlueskyRunner(RE, skip_startup_connection=skip_startup_connection)
    context = setup_context()
    app = Flask(__name__)
    if test_config:
        app.config.update(test_config)
    api = Api(app)
    api.add_resource(
        RunExperiment,
        "/<string:plan_name>/<string:action>",
        resource_class_args=[runner, context],
    )
    api.add_resource(
        StopOrStatus,
        "/<string:action>",
        resource_class_args=[runner],
    )
    return app, runner


def cli_arg_parse() -> (
    Tuple[Optional[str], Optional[bool], Optional[bool], Optional[bool]]
):
    parser = argparse.ArgumentParser()
    parser.add_argument(
        "--dev",
        action="store_true",
        help="Use dev options, such as local graylog instances and S03",
    )
    parser.add_argument(
        "--verbose-event-logging",
        action="store_true",
        help="Log all bluesky event documents to graylog",
    )
    parser.add_argument(
        "--logging-level",
        type=str,
        choices=["CRITICAL", "ERROR", "WARNING", "INFO", "DEBUG"],
        help="Choose overall logging level, defaults to INFO",
    )
    parser.add_argument(
        "--skip-startup-connection",
        action="store_true",
        help="Skip connecting to EPICS PVs on startup",
    )
    args = parser.parse_args()
    return (
        args.logging_level,
        args.verbose_event_logging,
        args.dev,
        args.skip_startup_connection,
    )


if __name__ == "__main__":
    hyperion_port = 5005
    (
        logging_level,
        VERBOSE_EVENT_LOGGING,
        dev_mode,
        skip_startup_connection,
    ) = cli_arg_parse()

    hyperion.log.set_up_logging_handlers(logging_level, dev_mode)
    app, runner = create_app(skip_startup_connection=skip_startup_connection)
    atexit.register(runner.shutdown)
    flask_thread = threading.Thread(
        target=lambda: app.run(
            host="0.0.0.0", port=hyperion_port, debug=True, use_reloader=False
        ),
        daemon=True,
    )
    flask_thread.start()
    hyperion.log.LOGGER.info(
        f"Hyperion now listening on {hyperion_port} ({'IN DEV' if dev_mode else ''})"
    )
    runner.wait_on_queue()
    flask_thread.join()<|MERGE_RESOLUTION|>--- conflicted
+++ resolved
@@ -198,11 +198,7 @@
 def setup_context() -> BlueskyContext:
     context = BlueskyContext()
     context.with_plan_module(hyperion_plans)
-<<<<<<< HEAD
-    hyperion.log.LOGGER.info(f"Found plans {context.plan_functions}")
-=======
     hyperion.log.LOGGER.info(f"Found plans: {context.plan_functions}")
->>>>>>> f117b9ca
     return context
 
 
