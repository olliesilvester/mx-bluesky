--- conflicted
+++ resolved
@@ -21,12 +21,9 @@
     "matplotlib",
     "requests",
     "opencv-python",
-<<<<<<< HEAD
     "pydantic<2.0",
     "dataclasses-json",
-=======
     "dodal @ git+https://github.com/DiamondLightSource/dodal.git@main",
->>>>>>> 97ed739f
 ]
 dynamic = ["version"]
 license.file = "LICENSE"
