[build-system]
requires = ["setuptools>=64", "setuptools_scm[toml]==7.1.0", "wheel"]
build-backend = "setuptools.build_meta"

[project]
name = "mx_bluesky"
classifiers = [
    "Development Status :: 3 - Alpha",
    "License :: OSI Approved :: Apache Software License",
    "Programming Language :: Python :: 3.9",
    "Programming Language :: Python :: 3.10",
    "Programming Language :: Python :: 3.11",
]
description = "Bluesky tools for MX Beamlines"
dependencies = [
    "bluesky",
    "ophyd",
    "pyepics",
    "jupyterlab",
    "matplotlib",
    "requests",
    "opencv-python",
<<<<<<< HEAD
    "dls-dodal @ git+https://github.com/DiamondLightSource/dodal.git@b8e96be3dd45b8e4269ba11bb8ff132846ccd1dd",
=======
    "dls-dodal @ git+https://github.com/DiamondLightSource/dodal.git@a43c6be33f5c9361981ca8202109c86c57d00afc",
>>>>>>> a57df874
]
dynamic = ["version"]
license.file = "LICENSE"
readme = "README.rst"
requires-python = ">=3.9"

[project.optional-dependencies]
dev = [
    "black",
    "mypy",
    "pipdeptree",
    "pre-commit",
    "pydata-sphinx-theme>=0.12",
    "pytest-cov",
    "ruff",
    "sphinx-autobuild",
    "sphinx-copybutton",
    "sphinx-design",
    "tox-direct",
    "types-mock",
    "types-requests",
]

[project.scripts]
mx_bluesky = "mx_bluesky.__main__:main"
run_extruder = "mx_bluesky.I24.serial.run_serial:run_extruder"
run_fixed_target = "mx_bluesky.I24.serial.run_serial:run_fixed_target"

[project.urls]
GitHub = "https://github.com/DiamondLightSource/mx_bluesky"

[[project.authors]] # Further authors may be added by duplicating this section
email = "dominic.oram@diamond.ac.uk"
name = "Dominic Oram"

[tool.setuptools.packages.find]
where = ["src"]

[tool.setuptools_scm]
write_to = "src/mx_bluesky/_version.py"

[tool.mypy]
ignore_missing_imports = true # Ignore missing stubs in imported modules

[tool.ruff]
src = ["src", "tests"]
line-length = 88
extend-ignore = [
    "E501", # Line too long
    "F811", # support typing.overload decorator
]
select = [
    "C4",   # flake8-comprehensions - https://beta.ruff.rs/docs/rules/#flake8-comprehensions-c4
    "E",    # pycodestyle errors - https://beta.ruff.rs/docs/rules/#error-e
    "F",    # pyflakes rules - https://beta.ruff.rs/docs/rules/#pyflakes-f
    "W",    # pycodestyle warnings - https://beta.ruff.rs/docs/rules/#warning-w
    "I001", # isort
]

[tool.pytest.ini_options]
# Run pytest with all our checkers, and don't spam us with massive tracebacks on error
addopts = """
    --tb=native -vv --doctest-modules --doctest-glob="*.rst"
    --cov=mx_bluesky --cov-report term --cov-report xml:cov.xml
    """
# https://iscinumpy.gitlab.io/post/bound-version-constraints/#watch-for-warnings
#filterwarnings = "error"
# Doctest python code in docs, python code in src docstrings, test functions in tests
testpaths = "docs src tests"

[tool.coverage.run]
data_file = "/tmp/mx_bluesky.coverage"

[tool.coverage.paths]
# Tests are run from installed location, map back to the src directory
source = ["src", "**/site-packages/"]

# tox must currently be configured via an embedded ini string
# See: https://github.com/tox-dev/tox/issues/999
[tool.tox]
legacy_tox_ini = """
[tox]
skipsdist=True

[testenv:{pre-commit,mypy,pytest,docs}]
# Don't create a virtualenv for the command, requires tox-direct plugin
direct = True
passenv = *
allowlist_externals =
    pytest
    pre-commit
    mypy
    sphinx-build
    sphinx-autobuild
commands =
    pytest: pytest {posargs}
    mypy: mypy src tests {posargs} --ignore-missing-imports --no-strict-optional {posargs}
    pre-commit: pre-commit run --all-files {posargs}
    docs: sphinx-{posargs:build -EW --keep-going} -T docs build/html
"""<|MERGE_RESOLUTION|>--- conflicted
+++ resolved
@@ -20,11 +20,7 @@
     "matplotlib",
     "requests",
     "opencv-python",
-<<<<<<< HEAD
-    "dls-dodal @ git+https://github.com/DiamondLightSource/dodal.git@b8e96be3dd45b8e4269ba11bb8ff132846ccd1dd",
-=======
     "dls-dodal @ git+https://github.com/DiamondLightSource/dodal.git@a43c6be33f5c9361981ca8202109c86c57d00afc",
->>>>>>> a57df874
 ]
 dynamic = ["version"]
 license.file = "LICENSE"
