[build-system]
requires = ["setuptools>=64", "setuptools_scm[toml]==7.1.0", "wheel"]
build-backend = "setuptools.build_meta"

[project]
name = "mx_bluesky"
classifiers = [
    "Development Status :: 3 - Alpha",
    "License :: OSI Approved :: Apache Software License",
    "Programming Language :: Python :: 3.9",
    "Programming Language :: Python :: 3.10",
    "Programming Language :: Python :: 3.11",
]
description = "Bluesky tools for MX Beamlines"
dependencies = [
    "bluesky",
    "ophyd",
    "pyepics",
    "caproto",
    "jupyterlab",
    "matplotlib",
    "requests",
    "opencv-python",
<<<<<<< HEAD
    "dls-dodal @ git+https://github.com/DiamondLightSource/dodal.git@main",
=======
    "dls-dodal @ git+https://github.com/DiamondLightSource/dodal.git@328330036a23cae8748e84a26eb9b77ad113f8a5",
>>>>>>> d81afe57
]
dynamic = ["version"]
license.file = "LICENSE"
readme = "README.rst"
requires-python = ">=3.9"

[project.optional-dependencies]
dev = [
    "GitPython",
    "black",
    "mypy",
    "pipdeptree",
    "pre-commit",
    "pydata-sphinx-theme>=0.12",
    "pytest-cov",
    "ruff",
    "sphinx-autobuild",
    "sphinx-copybutton",
    "sphinx-design",
    "tox-direct",
    "types-mock",
    "types-requests",
]

[project.scripts]
mx_bluesky = "mx_bluesky.__main__:main"
run_extruder = "mx_bluesky.I24.serial.run_serial:run_extruder"
run_fixed_target = "mx_bluesky.I24.serial.run_serial:run_fixed_target"

[project.urls]
GitHub = "https://github.com/DiamondLightSource/mx_bluesky"

[[project.authors]] # Further authors may be added by duplicating this section
email = "dominic.oram@diamond.ac.uk"
name = "Dominic Oram"

[tool.setuptools.packages.find]
where = ["src"]

[tool.setuptools_scm]
write_to = "src/mx_bluesky/_version.py"

[tool.mypy]
ignore_missing_imports = true # Ignore missing stubs in imported modules

[tool.ruff]
src = ["src", "tests"]
line-length = 88
lint.extend-ignore = [
    "E501", # Line too long
    "F811", # support typing.overload decorator
]
lint.select = [
    "C4",   # flake8-comprehensions - https://beta.ruff.rs/docs/rules/#flake8-comprehensions-c4
    "E",    # pycodestyle errors - https://beta.ruff.rs/docs/rules/#error-e
    "F",    # pyflakes rules - https://beta.ruff.rs/docs/rules/#pyflakes-f
    "W",    # pycodestyle warnings - https://beta.ruff.rs/docs/rules/#warning-w
    "I001", # isort
]

[tool.pytest.ini_options]
# Run pytest with all our checkers, and don't spam us with massive tracebacks on error
addopts = """
    --tb=native -vv --doctest-modules --doctest-glob="*.rst"
    --cov=mx_bluesky --cov-report term --cov-report xml:cov.xml
    """
# https://iscinumpy.gitlab.io/post/bound-version-constraints/#watch-for-warnings
#filterwarnings = "error"
# Doctest python code in docs, python code in src docstrings, test functions in tests
testpaths = "docs src tests"

[tool.coverage.run]
data_file = "/tmp/mx_bluesky.coverage"

[tool.coverage.paths]
# Tests are run from installed location, map back to the src directory
source = ["src", "**/site-packages/"]

# tox must currently be configured via an embedded ini string
# See: https://github.com/tox-dev/tox/issues/999
[tool.tox]
legacy_tox_ini = """
[tox]
skipsdist=True

[testenv:{pre-commit,mypy,pytest,docs}]
# Don't create a virtualenv for the command, requires tox-direct plugin
direct = True
passenv = *
allowlist_externals =
    pytest
    pre-commit
    mypy
    sphinx-build
    sphinx-autobuild
commands =
    pytest: pytest {posargs}
    mypy: mypy src tests {posargs} --ignore-missing-imports --no-strict-optional {posargs}
    pre-commit: pre-commit run --all-files {posargs}
    docs: sphinx-{posargs:build -EW --keep-going} -T docs build/html
"""<|MERGE_RESOLUTION|>--- conflicted
+++ resolved
@@ -21,11 +21,7 @@
     "matplotlib",
     "requests",
     "opencv-python",
-<<<<<<< HEAD
-    "dls-dodal @ git+https://github.com/DiamondLightSource/dodal.git@main",
-=======
     "dls-dodal @ git+https://github.com/DiamondLightSource/dodal.git@328330036a23cae8748e84a26eb9b77ad113f8a5",
->>>>>>> d81afe57
 ]
 dynamic = ["version"]
 license.file = "LICENSE"
