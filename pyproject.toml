--- conflicted
+++ resolved
@@ -3,8 +3,6 @@
 build-backend = "setuptools.build_meta"
 
 [project]
-<<<<<<< HEAD
-=======
 name = "mx_bluesky"
 classifiers = [
     "Development Status :: 3 - Alpha",
@@ -13,7 +11,6 @@
     "Programming Language :: Python :: 3.11",
 ]
 description = "Bluesky tools for MX Beamlines"
->>>>>>> 6f62aa10
 dependencies = [
     "bluesky",
     "ophyd",
@@ -23,23 +20,9 @@
     "matplotlib",
     "requests",
     "opencv-python",
-<<<<<<< HEAD
-
     "pydantic",
-    "dls-dodal @ git+https://github.com/DiamondLightSource/dodal.git@4763b9d",
-=======
     "dls-dodal @ git+https://github.com/DiamondLightSource/dodal.git@main",
->>>>>>> 6f62aa10
 ]
-name = "mx_bluesky"
-classifiers = [
-    "Development Status :: 3 - Alpha",
-    "License :: OSI Approved :: Apache Software License",
-    "Programming Language :: Python :: 3.9",
-    "Programming Language :: Python :: 3.10",
-    "Programming Language :: Python :: 3.11",
-]
-description = "Bluesky tools for MX Beamlines"
 dynamic = ["version"]
 license.file = "LICENSE"
 readme = "README.rst"
