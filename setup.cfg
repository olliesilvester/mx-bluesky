--- conflicted
+++ resolved
@@ -35,11 +35,8 @@
     xarray
     doct
     databroker
-<<<<<<< HEAD
-    dodal @ git+https://github.com/DiamondLightSource/python-dodal.git@4d94af5a7c494df54812f2a2a85d1f76e014f38d
-=======
-    dodal @ git+https://github.com/DiamondLightSource/python-dodal.git@947d5dcc04e62c20b82a38eb33432f0396552279
->>>>>>> bc9a5b37
+    dodal @ git+https://github.com/DiamondLightSource/python-dodal.git@744f5a94d7dde6f7001f42d3a14b239d95400f0e
+
 
 [options.extras_require]
 dev =
