[metadata]
name = hyperion
description = Unattended MX data collection using BlueSky / Ophyd
url = https://github.com/DiamondLightSource/hyperion
license = BSD 3-Clause License
long_description = file: README.rst
long_description_content_type = text/x-rst
classifiers =
    Development Status :: 3 - Alpha
    Programming Language :: Python :: 3.11

[options]
python_requires = >=3.11
packages = find:
package_dir =
    =src
install_requires =
    bluesky
    pyepics
    blueapi
    flask-restful
    ispyb
    scanspec
    numpy
    nexgen>=0.9.1
    opentelemetry-distro
    opentelemetry-exporter-jaeger
    ophyd
    semver
    # For databroker
    humanize
    pandas
    xarray
    doct
    databroker
<<<<<<< HEAD
    dls-dodal @ git+https://github.com/DiamondLightSource/dodal.git@0ac0ad6131dd268b0e1693b2daf67cdc238b0e9d
=======
    dls-dodal @ git+https://github.com/DiamondLightSource/dodal.git@daaf2de4e98dc0e12e88a70b85a1268c1861b48f
>>>>>>> a4912b6d
    pydantic<2.0 # See https://github.com/DiamondLightSource/hyperion/issues/774
    scipy
    pyzmq<25 # See https://github.com/DiamondLightSource/hyperion/issues/1103

[options.entry_points]
console_scripts =
    hyperion = hyperion.__main__:main
    hyperion-callbacks = hyperion.external_interaction.callbacks.__main__:main

[options.extras_require]
dev =
    GitPython
    black
    pytest-cov
    pytest-random-order
    pytest-asyncio
    ipython
    mockito
    pre-commit
    mypy
    matplotlib
    tox
    build
    ruff
    diff-cover
    pyright
    pyright_diff_quality_plugin @ git+https://github.com/DiamondLightSource/pyright_diff_quality_plugin.git


[options.packages.find]
where = src

[options.package_data]
hyperion = *.txt

[mypy]
# Ignore missing stubs for modules we use
ignore_missing_imports = True
#needed for opentelemetry
namespace_packages = true
[mypy-opentelemetry.sdk.*]
implicit_reexport = True<|MERGE_RESOLUTION|>--- conflicted
+++ resolved
@@ -33,11 +33,7 @@
     xarray
     doct
     databroker
-<<<<<<< HEAD
-    dls-dodal @ git+https://github.com/DiamondLightSource/dodal.git@0ac0ad6131dd268b0e1693b2daf67cdc238b0e9d
-=======
-    dls-dodal @ git+https://github.com/DiamondLightSource/dodal.git@daaf2de4e98dc0e12e88a70b85a1268c1861b48f
->>>>>>> a4912b6d
+    dls-dodal @ git+https://github.com/DiamondLightSource/dodal.git@890027c1bcd95f8fe35576630e320b97b7959006
     pydantic<2.0 # See https://github.com/DiamondLightSource/hyperion/issues/774
     scipy
     pyzmq<25 # See https://github.com/DiamondLightSource/hyperion/issues/1103
