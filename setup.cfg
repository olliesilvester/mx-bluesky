[metadata]
name = hyperion
description = Unattended MX data collection using BlueSky / Ophyd
url = https://github.com/DiamondLightSource/hyperion
license = BSD 3-Clause License
long_description = file: README.rst
long_description_content_type = text/x-rst
classifiers =
    Development Status :: 3 - Alpha
    Programming Language :: Python :: 3.8
    Programming Language :: Python :: 3.9
    Programming Language :: Python :: 3.10

[options]
python_requires = >=3.9
packages = find:
package_dir =
    =src
install_requires =
    bluesky
    pyepics
    blueapi
    flask-restful
    ispyb
    scanspec
    numpy
    nexgen @ git+https://github.com/dials/nexgen.git@db4858f6d91a3d07c6c0f815ef752849c0bf79d4
    opentelemetry-distro
    opentelemetry-exporter-jaeger
    ophyd
    semver
    # For databroker
    humanize
    pandas
    xarray
    doct
    databroker
<<<<<<< HEAD
    dls-dodal @ git+https://github.com/DiamondLightSource/dodal.git@2fee9f1f31658924219712f773c4e1d1042491ee
=======
    dls-dodal @ git+https://github.com/DiamondLightSource/dodal.git@92c39f997170b4a6d2f5248d0bd272020fe8cdf5
>>>>>>> 544de05a
    pydantic<2.0 # See https://github.com/DiamondLightSource/hyperion/issues/774
    scipy


[options.extras_require]
dev =
    GitPython
    black
    pytest-cov
    pytest-random-order
    pytest-asyncio
    ipython
    mockito
    pre-commit
    mypy
    matplotlib
    tox
    build
    ruff
    diff-cover
    pyright
    pyright_diff_quality_plugin @ git+https://github.com/DiamondLightSource/pyright_diff_quality_plugin.git


[options.packages.find]
where = src

[options.package_data]
hyperion = *.txt

[mypy]
# Ignore missing stubs for modules we use
ignore_missing_imports = True
#needed for opentelemetry
namespace_packages = true
[mypy-opentelemetry.sdk.*]
implicit_reexport = True<|MERGE_RESOLUTION|>--- conflicted
+++ resolved
@@ -35,11 +35,7 @@
     xarray
     doct
     databroker
-<<<<<<< HEAD
-    dls-dodal @ git+https://github.com/DiamondLightSource/dodal.git@2fee9f1f31658924219712f773c4e1d1042491ee
-=======
     dls-dodal @ git+https://github.com/DiamondLightSource/dodal.git@92c39f997170b4a6d2f5248d0bd272020fe8cdf5
->>>>>>> 544de05a
     pydantic<2.0 # See https://github.com/DiamondLightSource/hyperion/issues/774
     scipy
 
