--- conflicted
+++ resolved
@@ -33,11 +33,7 @@
     xarray
     doct
     databroker
-<<<<<<< HEAD
-    dls-dodal @ git+https://github.com/DiamondLightSource/dodal.git@fad4c8cd1002e93634d8634058ee932bb7af6b23
-=======
-    dls-dodal @ git+https://github.com/DiamondLightSource/dodal.git@aac89a96686218add67bbbcc80118f6e94f0bdc9
->>>>>>> 4a7d65d4
+    dls-dodal @ git+https://github.com/DiamondLightSource/dodal.git@af32f10f9536af91c69f1770f93754fa4220d766
     pydantic<2.0 # See https://github.com/DiamondLightSource/hyperion/issues/774
     scipy
     pyzmq<25 # See https://github.com/DiamondLightSource/hyperion/issues/1103
