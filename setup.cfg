--- conflicted
+++ resolved
@@ -35,11 +35,7 @@
     xarray
     doct
     databroker
-<<<<<<< HEAD
     dodal @ git+https://github.com/DiamondLightSource/python-dodal.git@447826eeb464b2dd82c1bb865123b952217d9c62
-=======
-    dodal @ git+https://github.com/DiamondLightSource/python-dodal.git@0.0.3
->>>>>>> 33961499
 
 [options.extras_require]
 dev =
