[metadata]
name = python-artemis
description = 3D gridscans using BlueSky and Ophyd
url = https://github.com/DiamondLightSource/python-artemis
license = BSD 3-Clause License
long_description = file: README.rst
long_description_content_type = text/x-rst
classifiers =
    Development Status :: 3 - Alpha
    Programming Language :: Python :: 3.8
    Programming Language :: Python :: 3.9
    Programming Language :: Python :: 3.10

[options]
python_requires = >=3.8
packages = find:
package_dir =
    =src
install_requires =
    bluesky
    pyepics
    flask-restful
    dataclasses-json
    zocalo
    ispyb
    scanspec
    numpy
    nexgen
    opentelemetry-distro
    opentelemetry-exporter-jaeger
    ophyd
    semver
    # For databroker
    humanize
    pandas
    xarray
    doct
    databroker
<<<<<<< HEAD

    dodal @ git+https://github.com/DiamondLightSource/python-dodal.git@da0ab6bd3c27a8a5a90027defecb5d198e072126
=======
    dodal @ git+https://github.com/DiamondLightSource/python-dodal.git@4000ae44d2c2915eb81c72bc8f0df44081997dbd
>>>>>>> f63eef22

[options.extras_require]
dev =
    GitPython
    black
    isort>5.0
    pytest-cov
    pytest-random-order
    ipython
    mockito
    pre-commit
    flake8
    mypy
    matplotlib
    tox
    build

[options.packages.find]
where = src

[options.package_data]
artemis = *.txt

[mypy]
# Ignore missing stubs for modules we use
ignore_missing_imports = True
#needed for opentelemetry
namespace_packages = true
[mypy-opentelemetry.sdk.*]
implicit_reexport = True

[isort]
profile=black
float_to_top=true

[flake8]
max-line-length = 88
extend-ignore =
    # See https://github.com/PyCQA/pycodestyle/issues/373
    E203,
    # support typing.overload decorator
    F811,
    # line too long
    E501,
    # Ignore calls to dict()/tuple() instead of using {}/()
    C408,
<|MERGE_RESOLUTION|>--- conflicted
+++ resolved
@@ -36,12 +36,7 @@
     xarray
     doct
     databroker
-<<<<<<< HEAD
-
-    dodal @ git+https://github.com/DiamondLightSource/python-dodal.git@da0ab6bd3c27a8a5a90027defecb5d198e072126
-=======
-    dodal @ git+https://github.com/DiamondLightSource/python-dodal.git@4000ae44d2c2915eb81c72bc8f0df44081997dbd
->>>>>>> f63eef22
+    dodal @ git+https://github.com/DiamondLightSource/python-dodal.git@7d00417945db7516ef66a88eb0df84d2317f103e
 
 [options.extras_require]
 dev =
