--- conflicted
+++ resolved
@@ -33,11 +33,7 @@
     xarray
     doct
     databroker
-<<<<<<< HEAD
-    dls-dodal @ git+https://github.com/DiamondLightSource/dodal.git@141e7c6df5a84f8708f9c5031be71eb4dcd955d2
-=======
-    dls-dodal @ git+https://github.com/DiamondLightSource/dodal.git@370f549f5471e3477606afec3469707c79da532c
->>>>>>> 306074ce
+    dls-dodal @ git+https://github.com/DiamondLightSource/dodal.git
     pydantic<2.0 # See https://github.com/DiamondLightSource/hyperion/issues/774
     scipy
     pyzmq
