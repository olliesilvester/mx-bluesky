--- conflicted
+++ resolved
@@ -35,11 +35,7 @@
     xarray
     doct
     databroker
-<<<<<<< HEAD
-    dls-dodal @ git+https://github.com/DiamondLightSource/dodal.git@c2b83f2dd10a592435c696ef4152bb0d8755f6aa
-=======
-    dls-dodal @ git+https://github.com/DiamondLightSource/dodal.git@328330036a23cae8748e84a26eb9b77ad113f8a5
->>>>>>> 49398e8c
+    dls-dodal @ git+https://github.com/DiamondLightSource/dodal.git@490ea20ba214c481cc674a2773126c5dca1e59e4
     pydantic<2.0 # See https://github.com/DiamondLightSource/hyperion/issues/774
     scipy
     pyzmq<25 # See https://github.com/DiamondLightSource/hyperion/issues/1103
