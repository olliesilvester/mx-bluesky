--- conflicted
+++ resolved
@@ -35,11 +35,8 @@
     xarray
     doct
     databroker
-<<<<<<< HEAD
-    dodal @ git+https://github.com/DiamondLightSource/python-dodal.git@b7ec48a048ee5a13dbf2aa1d567e85eaaae3a29b
-=======
-    dodal @ git+https://github.com/DiamondLightSource/python-dodal.git@6c63750e44096eb011b4722f702b4af29cc77cc1
->>>>>>> 529625aa
+
+    dodal @ git+https://github.com/DiamondLightSource/python-dodal.git@95a8cb40d20ebd6c1ecd8cf9af02d9da1a4601ba
 
 [options.extras_require]
 dev =
