--- conflicted
+++ resolved
@@ -36,11 +36,7 @@
     xarray
     doct
     databroker
-<<<<<<< HEAD
-    dls-dodal @ git+https://github.com/DiamondLightSource/python-dodal.git@7b1d53ebc7638f90f2e7e80b503aa048454f21fc
-=======
-    dls-dodal @ git+https://github.com/DiamondLightSource/dodal.git@69ffd71175713f4ee4b5d408c3088b3624dcce1a
->>>>>>> 9ec64617
+    dls-dodal @ git+https://github.com/DiamondLightSource/dodal.git@b58451b5902db75b9d7cf1c40740bdeac3e53348
     pydantic<2.0 # See https://github.com/DiamondLightSource/hyperion/issues/774
 
 
