[metadata]
name = hyperion
description = Unattended MX data collection using BlueSky / Ophyd
url = https://github.com/DiamondLightSource/hyperion
license = BSD 3-Clause License
long_description = file: README.rst
long_description_content_type = text/x-rst
classifiers =
    Development Status :: 3 - Alpha
    Programming Language :: Python :: 3.8
    Programming Language :: Python :: 3.9
    Programming Language :: Python :: 3.10

[options]
python_requires = >=3.9
packages = find:
package_dir =
    =src
install_requires =
    bluesky
    pyepics
    blueapi
    flask-restful
    ispyb
    scanspec
    numpy
    nexgen>0.8.3
    opentelemetry-distro
    opentelemetry-exporter-jaeger
    ophyd
    semver
    # For databroker
    humanize
    pandas
    xarray
    doct
    databroker
<<<<<<< HEAD
    dls-dodal @ git+https://github.com/DiamondLightSource/dodal.git@ad9cb4469f84b35501e5fe4b37a2047641eca6d2
=======
    dls-dodal @ git+https://github.com/DiamondLightSource/dodal.git@288697d744a1d745dc865889960063e575c59b21
>>>>>>> 9a4eeaf1
    pydantic<2.0 # See https://github.com/DiamondLightSource/hyperion/issues/774
    scipy
    pyzmq<25 # See https://github.com/DiamondLightSource/hyperion/issues/1103

[options.entry_points]
console_scripts =
    hyperion = hyperion.__main__:main
    hyperion-callbacks = hyperion.external_interaction.callbacks.__main__:main

[options.extras_require]
dev =
    GitPython
    black
    pytest-cov
    pytest-random-order
    pytest-asyncio
    ipython
    mockito
    pre-commit
    mypy
    matplotlib
    tox
    build
    ruff
    diff-cover
    pyright
    pyright_diff_quality_plugin @ git+https://github.com/DiamondLightSource/pyright_diff_quality_plugin.git


[options.packages.find]
where = src

[options.package_data]
hyperion = *.txt

[mypy]
# Ignore missing stubs for modules we use
ignore_missing_imports = True
#needed for opentelemetry
namespace_packages = true
[mypy-opentelemetry.sdk.*]
implicit_reexport = True<|MERGE_RESOLUTION|>--- conflicted
+++ resolved
@@ -35,11 +35,7 @@
     xarray
     doct
     databroker
-<<<<<<< HEAD
-    dls-dodal @ git+https://github.com/DiamondLightSource/dodal.git@ad9cb4469f84b35501e5fe4b37a2047641eca6d2
-=======
-    dls-dodal @ git+https://github.com/DiamondLightSource/dodal.git@288697d744a1d745dc865889960063e575c59b21
->>>>>>> 9a4eeaf1
+    dls-dodal @ git+https://github.com/DiamondLightSource/dodal.git@a8034f3e170720cb7078a2d08871c5cb06b8cc54
     pydantic<2.0 # See https://github.com/DiamondLightSource/hyperion/issues/774
     scipy
     pyzmq<25 # See https://github.com/DiamondLightSource/hyperion/issues/1103
