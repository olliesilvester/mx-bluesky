[metadata]
name = python-artemis
description = 3D gridscans using BlueSky and Ophyd
url = https://github.com/DiamondLightSource/python-artemis
license = BSD 3-Clause License
long_description = file: README.rst
long_description_content_type = text/x-rst
classifiers =
    Development Status :: 3 - Alpha
    Programming Language :: Python :: 3.8
    Programming Language :: Python :: 3.9
    Programming Language :: Python :: 3.10

[options]
python_requires = >=3.8
packages = find:
package_dir =
    =src
install_requires =
    bluesky
    pyepics
    flask-restful
    zocalo
    ispyb
    scanspec
    numpy
    nexgen @ git+https://github.com/dials/nexgen.git@a1e67fbbf485f336780f24adba0c31995c40d173
    opentelemetry-distro
    opentelemetry-exporter-jaeger
    ophyd
    semver
    # For databroker
    humanize
    pandas
    xarray
    doct
    databroker
<<<<<<< HEAD
    dodal @ git+https://github.com/DiamondLightSource/python-dodal.git@5297939f1fd0aac66773c1c37c6bd92a6aaa97a9
=======
    dodal @ git+https://github.com/DiamondLightSource/python-dodal.git@64ebb2adff5a0a40ee28ad40813ebb9dead25241
>>>>>>> 6270fec5
    pydantic<2.0 # See https://github.com/DiamondLightSource/python-artemis/issues/774


[options.extras_require]
dev =
    GitPython
    black
    isort>5.0
    pytest-cov
    pytest-random-order
    ipython
    mockito
    pre-commit
    flake8
    mypy
    matplotlib
    tox
    build

[options.packages.find]
where = src

[options.package_data]
artemis = *.txt

[mypy]
# Ignore missing stubs for modules we use
ignore_missing_imports = True
#needed for opentelemetry
namespace_packages = true
[mypy-opentelemetry.sdk.*]
implicit_reexport = True

[isort]
profile=black
float_to_top=true

[flake8]
max-line-length = 88
extend-ignore =
    # See https://github.com/PyCQA/pycodestyle/issues/373
    E203,
    # support typing.overload decorator
    F811,
    # line too long
    E501,
    # Ignore calls to dict()/tuple() instead of using {}/()
    C408,
<|MERGE_RESOLUTION|>--- conflicted
+++ resolved
@@ -35,11 +35,7 @@
     xarray
     doct
     databroker
-<<<<<<< HEAD
-    dodal @ git+https://github.com/DiamondLightSource/python-dodal.git@5297939f1fd0aac66773c1c37c6bd92a6aaa97a9
-=======
     dodal @ git+https://github.com/DiamondLightSource/python-dodal.git@64ebb2adff5a0a40ee28ad40813ebb9dead25241
->>>>>>> 6270fec5
     pydantic<2.0 # See https://github.com/DiamondLightSource/python-artemis/issues/774
 
 
