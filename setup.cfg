--- conflicted
+++ resolved
@@ -35,11 +35,7 @@
     xarray
     doct
     databroker
-<<<<<<< HEAD
-    dls-dodal @ git+https://github.com/DiamondLightSource/dodal.git@d9c104685cc8bbeab2f40ef9b86331958aa4bb53
-=======
     dls-dodal @ git+https://github.com/DiamondLightSource/dodal.git
->>>>>>> d911dff2
     pydantic<2.0 # See https://github.com/DiamondLightSource/hyperion/issues/774
     scipy
     pyzmq<25 # See https://github.com/DiamondLightSource/hyperion/issues/1103
