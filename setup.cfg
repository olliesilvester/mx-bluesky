--- conflicted
+++ resolved
@@ -36,11 +36,7 @@
     xarray
     doct
     databroker
-<<<<<<< HEAD
     dls-dodal @ git+https://github.com/DiamondLightSource/dodal.git@ef3ef65cf717439567d23900d251f5d937fb4633
-=======
-    dls-dodal
->>>>>>> da145e55
     pydantic<2.0 # See https://github.com/DiamondLightSource/hyperion/issues/774
 
 
