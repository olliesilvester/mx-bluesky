--- conflicted
+++ resolved
@@ -36,13 +36,8 @@
     xarray
     doct
     databroker
-<<<<<<< HEAD
-    dodal @ git+https://github.com/DiamondLightSource/python-dodal.git@6c9b4a29b412da6ef62553d86ae705236baac77d
+    dodal @ git+https://github.com/DiamondLightSource/python-dodal.git@4337a5f797dd7e75122f05aad946ae71fe4bcf46
     pydantic<2.0 # See https://github.com/DiamondLightSource/python-artemis/issues/774
-=======
-    dodal @ git+https://github.com/DiamondLightSource/python-dodal.git@4337a5f797dd7e75122f05aad946ae71fe4bcf46
-
->>>>>>> c6f2a93a
 
 [options.extras_require]
 dev =
