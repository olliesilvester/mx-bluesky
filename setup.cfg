[metadata]
name = python-artemis
description = 3D gridscans using BlueSky and Ophyd
url = https://github.com/DiamondLightSource/python-artemis
license = BSD 3-Clause License
long_description = file: README.rst
long_description_content_type = text/x-rst
classifiers =
    Development Status :: 3 - Alpha
    Programming Language :: Python :: 3.8
    Programming Language :: Python :: 3.9
    Programming Language :: Python :: 3.10

[options]
python_requires = >=3.8
packages = find:
package_dir =
    =src
install_requires =
    bluesky
    pyepics
    flask-restful
    dataclasses-json
    zocalo
    ispyb
    scanspec
    numpy
    nexgen
    opentelemetry-distro
    opentelemetry-exporter-jaeger
    ophyd
    # For databroker
    humanize
    pandas
    xarray
    doct
    databroker
<<<<<<< HEAD
    dodal @ git+https://github.com/DiamondLightSource/python-dodal.git@350502db9a2f52ebc46a3ef343a5c423d1f06984
=======
    dodal @ git+https://github.com/DiamondLightSource/python-dodal.git@2eaf95f9925aafb1568c12319772bdbf53d11765
>>>>>>> fbe66457

[options.extras_require]
dev =
    GitPython
    black
    isort>5.0
    pytest-cov
    pytest-random-order
    ipython
    mockito
    pre-commit
    flake8
    mypy
    matplotlib
    tox
    build

[options.packages.find]
where = src

[options.package_data]
artemis = *.txt

[mypy]
# Ignore missing stubs for modules we use
ignore_missing_imports = True
#needed for opentelemetry
namespace_packages = true
[mypy-opentelemetry.sdk.*]
implicit_reexport = True

[isort]
profile=black
float_to_top=true

[flake8]
max-line-length = 88
extend-ignore =
    # See https://github.com/PyCQA/pycodestyle/issues/373
    E203,
    # support typing.overload decorator
    F811,
    # line too long
    E501,
    # Ignore calls to dict()/tuple() instead of using {}/()
    C408,
<|MERGE_RESOLUTION|>--- conflicted
+++ resolved
@@ -35,11 +35,7 @@
     xarray
     doct
     databroker
-<<<<<<< HEAD
-    dodal @ git+https://github.com/DiamondLightSource/python-dodal.git@350502db9a2f52ebc46a3ef343a5c423d1f06984
-=======
-    dodal @ git+https://github.com/DiamondLightSource/python-dodal.git@2eaf95f9925aafb1568c12319772bdbf53d11765
->>>>>>> fbe66457
+    dodal @ git+https://github.com/DiamondLightSource/python-dodal.git
 
 [options.extras_require]
 dev =
