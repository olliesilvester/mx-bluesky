--- conflicted
+++ resolved
@@ -33,11 +33,7 @@
     xarray
     doct
     databroker
-<<<<<<< HEAD
-    dls-dodal @ git+https://github.com/DiamondLightSource/dodal.git@97793717bd98f2aaf274cb9ec82656a348db006a
-=======
-    dls-dodal @ git+https://github.com/DiamondLightSource/dodal.git@6864607ad8cf5415fa63cafa0a8a7ff955471eeb
->>>>>>> 6eaa3271
+    dls-dodal @ git+https://github.com/DiamondLightSource/dodal.git@0ac0ad6131dd268b0e1693b2daf67cdc238b0e9d
     pydantic<2.0 # See https://github.com/DiamondLightSource/hyperion/issues/774
     scipy
     pyzmq<25 # See https://github.com/DiamondLightSource/hyperion/issues/1103
