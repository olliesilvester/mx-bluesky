--- conflicted
+++ resolved
@@ -35,11 +35,7 @@
     xarray
     doct
     databroker
-<<<<<<< HEAD
-    dls-dodal @ git+https://github.com/DiamondLightSource/dodal.git@61d199bf0b964fc68effa2ae0e20e7a502760ab0
-=======
     dls-dodal @ git+https://github.com/DiamondLightSource/dodal.git@0dfcfc7cbb2f400cfc21d19f6371b9a22e347d7a
->>>>>>> fde69847
     pydantic<2.0 # See https://github.com/DiamondLightSource/hyperion/issues/774
     scipy
     pyzmq<25 # See https://github.com/DiamondLightSource/hyperion/issues/1103
