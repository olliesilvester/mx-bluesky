--- conflicted
+++ resolved
@@ -36,11 +36,7 @@
     xarray
     doct
     databroker
-<<<<<<< HEAD
-    dls-dodal @ git+https://github.com/DiamondLightSource/dodal.git@2901ebff3430c6e2772bc795356e3dfd271edef8
-=======
-    dls-dodal @ git+https://github.com/DiamondLightSource/dodal.git@7dfbb5ec8b77a257483675c99c591cdef699621c
->>>>>>> 8c821e60
+    dls-dodal @ git+https://github.com/DiamondLightSource/dodal.git@4b6549877217daec33a0b5a14494d30819b701ef
     pydantic<2.0 # See https://github.com/DiamondLightSource/hyperion/issues/774
     scipy
 
