--- conflicted
+++ resolved
@@ -36,13 +36,8 @@
     xarray
     doct
     databroker
-<<<<<<< HEAD
 
-    dodal @ git+https://github.com/DiamondLightSource/python-dodal.git@95a8cb40d20ebd6c1ecd8cf9af02d9da1a4601ba
-=======
-    dodal @ git+https://github.com/DiamondLightSource/python-dodal.git@abd371d2be6dcf57fdeb1b7bb9171b363fbad96e
-
->>>>>>> 5ed569f2
+    dodal @ git+https://github.com/DiamondLightSource/python-dodal.git@b1adf05d957c077c63b7f576c48ae26a5fd94811
 
 [options.extras_require]
 dev =
