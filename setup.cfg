[metadata]
name = hyperion
description = Unattended MX data collection using BlueSky / Ophyd
url = https://github.com/DiamondLightSource/hyperion
license = BSD 3-Clause License
long_description = file: README.rst
long_description_content_type = text/x-rst
classifiers =
    Development Status :: 3 - Alpha
    Programming Language :: Python :: 3.8
    Programming Language :: Python :: 3.9
    Programming Language :: Python :: 3.10

[options]
python_requires = >=3.9
packages = find:
package_dir =
    =src
install_requires =
    bluesky
    pyepics
    blueapi
    flask-restful
    ispyb
    scanspec
    numpy
    nexgen>0.8.3
    opentelemetry-distro
    opentelemetry-exporter-jaeger
    ophyd
    semver
    # For databroker
    humanize
    pandas
    xarray
    doct
    databroker
<<<<<<< HEAD
    dls-dodal @ git+https://github.com/DiamondLightSource/dodal.git@0ff3ec7194e3cb03833c151e8a38a205a3f50b96
=======
    dls-dodal @ git+https://github.com/DiamondLightSource/dodal.git@5b3703c6662f2e29dbb4eb481ae448123d32d62c
>>>>>>> 939aec4f
    pydantic<2.0 # See https://github.com/DiamondLightSource/hyperion/issues/774
    scipy
    pyzmq<25 # See https://github.com/DiamondLightSource/hyperion/issues/1103

[options.entry_points]
console_scripts =
    hyperion = hyperion.__main__:main
    hyperion-callbacks = hyperion.external_interaction.callbacks.__main__:main

[options.extras_require]
dev =
    GitPython
    black
    pytest-cov
    pytest-random-order
    pytest-asyncio
    ipython
    mockito
    pre-commit
    mypy
    matplotlib
    tox
    build
    ruff
    diff-cover
    pyright
    pyright_diff_quality_plugin @ git+https://github.com/DiamondLightSource/pyright_diff_quality_plugin.git


[options.packages.find]
where = src

[options.package_data]
hyperion = *.txt

[mypy]
# Ignore missing stubs for modules we use
ignore_missing_imports = True
#needed for opentelemetry
namespace_packages = true
[mypy-opentelemetry.sdk.*]
implicit_reexport = True<|MERGE_RESOLUTION|>--- conflicted
+++ resolved
@@ -35,11 +35,7 @@
     xarray
     doct
     databroker
-<<<<<<< HEAD
-    dls-dodal @ git+https://github.com/DiamondLightSource/dodal.git@0ff3ec7194e3cb03833c151e8a38a205a3f50b96
-=======
-    dls-dodal @ git+https://github.com/DiamondLightSource/dodal.git@5b3703c6662f2e29dbb4eb481ae448123d32d62c
->>>>>>> 939aec4f
+    dls-dodal @ git+https://github.com/DiamondLightSource/dodal.git@1e42fe3907934d2f39dcf0c43463887ea776e0d9
     pydantic<2.0 # See https://github.com/DiamondLightSource/hyperion/issues/774
     scipy
     pyzmq<25 # See https://github.com/DiamondLightSource/hyperion/issues/1103
