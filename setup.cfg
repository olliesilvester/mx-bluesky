[metadata]
name = hyperion
description = Unattended MX data collection using BlueSky / Ophyd
url = https://github.com/DiamondLightSource/hyperion
license = BSD 3-Clause License
long_description = file: README.rst
long_description_content_type = text/x-rst
classifiers =
    Development Status :: 3 - Alpha
    Programming Language :: Python :: 3.8
    Programming Language :: Python :: 3.9
    Programming Language :: Python :: 3.10

[options]
python_requires = >=3.9
packages = find:
package_dir =
    =src
install_requires =
    bluesky
    pyepics
    blueapi
    flask-restful
    ispyb
    scanspec
    numpy
    nexgen>0.8.3
    opentelemetry-distro
    opentelemetry-exporter-jaeger
    ophyd
    semver
    # For databroker
    humanize
    pandas
    xarray
    doct
    databroker
<<<<<<< HEAD
    dls-dodal @ git+https://github.com/DiamondLightSource/dodal.git@11762077dfc804cedea45ca0c1b6e471773225c2
=======
    dls-dodal @ git+https://github.com/DiamondLightSource/dodal.git@32b5cbdb635c270491e8cad2274f238f67702ce5
>>>>>>> d64b46ce
    pydantic<2.0 # See https://github.com/DiamondLightSource/hyperion/issues/774
    scipy
    pyzmq<25 # See https://github.com/DiamondLightSource/hyperion/issues/1103

[options.entry_points]
console_scripts =
    hyperion = hyperion.__main__:main
    hyperion-callbacks = hyperion.external_interaction.callbacks.__main__:main

[options.extras_require]
dev =
    GitPython
    black
    pytest-cov
    pytest-random-order
    pytest-asyncio
    ipython
    mockito
    pre-commit
    mypy
    matplotlib
    tox
    build
    ruff
    diff-cover
    pyright
    pyright_diff_quality_plugin @ git+https://github.com/DiamondLightSource/pyright_diff_quality_plugin.git


[options.packages.find]
where = src

[options.package_data]
hyperion = *.txt

[mypy]
# Ignore missing stubs for modules we use
ignore_missing_imports = True
#needed for opentelemetry
namespace_packages = true
[mypy-opentelemetry.sdk.*]
implicit_reexport = True<|MERGE_RESOLUTION|>--- conflicted
+++ resolved
@@ -35,11 +35,7 @@
     xarray
     doct
     databroker
-<<<<<<< HEAD
-    dls-dodal @ git+https://github.com/DiamondLightSource/dodal.git@11762077dfc804cedea45ca0c1b6e471773225c2
-=======
-    dls-dodal @ git+https://github.com/DiamondLightSource/dodal.git@32b5cbdb635c270491e8cad2274f238f67702ce5
->>>>>>> d64b46ce
+    dls-dodal @ git+https://github.com/DiamondLightSource/dodal.git
     pydantic<2.0 # See https://github.com/DiamondLightSource/hyperion/issues/774
     scipy
     pyzmq<25 # See https://github.com/DiamondLightSource/hyperion/issues/1103
