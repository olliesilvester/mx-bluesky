--- conflicted
+++ resolved
@@ -36,11 +36,7 @@
     xarray
     doct
     databroker
-<<<<<<< HEAD
-    dls-dodal @ git+https://github.com/DiamondLightSource/python-dodal.git@main
-=======
     dodal @ git+https://github.com/DiamondLightSource/python-dodal.git@af63f5cf6742e094faac298396e2c16b422bcc8e
->>>>>>> fa273863
     pydantic<2.0 # See https://github.com/DiamondLightSource/hyperion/issues/774
 
 
