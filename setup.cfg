[metadata]
name = hyperion
description = Unattended MX data collection using BlueSky / Ophyd
url = https://github.com/DiamondLightSource/hyperion
license = BSD 3-Clause License
long_description = file: README.rst
long_description_content_type = text/x-rst
classifiers =
    Development Status :: 3 - Alpha
    Programming Language :: Python :: 3.11

[options]
python_requires = >=3.11
packages = find:
package_dir =
    =src
install_requires =
    #
    # If a constraint is not set here or if the dependency is pinned to a hash
    # it will be auto-pinned to the latest release version by the pre-release workflow   
    #
    flask-restful
    opentelemetry-distro
    opentelemetry-exporter-jaeger
    semver
    # For databroker
    humanize
    pandas
    xarray
    doct
    databroker
<<<<<<< HEAD
    dls-dodal @ git+https://github.com/DiamondLightSource/dodal.git@34fac8e8cd9763ac1112cf0a983191d140d0dcfc
=======
>>>>>>> e137a3d7
    pydantic<2.0 # See https://github.com/DiamondLightSource/hyperion/issues/774
    scipy
    pyzmq
    scanspec
    numpy
    pyepics
    ispyb
    nexgen    
    #
    # These dependencies may be issued as pre-release versions and should have a pin constraint
    # as by default pip-install will not upgrade to a pre-release.
    # 
    ophyd == 1.9.0
    ophyd-async >= 0.3a3
    bluesky >= 1.13.0a3
    blueapi >= 0.4.3-a1
    dls-dodal @ git+https://github.com/DiamondLightSource/dodal.git

[options.entry_points]
console_scripts =
    hyperion = hyperion.__main__:main
    hyperion-callbacks = hyperion.external_interaction.callbacks.__main__:main

[options.extras_require]
dev =
    GitPython
    black
    pytest-cov
    pytest-random-order
    pytest-asyncio
    ipython
    mockito
    pre-commit
    mypy
    matplotlib
    tox
    build
    ruff
    diff-cover
    pyright
    pyright_diff_quality_plugin @ git+https://github.com/DiamondLightSource/pyright_diff_quality_plugin.git


[options.packages.find]
where = src

[options.package_data]
hyperion = *.txt

[mypy]
# Ignore missing stubs for modules we use
ignore_missing_imports = True
#needed for opentelemetry
namespace_packages = true
[mypy-opentelemetry.sdk.*]
implicit_reexport = True<|MERGE_RESOLUTION|>--- conflicted
+++ resolved
@@ -29,10 +29,6 @@
     xarray
     doct
     databroker
-<<<<<<< HEAD
-    dls-dodal @ git+https://github.com/DiamondLightSource/dodal.git@34fac8e8cd9763ac1112cf0a983191d140d0dcfc
-=======
->>>>>>> e137a3d7
     pydantic<2.0 # See https://github.com/DiamondLightSource/hyperion/issues/774
     scipy
     pyzmq
@@ -46,7 +42,7 @@
     # as by default pip-install will not upgrade to a pre-release.
     # 
     ophyd == 1.9.0
-    ophyd-async >= 0.3a3
+    ophyd-async >= 0.3a5
     bluesky >= 1.13.0a3
     blueapi >= 0.4.3-a1
     dls-dodal @ git+https://github.com/DiamondLightSource/dodal.git
