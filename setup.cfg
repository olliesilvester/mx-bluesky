--- conflicted
+++ resolved
@@ -35,11 +35,7 @@
     xarray
     doct
     databroker
-<<<<<<< HEAD
-    dls-dodal @ git+https://github.com/DiamondLightSource/dodal.git
-=======
     dls-dodal @ git+https://github.com/DiamondLightSource/dodal.git@0aabdb389f65a30e629cec60a36c3b5298b7647f
->>>>>>> 1eec5eb3
     pydantic<2.0 # See https://github.com/DiamondLightSource/hyperion/issues/774
     scipy
     pyzmq<25 # See https://github.com/DiamondLightSource/hyperion/issues/1103
