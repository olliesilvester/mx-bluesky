[metadata]
name = hyperion
description = Unattended MX data collection using BlueSky / Ophyd
url = https://github.com/DiamondLightSource/hyperion
license = BSD 3-Clause License
long_description = file: README.rst
long_description_content_type = text/x-rst
classifiers =
    Development Status :: 3 - Alpha
    Programming Language :: Python :: 3.8
    Programming Language :: Python :: 3.9
    Programming Language :: Python :: 3.10

[options]
python_requires = >=3.8
packages = find:
package_dir =
    =src
install_requires =
    bluesky
    pyepics
    blueapi @ git+https://github.com/DiamondLightSource/blueapi@main
    flask-restful
    zocalo
    ispyb
    scanspec
    numpy
<<<<<<< HEAD
    scipy
    nexgen @ git+https://github.com/dials/nexgen.git@a1e67fbbf485f336780f24adba0c31995c40d173
=======
    nexgen @ git+https://github.com/dials/nexgen.git@db4858f6d91a3d07c6c0f815ef752849c0bf79d4
>>>>>>> dbb0d7c8
    opentelemetry-distro
    opentelemetry-exporter-jaeger
    ophyd
    semver
    # For databroker
    humanize
    pandas
    xarray
    doct
    databroker
<<<<<<< HEAD
    dls-dodal @ git+https://github.com/DiamondLightSource/dodal.git
=======
    dls-dodal @ git+https://github.com/DiamondLightSource/dodal.git@ef3ef65cf717439567d23900d251f5d937fb4633
>>>>>>> dbb0d7c8
    pydantic<2.0 # See https://github.com/DiamondLightSource/hyperion/issues/774


[options.extras_require]
dev =
    GitPython
    black
    pytest-cov
    pytest-random-order
    ipython
    mockito
    pre-commit
    mypy
    matplotlib
    tox
    build
    ruff

[options.packages.find]
where = src

[options.package_data]
hyperion = *.txt

[mypy]
# Ignore missing stubs for modules we use
ignore_missing_imports = True
#needed for opentelemetry
namespace_packages = true
[mypy-opentelemetry.sdk.*]
implicit_reexport = True<|MERGE_RESOLUTION|>--- conflicted
+++ resolved
@@ -25,12 +25,7 @@
     ispyb
     scanspec
     numpy
-<<<<<<< HEAD
-    scipy
-    nexgen @ git+https://github.com/dials/nexgen.git@a1e67fbbf485f336780f24adba0c31995c40d173
-=======
     nexgen @ git+https://github.com/dials/nexgen.git@db4858f6d91a3d07c6c0f815ef752849c0bf79d4
->>>>>>> dbb0d7c8
     opentelemetry-distro
     opentelemetry-exporter-jaeger
     ophyd
@@ -41,11 +36,7 @@
     xarray
     doct
     databroker
-<<<<<<< HEAD
-    dls-dodal @ git+https://github.com/DiamondLightSource/dodal.git
-=======
     dls-dodal @ git+https://github.com/DiamondLightSource/dodal.git@ef3ef65cf717439567d23900d251f5d937fb4633
->>>>>>> dbb0d7c8
     pydantic<2.0 # See https://github.com/DiamondLightSource/hyperion/issues/774
 
 
