--- conflicted
+++ resolved
@@ -35,11 +35,7 @@
     xarray
     doct
     databroker
-<<<<<<< HEAD
-    dodal @ git+https://github.com/DiamondLightSource/python-dodal.git@d3d5074ee416def9417c6d5ced50cb9f9f517315
-=======
-    dodal @ git+https://github.com/DiamondLightSource/python-dodal.git@346f7f53fc5dffdf7f4dae27cbf151a2f2b4a73e
->>>>>>> c4853363
+    dodal @ git+https://github.com/DiamondLightSource/python-dodal.git@84a239ace857503a2682dba21e85ec39e91ae666
     pydantic<2.0 # See https://github.com/DiamondLightSource/python-artemis/issues/774
 
 
