--- conflicted
+++ resolved
@@ -35,11 +35,7 @@
     xarray
     doct
     databroker
-<<<<<<< HEAD
-    dls-dodal @ git+https://github.com/DiamondLightSource/dodal.git@7574499cd97dfdd0e72030c421e198abb7afeb29
-=======
-    dls-dodal @ git+https://github.com/DiamondLightSource/dodal.git@8f2226b53528bc394df6511943375f9bca6428a1
->>>>>>> b59509d3
+    dls-dodal @ git+https://github.com/DiamondLightSource/dodal.git
     pydantic<2.0 # See https://github.com/DiamondLightSource/hyperion/issues/774
     scipy
     pyzmq<25 # See https://github.com/DiamondLightSource/hyperion/issues/1103
