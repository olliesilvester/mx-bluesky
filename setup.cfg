--- conflicted
+++ resolved
@@ -35,11 +35,7 @@
     xarray
     doct
     databroker
-<<<<<<< HEAD
-    dls-dodal @ git+https://github.com/DiamondLightSource/dodal.git@716615be37c4ad4ca45986a8d84c18b701708285
-=======
-    dls-dodal @ git+https://github.com/DiamondLightSource/dodal.git@4b6549877217daec33a0b5a14494d30819b701ef
->>>>>>> 290d020f
+    dls-dodal @ git+https://github.com/DiamondLightSource/dodal.git@4b79932087c9e78ad7e520c1ba14362f407e9554
     pydantic<2.0 # See https://github.com/DiamondLightSource/hyperion/issues/774
     scipy
 
