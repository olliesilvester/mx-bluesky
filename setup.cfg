[metadata]
name = python-artemis
description = 3D gridscans using BlueSky and Ophyd
url = https://github.com/DiamondLightSource/python-artemis
license = BSD 3-Clause License
long_description = file: README.rst
long_description_content_type = text/x-rst
classifiers =
    Development Status :: 3 - Alpha
    Programming Language :: Python :: 3.8
    Programming Language :: Python :: 3.9
    Programming Language :: Python :: 3.10

[options]
python_requires = >=3.8
packages = find:
package_dir =
    =src
install_requires =
    bluesky
    pyepics
    flask-restful
    dataclasses-json
    zocalo
    ispyb
    scanspec
    numpy
    nexgen
    opentelemetry-distro
    opentelemetry-exporter-jaeger
    ophyd
    # For databroker
    humanize
    pandas
    xarray
    doct
    databroker
<<<<<<< HEAD
    dodal @ git+https://github.com/DiamondLightSource/python-dodal.git@f52611e1d730c2e57b8b2e3ead82064167f824f6
=======
    dodal @ git+https://github.com/DiamondLightSource/python-dodal.git@0.0.3
>>>>>>> 33961499

[options.extras_require]
dev =
    GitPython
    black
    isort>5.0
    pytest-cov
    pytest-random-order
    ipython
    mockito
    pre-commit
    flake8
    mypy
    matplotlib
    tox
    build

[options.packages.find]
where = src

[options.package_data]
artemis = *.txt

[mypy]
# Ignore missing stubs for modules we use
ignore_missing_imports = True
#needed for opentelemetry
namespace_packages = true
[mypy-opentelemetry.sdk.*]
implicit_reexport = True

[isort]
profile=black
float_to_top=true

[flake8]
max-line-length = 88
extend-ignore =
    # See https://github.com/PyCQA/pycodestyle/issues/373
    E203,
    # support typing.overload decorator
    F811,
    # line too long
    E501,
    # Ignore calls to dict()/tuple() instead of using {}/()
    C408,
<|MERGE_RESOLUTION|>--- conflicted
+++ resolved
@@ -35,11 +35,7 @@
     xarray
     doct
     databroker
-<<<<<<< HEAD
-    dodal @ git+https://github.com/DiamondLightSource/python-dodal.git@f52611e1d730c2e57b8b2e3ead82064167f824f6
-=======
     dodal @ git+https://github.com/DiamondLightSource/python-dodal.git@0.0.3
->>>>>>> 33961499
 
 [options.extras_require]
 dev =
