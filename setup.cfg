[metadata]
name = python-artemis
description = 3D gridscans using BlueSky and Ophyd
url = https://github.com/DiamondLightSource/python-artemis
license = BSD 3-Clause License
long_description = file: README.rst
long_description_content_type = text/x-rst
classifiers =
    Development Status :: 3 - Alpha
    Programming Language :: Python :: 3.8
    Programming Language :: Python :: 3.9
    Programming Language :: Python :: 3.10

[options]
python_requires = >=3.8
packages = find:
package_dir =
    =src
install_requires =
    bluesky
    pyepics
    flask-restful
    dataclasses-json
    zocalo
    ispyb
    scanspec
    numpy
    nexgen
    opentelemetry-distro
    opentelemetry-exporter-jaeger
    ophyd
    # For databroker
    humanize
    pandas
    xarray
    doct
    databroker
<<<<<<< HEAD
    dodal @ git+https://github.com/DiamondLightSource/python-dodal.git@2076fdf06bb6d01046fec0613356fa2027836195
=======
    dodal @ git+https://github.com/DiamondLightSource/python-dodal.git@0fc304db51bbdfefabc5d6aaa18652f61adc11f4
>>>>>>> 733094be

[options.extras_require]
dev =
    GitPython
    black
    isort>5.0
    pytest-cov
    pytest-random-order
    ipython
    mockito
    pre-commit
    flake8
    mypy
    matplotlib
    tox
    build

[options.packages.find]
where = src

[options.package_data]
artemis = *.txt

[mypy]
# Ignore missing stubs for modules we use
ignore_missing_imports = True
#needed for opentelemetry
namespace_packages = true
[mypy-opentelemetry.sdk.*]
implicit_reexport = True

[isort]
profile=black
float_to_top=true

[flake8]
max-line-length = 88
extend-ignore =
    # See https://github.com/PyCQA/pycodestyle/issues/373
    E203,
    # support typing.overload decorator
    F811,
    # line too long
    E501,
    # Ignore calls to dict()/tuple() instead of using {}/()
    C408,
<|MERGE_RESOLUTION|>--- conflicted
+++ resolved
@@ -35,11 +35,7 @@
     xarray
     doct
     databroker
-<<<<<<< HEAD
-    dodal @ git+https://github.com/DiamondLightSource/python-dodal.git@2076fdf06bb6d01046fec0613356fa2027836195
-=======
-    dodal @ git+https://github.com/DiamondLightSource/python-dodal.git@0fc304db51bbdfefabc5d6aaa18652f61adc11f4
->>>>>>> 733094be
+    dodal @ git+https://github.com/DiamondLightSource/python-dodal.git
 
 [options.extras_require]
 dev =
