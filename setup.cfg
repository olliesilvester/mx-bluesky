[metadata]
name = hyperion
description = Unattended MX data collection using BlueSky / Ophyd
url = https://github.com/DiamondLightSource/hyperion
license = BSD 3-Clause License
long_description = file: README.rst
long_description_content_type = text/x-rst
classifiers =
    Development Status :: 3 - Alpha
    Programming Language :: Python :: 3.8
    Programming Language :: Python :: 3.9
    Programming Language :: Python :: 3.10

[options]
python_requires = >=3.9
packages = find:
package_dir =
    =src
install_requires =
    bluesky
    pyepics
    blueapi
    flask-restful
    ispyb
    scanspec
    numpy
    nexgen>0.8.3
    opentelemetry-distro
    opentelemetry-exporter-jaeger
    ophyd
    semver
    # For databroker
    humanize
    pandas
    xarray
    doct
    databroker
<<<<<<< HEAD
    dls-dodal @ git+https://github.com/DiamondLightSource/dodal.git@64d19307b03497d223ff7cc25d644530fe0ecdc8
=======
    dls-dodal @ git+https://github.com/DiamondLightSource/dodal.git@490ea20ba214c481cc674a2773126c5dca1e59e4
>>>>>>> 374a8860
    pydantic<2.0 # See https://github.com/DiamondLightSource/hyperion/issues/774
    scipy
    pyzmq<25 # See https://github.com/DiamondLightSource/hyperion/issues/1103

[options.entry_points]
console_scripts =
    hyperion = hyperion.__main__:main
    hyperion-callbacks = hyperion.external_interaction.callbacks.__main__:main

[options.extras_require]
dev =
    GitPython
    black
    pytest-cov
    pytest-random-order
    pytest-asyncio
    ipython
    mockito
    pre-commit
    mypy
    matplotlib
    tox
    build
    ruff
    diff-cover
    pyright
    pyright_diff_quality_plugin @ git+https://github.com/DiamondLightSource/pyright_diff_quality_plugin.git


[options.packages.find]
where = src

[options.package_data]
hyperion = *.txt

[mypy]
# Ignore missing stubs for modules we use
ignore_missing_imports = True
#needed for opentelemetry
namespace_packages = true
[mypy-opentelemetry.sdk.*]
implicit_reexport = True<|MERGE_RESOLUTION|>--- conflicted
+++ resolved
@@ -35,11 +35,7 @@
     xarray
     doct
     databroker
-<<<<<<< HEAD
-    dls-dodal @ git+https://github.com/DiamondLightSource/dodal.git@64d19307b03497d223ff7cc25d644530fe0ecdc8
-=======
     dls-dodal @ git+https://github.com/DiamondLightSource/dodal.git@490ea20ba214c481cc674a2773126c5dca1e59e4
->>>>>>> 374a8860
     pydantic<2.0 # See https://github.com/DiamondLightSource/hyperion/issues/774
     scipy
     pyzmq<25 # See https://github.com/DiamondLightSource/hyperion/issues/1103
