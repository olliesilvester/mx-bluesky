[metadata]
name = hyperion
description = Unattended MX data collection using BlueSky / Ophyd
url = https://github.com/DiamondLightSource/hyperion
license = BSD 3-Clause License
long_description = file: README.rst
long_description_content_type = text/x-rst
classifiers =
    Development Status :: 3 - Alpha
    Programming Language :: Python :: 3.8
    Programming Language :: Python :: 3.9
    Programming Language :: Python :: 3.10

[options]
python_requires = >=3.9
packages = find:
package_dir =
    =src
install_requires =
    bluesky
    pyepics
    blueapi
    flask-restful
    ispyb
    scanspec
    numpy
    nexgen @ git+https://github.com/dials/nexgen.git@db4858f6d91a3d07c6c0f815ef752849c0bf79d4
    opentelemetry-distro
    opentelemetry-exporter-jaeger
    ophyd
    semver
    # For databroker
    humanize
    pandas
    xarray
    doct
    databroker
<<<<<<< HEAD
    dls-dodal @ git+https://github.com/DiamondLightSource/dodal.git@75d171548f899a24bb996f5ad57330855960abb4
=======
    dls-dodal @ git+https://github.com/DiamondLightSource/dodal.git@328330036a23cae8748e84a26eb9b77ad113f8a5
>>>>>>> 49398e8c
    pydantic<2.0 # See https://github.com/DiamondLightSource/hyperion/issues/774
    scipy
    pyzmq<25 # See https://github.com/DiamondLightSource/hyperion/issues/1103

[options.entry_points]
console_scripts =
    hyperion = hyperion.__main__:main
    hyperion-callbacks = hyperion.external_interaction.callbacks.__main__:main

[options.extras_require]
dev =
    GitPython
    black
    pytest-cov
    pytest-random-order
    pytest-asyncio
    ipython
    mockito
    pre-commit
    mypy
    matplotlib
    tox
    build
    ruff
    diff-cover
    pyright
    pyright_diff_quality_plugin @ git+https://github.com/DiamondLightSource/pyright_diff_quality_plugin.git


[options.packages.find]
where = src

[options.package_data]
hyperion = *.txt

[mypy]
# Ignore missing stubs for modules we use
ignore_missing_imports = True
#needed for opentelemetry
namespace_packages = true
[mypy-opentelemetry.sdk.*]
implicit_reexport = True<|MERGE_RESOLUTION|>--- conflicted
+++ resolved
@@ -35,11 +35,7 @@
     xarray
     doct
     databroker
-<<<<<<< HEAD
-    dls-dodal @ git+https://github.com/DiamondLightSource/dodal.git@75d171548f899a24bb996f5ad57330855960abb4
-=======
-    dls-dodal @ git+https://github.com/DiamondLightSource/dodal.git@328330036a23cae8748e84a26eb9b77ad113f8a5
->>>>>>> 49398e8c
+    dls-dodal @ git+https://github.com/DiamondLightSource/dodal.git@b7bafab4e6b5ea7dba6fbad187a6f5b6ea598f95
     pydantic<2.0 # See https://github.com/DiamondLightSource/hyperion/issues/774
     scipy
     pyzmq<25 # See https://github.com/DiamondLightSource/hyperion/issues/1103
