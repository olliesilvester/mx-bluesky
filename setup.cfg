[metadata]
name = hyperion
description = Unattended MX data collection using BlueSky / Ophyd
url = https://github.com/DiamondLightSource/hyperion
license = BSD 3-Clause License
long_description = file: README.rst
long_description_content_type = text/x-rst
classifiers =
    Development Status :: 3 - Alpha
    Programming Language :: Python :: 3.11

[options]
python_requires = >=3.11
packages = find:
package_dir =
    =src
install_requires =
    bluesky
    pyepics
    blueapi
    flask-restful
    ispyb
    scanspec
    numpy
    nexgen>=0.9.1
    opentelemetry-distro
    opentelemetry-exporter-jaeger
    ophyd
    semver
    # For databroker
    humanize
    pandas
    xarray
    doct
    databroker
<<<<<<< HEAD
    dls-dodal @ git+https://github.com/DiamondLightSource/dodal.git@360db19f8133ee9d0fdd118d39373ffea3e5953d
=======
    dls-dodal @ git+https://github.com/DiamondLightSource/dodal.git@af32f10f9536af91c69f1770f93754fa4220d766
>>>>>>> 2b10b42f
    pydantic<2.0 # See https://github.com/DiamondLightSource/hyperion/issues/774
    scipy
    pyzmq<25 # See https://github.com/DiamondLightSource/hyperion/issues/1103

[options.entry_points]
console_scripts =
    hyperion = hyperion.__main__:main
    hyperion-callbacks = hyperion.external_interaction.callbacks.__main__:main

[options.extras_require]
dev =
    GitPython
    black
    pytest-cov
    pytest-random-order
    pytest-asyncio
    ipython
    mockito
    pre-commit
    mypy
    matplotlib
    tox
    build
    ruff
    diff-cover
    pyright
    pyright_diff_quality_plugin @ git+https://github.com/DiamondLightSource/pyright_diff_quality_plugin.git


[options.packages.find]
where = src

[options.package_data]
hyperion = *.txt

[mypy]
# Ignore missing stubs for modules we use
ignore_missing_imports = True
#needed for opentelemetry
namespace_packages = true
[mypy-opentelemetry.sdk.*]
implicit_reexport = True<|MERGE_RESOLUTION|>--- conflicted
+++ resolved
@@ -33,11 +33,7 @@
     xarray
     doct
     databroker
-<<<<<<< HEAD
-    dls-dodal @ git+https://github.com/DiamondLightSource/dodal.git@360db19f8133ee9d0fdd118d39373ffea3e5953d
-=======
-    dls-dodal @ git+https://github.com/DiamondLightSource/dodal.git@af32f10f9536af91c69f1770f93754fa4220d766
->>>>>>> 2b10b42f
+    dls-dodal @ git+https://github.com/DiamondLightSource/dodal.git@6864607ad8cf5415fa63cafa0a8a7ff955471eeb
     pydantic<2.0 # See https://github.com/DiamondLightSource/hyperion/issues/774
     scipy
     pyzmq<25 # See https://github.com/DiamondLightSource/hyperion/issues/1103
