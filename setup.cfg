--- conflicted
+++ resolved
@@ -36,11 +36,7 @@
     xarray
     doct
     databroker
-<<<<<<< HEAD
-    dodal @ git+https://github.com/DiamondLightSource/python-dodal.git@c2cf54029018fa82b568fa067e2ef479d10cf634
-=======
-    dodal @ git+https://github.com/DiamondLightSource/python-dodal.git@ea49bf7453a0959a48904698182b7c920a0d5fbd
->>>>>>> ad10763c
+    dodal @ git+https://github.com/DiamondLightSource/python-dodal.git@2dbcb05d2ce6223880c24fca3c6b8a9b88b2ba03
     pydantic<2.0 # See https://github.com/DiamondLightSource/python-artemis/issues/774
 
 
