[metadata]
name = hyperion
description = Unattended MX data collection using BlueSky / Ophyd
url = https://github.com/DiamondLightSource/hyperion
license = BSD 3-Clause License
long_description = file: README.rst
long_description_content_type = text/x-rst
classifiers =
    Development Status :: 3 - Alpha
    Programming Language :: Python :: 3.8
    Programming Language :: Python :: 3.9
    Programming Language :: Python :: 3.10

[options]
python_requires = >=3.9
packages = find:
package_dir =
    =src
install_requires =
    bluesky
    pyepics
    blueapi
    flask-restful
    ispyb
    scanspec
    numpy
    nexgen @ git+https://github.com/dials/nexgen.git@db4858f6d91a3d07c6c0f815ef752849c0bf79d4
    opentelemetry-distro
    opentelemetry-exporter-jaeger
    ophyd
    semver
    # For databroker
    humanize
    pandas
    xarray
    doct
    databroker
<<<<<<< HEAD
    dls-dodal @ git+https://github.com/DiamondLightSource/dodal.git@16962ce30e5bf67110296039976a32cc086487bd
=======
    dls-dodal @ git+https://github.com/DiamondLightSource/dodal.git@9129f255066131bf7ca5d1a19d4e19b91eb77263
>>>>>>> 08fb3ea0
    pydantic<2.0 # See https://github.com/DiamondLightSource/hyperion/issues/774
    scipy
    zmq

[options.entry_points]
console_scripts =
    hyperion = hyperion.__main__:main
    hyperion-callbacks = hyperion.external_interaction.callbacks.__main__:main

[options.extras_require]
dev =
    GitPython
    black
    pytest-cov
    pytest-random-order
    pytest-asyncio
    ipython
    mockito
    pre-commit
    mypy
    matplotlib
    tox
    build
    ruff
    diff-cover
    pyright
    pyright_diff_quality_plugin @ git+https://github.com/DiamondLightSource/pyright_diff_quality_plugin.git


[options.packages.find]
where = src

[options.package_data]
hyperion = *.txt

[mypy]
# Ignore missing stubs for modules we use
ignore_missing_imports = True
#needed for opentelemetry
namespace_packages = true
[mypy-opentelemetry.sdk.*]
implicit_reexport = True<|MERGE_RESOLUTION|>--- conflicted
+++ resolved
@@ -35,11 +35,7 @@
     xarray
     doct
     databroker
-<<<<<<< HEAD
-    dls-dodal @ git+https://github.com/DiamondLightSource/dodal.git@16962ce30e5bf67110296039976a32cc086487bd
-=======
-    dls-dodal @ git+https://github.com/DiamondLightSource/dodal.git@9129f255066131bf7ca5d1a19d4e19b91eb77263
->>>>>>> 08fb3ea0
+    dls-dodal @ git+https://github.com/DiamondLightSource/dodal.git@15fc272e365fd6a52af2b7ef1e16ca5bf7ba868e
     pydantic<2.0 # See https://github.com/DiamondLightSource/hyperion/issues/774
     scipy
     zmq
