{
    // Use IntelliSense to learn about possible attributes.
    // Hover to view descriptions of existing attributes.
    // For more information, visit: https://go.microsoft.com/fwlink/?linkid=830387
    "version": "0.2.0",
    "configurations": [
        {
<<<<<<< HEAD
            "name": "Python: Run Artemis in dev mode",
            "type": "python",
            "request": "launch",
            "module": "artemis",
            "args": [
                "--dev",
                "--verbose-event-logging",
                "--skip_startup_connection"
            ],
            "env": {
                "EPICS_CA_SERVER_PORT": "5066"
            },
            "justMyCode": false
=======
            "name": "Run artemis main",
            "type": "python",
            "request": "launch",
            "module": "artemis",
            "justMyCode": false,
            "env": {
                "EPICS_CA_SERVER_PORT": "5065"
            },
            "args": [
                "--dev",
                "--verbose-event-logging",
                "--skip-startup-connection"
            ]
>>>>>>> dac41c68
        },
        {
            "name": "Python: Current File",
            "type": "python",
            "request": "launch",
            "program": "${file}",
            "preLaunchTask": "load_dials_env",
            "console": "integratedTerminal",
        },
        {
            "name": "Debug Unit Test",
            "type": "python",
            "request": "launch",
            "justMyCode": false,
            "program": "${file}",
            "console": "integratedTerminal",
            "purpose": [
                "debug-test"
            ],
            "env": {
                "PYTEST_ADDOPTS": "--no-cov"
            },
        }
    ]
}<|MERGE_RESOLUTION|>--- conflicted
+++ resolved
@@ -5,7 +5,6 @@
     "version": "0.2.0",
     "configurations": [
         {
-<<<<<<< HEAD
             "name": "Python: Run Artemis in dev mode",
             "type": "python",
             "request": "launch",
@@ -16,24 +15,9 @@
                 "--skip_startup_connection"
             ],
             "env": {
-                "EPICS_CA_SERVER_PORT": "5066"
+                "EPICS_CA_SERVER_PORT": "5364"
             },
             "justMyCode": false
-=======
-            "name": "Run artemis main",
-            "type": "python",
-            "request": "launch",
-            "module": "artemis",
-            "justMyCode": false,
-            "env": {
-                "EPICS_CA_SERVER_PORT": "5065"
-            },
-            "args": [
-                "--dev",
-                "--verbose-event-logging",
-                "--skip-startup-connection"
-            ]
->>>>>>> dac41c68
         },
         {
             "name": "Python: Current File",
