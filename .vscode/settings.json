--- conflicted
+++ resolved
@@ -1,8 +1,4 @@
 {
-<<<<<<< HEAD
-
-=======
->>>>>>> 6cc255db
     "python.testing.pytestArgs": [],
     "python.testing.unittestEnabled": false,
     "python.testing.pytestEnabled": true,
@@ -14,11 +10,7 @@
             88
         ],
         "editor.codeActionsOnSave": {
-<<<<<<< HEAD
             "source.fixAll.ruff": "explicit",
-=======
-            "source.fixAll.ruff": "never",
->>>>>>> 6cc255db
             "source.organizeImports.ruff": "explicit"
         },
         "editor.defaultFormatter": "ms-python.black-formatter"
