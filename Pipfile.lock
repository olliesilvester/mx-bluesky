--- conflicted
+++ resolved
@@ -1,11 +1,7 @@
 {
     "_meta": {
         "hash": {
-<<<<<<< HEAD
-            "sha256": "112771c0372504e1c3ecae0763242cd5aa31cf8349575290ef69846bf0feacea"
-=======
-            "sha256": "f15e8c34708b28da9b5c0a7438097bd4fe8d59f6183cc7e08878e233e0ee8ed7"
->>>>>>> c22c3666
+            "sha256": "2d8c6ccedab1f0bbc0025930ef2b8b36c1b2ff67d8811bf0e3df8864bab2db49"
         },
         "pipfile-spec": 6,
         "requires": {
@@ -84,18 +80,11 @@
         },
         "jsonschema": {
             "hashes": [
-<<<<<<< HEAD
-                "sha256:166870c8ab27bd712a8627e0598de4685bd8d199c4d7bd7cacc3d941ba0c6ca0",
-                "sha256:5c1a282ee6b74235057421fd0f766ac5f2972f77440927f6471c9e8493632fac"
-            ],
-            "version": "==4.1.2"
-=======
                 "sha256:eb7a69801beb7325653aa8fd373abbf9ff8f85b536ab2812e5e8287b522fb6a2",
                 "sha256:f210d4ce095ed1e8af635d15c8ee79b586f656ab54399ba87b8ab87e5bff0ade"
             ],
             "markers": "python_version >= '3.7'",
             "version": "==4.3.3"
->>>>>>> c22c3666
         },
         "msgpack": {
             "hashes": [
@@ -197,18 +186,11 @@
         },
         "packaging": {
             "hashes": [
-<<<<<<< HEAD
-                "sha256:096d689d78ca690e4cd8a89568ba06d07ca097e3306a4381635073ca91479966",
-                "sha256:14317396d1e8cdb122989b916fa2c7e9ca8e2be9e8060a6eff75b6b7b4d8a7e0"
-            ],
-            "version": "==21.2"
-=======
                 "sha256:dd47c42927d89ab911e606518907cc2d3a1f38bbd026385970643f9c5b8ecfeb",
                 "sha256:ef103e05f519cdc783ae24ea4e2e0f508a9c99b2d4969652eed6a2e1ea5bd522"
             ],
             "markers": "python_version >= '3.6'",
             "version": "==21.3"
->>>>>>> c22c3666
         },
         "pint": {
             "hashes": [
@@ -301,18 +283,11 @@
         },
         "zipp": {
             "hashes": [
-<<<<<<< HEAD
-                "sha256:71c644c5369f4a6e07636f0aa966270449561fcea2e3d6747b8d23efaa9d7832",
-                "sha256:9fe5ea21568a0a70e50f273397638d39b03353731e6cbbb3fd8502a33fec40bc"
-            ],
-            "version": "==3.6.0"
-=======
                 "sha256:9f50f446828eb9d45b267433fd3e9da8d801f614129124863f9c51ebceafb87d",
                 "sha256:b47250dd24f92b7dd6a0a8fc5244da14608f3ca90a5efcd37a3b1642fac9a375"
             ],
             "markers": "python_version < '3.10'",
             "version": "==3.7.0"
->>>>>>> c22c3666
         }
     },
     "develop": {
@@ -331,30 +306,29 @@
             ],
             "version": "==0.2.0"
         },
-<<<<<<< HEAD
         "black": {
             "hashes": [
-                "sha256:380f1b5da05e5a1429225676655dddb96f5ae8c75bdf91e53d798871b902a115",
-                "sha256:7de4cfc7eb6b710de325712d40125689101d21d25283eed7e9998722cf10eb91"
+                "sha256:77b80f693a569e2e527958459634f18df9b0ba2625ba4e0c2d5da5be42e6f2b3",
+                "sha256:a615e69ae185e08fdd73e4715e260e2479c861b5740057fde6e8b4e3b7dd589f"
             ],
             "index": "pypi",
-            "version": "==21.9b0"
+            "version": "==21.12b0"
+        },
+        "cfgv": {
+            "hashes": [
+                "sha256:c6a0883f3917a037485059700b9e75da2464e6c27051014ad85ba6aaa5884426",
+                "sha256:f5a830efb9ce7a445376bb66ec94c638a9787422f96264c98edc6bdeed8ab736"
+            ],
+            "markers": "python_full_version >= '3.6.1'",
+            "version": "==3.3.1"
         },
         "click": {
             "hashes": [
                 "sha256:353f466495adaeb40b6b5f592f9f91cb22372351c84caeb068132442a4518ef3",
                 "sha256:410e932b050f5eed773c4cda94de75971c89cdb3155a72a0831139a79e5ecb5b"
             ],
+            "markers": "python_version >= '3.6'",
             "version": "==8.0.3"
-=======
-        "cfgv": {
-            "hashes": [
-                "sha256:c6a0883f3917a037485059700b9e75da2464e6c27051014ad85ba6aaa5884426",
-                "sha256:f5a830efb9ce7a445376bb66ec94c638a9787422f96264c98edc6bdeed8ab736"
-            ],
-            "markers": "python_full_version >= '3.6.1'",
-            "version": "==3.3.1"
->>>>>>> c22c3666
         },
         "decorator": {
             "hashes": [
@@ -426,7 +400,14 @@
             "markers": "python_version >= '3.5'",
             "version": "==0.1.3"
         },
-<<<<<<< HEAD
+        "mockito": {
+            "hashes": [
+                "sha256:42acdeb632c27a1b26169995ebec935752f7511ec7d12039ac32909dd6d5a747",
+                "sha256:5d41a5f6ec0b8fc32b6d796480d4849ee5fb0ac75d12f13862f1622684f5f578"
+            ],
+            "index": "pypi",
+            "version": "==1.3.0"
+        },
         "mypy-extensions": {
             "hashes": [
                 "sha256:090fedd75945a69ae91ce1303b5824f428daf5a028d2f6ab8a299250a846f15d",
@@ -434,13 +415,6 @@
             ],
             "version": "==0.4.3"
         },
-        "packaging": {
-            "hashes": [
-                "sha256:096d689d78ca690e4cd8a89568ba06d07ca097e3306a4381635073ca91479966",
-                "sha256:14317396d1e8cdb122989b916fa2c7e9ca8e2be9e8060a6eff75b6b7b4d8a7e0"
-            ],
-            "version": "==21.2"
-=======
         "nodeenv": {
             "hashes": [
                 "sha256:3ef13ff90291ba2a4a7a4ff9a979b63ffdd00a464dbe04acf0ea6471517a4c2b",
@@ -455,7 +429,6 @@
             ],
             "markers": "python_version >= '3.6'",
             "version": "==21.3"
->>>>>>> c22c3666
         },
         "parso": {
             "hashes": [
@@ -489,18 +462,11 @@
         },
         "platformdirs": {
             "hashes": [
-<<<<<<< HEAD
-                "sha256:367a5e80b3d04d2428ffa76d33f124cf11e8fff2acdaa9b43d545f5c7d661ef2",
-                "sha256:8868bbe3c3c80d42f20156f22e7131d2fb321f5bc86a2a345375c6481a67021d"
-            ],
-            "version": "==2.4.0"
-=======
                 "sha256:1d7385c7db91728b83efd0ca99a5afb296cab9d0ed8313a45ed8ba17967ecfca",
                 "sha256:440633ddfebcc36264232365d7840a970e75e1018d15b4327d11f91909045fda"
             ],
             "markers": "python_version >= '3.7'",
             "version": "==2.4.1"
->>>>>>> c22c3666
         },
         "pluggy": {
             "hashes": [
@@ -559,67 +525,12 @@
         },
         "pytest": {
             "hashes": [
-                "sha256:131b36680866a76e6781d13f101efb86cf674ebb9762eb70d3082b6f29889e89",
-                "sha256:7310f8d27bc79ced999e760ca304d69f6ba6c6649c0b60fb0e04a4a77cacc134"
+                "sha256:8fc363e0b7407a9397e660ef81e1634e4504faaeb6ad1d2416da4c38d29a0f45",
+                "sha256:e1af71303d633af3376130b388e028342815cff74d2f3be4aeb22f3fd94325e6"
             ],
             "index": "pypi",
-            "version": "==6.2.5"
-        },
-<<<<<<< HEAD
-        "regex": {
-            "hashes": [
-                "sha256:0075fe4e2c2720a685fef0f863edd67740ff78c342cf20b2a79bc19388edf5db",
-                "sha256:0621c90f28d17260b41838b22c81a79ff436141b322960eb49c7b3f91d1cbab6",
-                "sha256:070336382ca92c16c45b4066c4ba9fa83fb0bd13d5553a82e07d344df8d58a84",
-                "sha256:075b0fdbaea81afcac5a39a0d1bb91de887dd0d93bf692a5dd69c430e7fc58cb",
-                "sha256:07e3755e0f070bc31567dfe447a02011bfa8444239b3e9e5cca6773a22133839",
-                "sha256:0ed3465acf8c7c10aa2e0f3d9671da410ead63b38a77283ef464cbb64275df58",
-                "sha256:17e095f7f96a4b9f24b93c2c915f31a5201a6316618d919b0593afb070a5270e",
-                "sha256:1d85ca137756d62c8138c971453cafe64741adad1f6a7e63a22a5a8abdbd19fa",
-                "sha256:20605bfad484e1341b2cbfea0708e4b211d233716604846baa54b94821f487cb",
-                "sha256:23f93e74409c210de4de270d4bf88fb8ab736a7400f74210df63a93728cf70d6",
-                "sha256:2bb7cae741de1aa03e3dd3a7d98c304871eb155921ca1f0d7cc11f5aade913fd",
-                "sha256:2e3ff69ab203b54ce5c480c3ccbe959394ea5beef6bd5ad1785457df7acea92e",
-                "sha256:30fe317332de0e50195665bc61a27d46e903d682f94042c36b3f88cb84bd7958",
-                "sha256:3576e173e7b4f88f683b4de7db0c2af1b209bb48b2bf1c827a6f3564fad59a97",
-                "sha256:35ed5714467fc606551db26f80ee5d6aa1f01185586a7bccd96f179c4b974a11",
-                "sha256:41c66bd6750237a8ed23028a6c9173dc0c92dc24c473e771d3bfb9ee817700c3",
-                "sha256:48b4f4810117a9072a5aa70f7fea5f86fa9efbe9a798312e0a05044bd707cc33",
-                "sha256:4abf35e16f4b639daaf05a2602c1b1d47370e01babf9821306aa138924e3fe92",
-                "sha256:4fba661a4966adbd2c3c08d3caad6822ecb6878f5456588e2475ae23a6e47929",
-                "sha256:5e85dcfc5d0f374955015ae12c08365b565c6f1eaf36dd182476a4d8e5a1cdb7",
-                "sha256:77f9d16f7970791f17ecce7e7f101548314ed1ee2583d4268601f30af3170856",
-                "sha256:7ee36d5113b6506b97f45f2e8447cb9af146e60e3f527d93013d19f6d0405f3b",
-                "sha256:7fab29411d75c2eb48070020a40f80255936d7c31357b086e5931c107d48306e",
-                "sha256:85289c25f658e3260b00178757c87f033f3d4b3e40aa4abdd4dc875ff11a94fb",
-                "sha256:886f459db10c0f9d17c87d6594e77be915f18d343ee138e68d259eb385f044a8",
-                "sha256:897c539f0f3b2c3a715be651322bef2167de1cdc276b3f370ae81a3bda62df71",
-                "sha256:8fbe1768feafd3d0156556677b8ff234c7bf94a8110e906b2d73506f577a3269",
-                "sha256:9267e4fba27e6dd1008c4f2983cc548c98b4be4444e3e342db11296c0f45512f",
-                "sha256:9486ebda015913909bc28763c6b92fcc3b5e5a67dee4674bceed112109f5dfb8",
-                "sha256:956187ff49db7014ceb31e88fcacf4cf63371e6e44d209cf8816cd4a2d61e11a",
-                "sha256:a56735c35a3704603d9d7b243ee06139f0837bcac2171d9ba1d638ce1df0742a",
-                "sha256:ab1fea8832976ad0bebb11f652b692c328043057d35e9ebc78ab0a7a30cf9a70",
-                "sha256:adf35d88d9cffc202e6046e4c32e1e11a1d0238b2fcf095c94f109e510ececea",
-                "sha256:af23b9ca9a874ef0ec20e44467b8edd556c37b0f46f93abfa93752ea7c0e8d1e",
-                "sha256:b3794cea825f101fe0df9af8a00f9fad8e119c91e39a28636b95ee2b45b6c2e5",
-                "sha256:bb11c982a849dc22782210b01d0c1b98eb3696ce655d58a54180774e4880ac66",
-                "sha256:be30cd315db0168063a1755fa20a31119da91afa51da2907553493516e165640",
-                "sha256:c6238d30dcff141de076344cf7f52468de61729c2f70d776fce12f55fe8df790",
-                "sha256:cb1e44d860345ab5d4f533b6c37565a22f403277f44c4d2d5e06c325da959883",
-                "sha256:d4bfe3bc3976ccaeb4ae32f51e631964e2f0e85b2b752721b7a02de5ce3b7f27",
-                "sha256:d8ee91e1c295beb5c132ebd78616814de26fedba6aa8687ea460c7f5eb289b72",
-                "sha256:e3c00cb5c71da655e1e5161481455479b613d500dd1bd252aa01df4f037c641f",
-                "sha256:e9cec3a62d146e8e122d159ab93ac32c988e2ec0dcb1e18e9e53ff2da4fbd30c",
-                "sha256:ef4e53e2fdc997d91f5b682f81f7dc9661db9a437acce28745d765d251902d85",
-                "sha256:f0148988af0182a0a4e5020e7c168014f2c55a16d11179610f7883dd48ac0ebe",
-                "sha256:f20f9f430c33597887ba9bd76635476928e76cad2981643ca8be277b8e97aa96",
-                "sha256:f5930d334c2f607711d54761956aedf8137f83f1b764b9640be21d25a976f3a4",
-                "sha256:f6a28e87ba69f3a4f30d775b179aac55be1ce59f55799328a0d9b6df8f16b39d",
-                "sha256:f9ee98d658a146cb6507be720a0ce1b44f2abef8fb43c2859791d91aace17cd5"
-            ],
-            "version": "==2021.11.2"
-=======
+            "version": "==7.0.0rc1"
+        },
         "pyyaml": {
             "hashes": [
                 "sha256:0283c35a6a9fbf047493e3a0ce8d79ef5030852c51e9d911a27badfde0605293",
@@ -666,7 +577,6 @@
             ],
             "markers": "python_version >= '2.7' and python_version not in '3.0, 3.1, 3.2, 3.3'",
             "version": "==1.16.0"
->>>>>>> c22c3666
         },
         "toml": {
             "hashes": [
@@ -678,10 +588,11 @@
         },
         "tomli": {
             "hashes": [
-                "sha256:c6ce0015eb38820eaf32b5db832dbc26deb3dd427bd5f6556cf0acac2c214fee",
-                "sha256:f04066f68f5554911363063a30b108d2b5a5b1a010aa8b6132af78489fe3aade"
-            ],
-            "version": "==1.2.2"
+                "sha256:05b6166bff487dc068d322585c7ea4ef78deed501cc124060e0f238e89a9231f",
+                "sha256:e3069e4be3ead9668e21cb9b074cd948f7b3113fd9c8bba083f48247aab8b11c"
+            ],
+            "markers": "python_version >= '3.6'",
+            "version": "==1.2.3"
         },
         "traitlets": {
             "hashes": [
@@ -693,39 +604,28 @@
         },
         "typed-ast": {
             "hashes": [
-                "sha256:01ae5f73431d21eead5015997ab41afa53aa1fbe252f9da060be5dad2c730ace",
-                "sha256:067a74454df670dcaa4e59349a2e5c81e567d8d65458d480a5b3dfecec08c5ff",
-                "sha256:0fb71b8c643187d7492c1f8352f2c15b4c4af3f6338f21681d3681b3dc31a266",
-                "sha256:1b3ead4a96c9101bef08f9f7d1217c096f31667617b58de957f690c92378b528",
-                "sha256:2068531575a125b87a41802130fa7e29f26c09a2833fea68d9a40cf33902eba6",
-                "sha256:209596a4ec71d990d71d5e0d312ac935d86930e6eecff6ccc7007fe54d703808",
-                "sha256:2c726c276d09fc5c414693a2de063f521052d9ea7c240ce553316f70656c84d4",
-                "sha256:398e44cd480f4d2b7ee8d98385ca104e35c81525dd98c519acff1b79bdaac363",
-                "sha256:52b1eb8c83f178ab787f3a4283f68258525f8d70f778a2f6dd54d3b5e5fb4341",
-                "sha256:5feca99c17af94057417d744607b82dd0a664fd5e4ca98061480fd8b14b18d04",
-                "sha256:7538e495704e2ccda9b234b82423a4038f324f3a10c43bc088a1636180f11a41",
-                "sha256:760ad187b1041a154f0e4d0f6aae3e40fdb51d6de16e5c99aedadd9246450e9e",
-                "sha256:777a26c84bea6cd934422ac2e3b78863a37017618b6e5c08f92ef69853e765d3",
-                "sha256:95431a26309a21874005845c21118c83991c63ea800dd44843e42a916aec5899",
-                "sha256:9ad2c92ec681e02baf81fdfa056fe0d818645efa9af1f1cd5fd6f1bd2bdfd805",
-                "sha256:9c6d1a54552b5330bc657b7ef0eae25d00ba7ffe85d9ea8ae6540d2197a3788c",
-                "sha256:aee0c1256be6c07bd3e1263ff920c325b59849dc95392a05f258bb9b259cf39c",
-                "sha256:af3d4a73793725138d6b334d9d247ce7e5f084d96284ed23f22ee626a7b88e39",
-                "sha256:b36b4f3920103a25e1d5d024d155c504080959582b928e91cb608a65c3a49e1a",
-                "sha256:b9574c6f03f685070d859e75c7f9eeca02d6933273b5e69572e5ff9d5e3931c3",
-                "sha256:bff6ad71c81b3bba8fa35f0f1921fb24ff4476235a6e94a26ada2e54370e6da7",
-                "sha256:c190f0899e9f9f8b6b7863debfb739abcb21a5c054f911ca3596d12b8a4c4c7f",
-                "sha256:c907f561b1e83e93fad565bac5ba9c22d96a54e7ea0267c708bffe863cbe4075",
-                "sha256:cae53c389825d3b46fb37538441f75d6aecc4174f615d048321b716df2757fb0",
-                "sha256:dd4a21253f42b8d2b48410cb31fe501d32f8b9fbeb1f55063ad102fe9c425e40",
-                "sha256:dde816ca9dac1d9c01dd504ea5967821606f02e510438120091b84e852367428",
-                "sha256:f2362f3cb0f3172c42938946dbc5b7843c2a28aec307c49100c8b38764eb6927",
-                "sha256:f328adcfebed9f11301eaedfa48e15bdece9b519fb27e6a8c01aa52a17ec31b3",
-                "sha256:f8afcf15cc511ada719a88e013cec87c11aff7b91f019295eb4530f96fe5ef2f",
-                "sha256:fb1bbeac803adea29cedd70781399c99138358c26d05fcbd23c13016b7f5ec65"
-            ],
-            "markers": "python_version < '3.8'",
-            "version": "==1.4.3"
+                "sha256:24058827d8f5d633f97223f5148a7d22628099a3d2efe06654ce872f46f07cdb",
+                "sha256:256115a5bc7ea9e665c6314ed6671ee2c08ca380f9d5f130bd4d2c1f5848d695",
+                "sha256:38cf5c642fa808300bae1281460d4f9b7617cf864d4e383054a5ef336e344d32",
+                "sha256:484137cab8ecf47e137260daa20bafbba5f4e3ec7fda1c1e69ab299b75fa81c5",
+                "sha256:4f30a2bcd8e68adbb791ce1567fdb897357506f7ea6716f6bbdd3053ac4d9471",
+                "sha256:591bc04e507595887160ed7aa8d6785867fb86c5793911be79ccede61ae96f4d",
+                "sha256:5b6ab14c56bc9c7e3c30228a0a0b54b915b1579613f6e463ba6f4eb1382e7fd4",
+                "sha256:5d8314c92414ce7481eee7ad42b353943679cf6f30237b5ecbf7d835519e1212",
+                "sha256:71dcda943a471d826ea930dd449ac7e76db7be778fcd722deb63642bab32ea3f",
+                "sha256:7c42707ab981b6cf4b73490c16e9d17fcd5227039720ca14abe415d39a173a30",
+                "sha256:9caaf2b440efb39ecbc45e2fabde809cbe56272719131a6318fd9bf08b58e2cb",
+                "sha256:a2b8d7007f6280e36fa42652df47087ac7b0a7d7f09f9468f07792ba646aac2d",
+                "sha256:a6d495c1ef572519a7bac9534dbf6d94c40e5b6a608ef41136133377bba4aa08",
+                "sha256:a80d84f535642420dd17e16ae25bb46c7f4c16ee231105e7f3eb43976a89670a",
+                "sha256:b53ae5de5500529c76225d18eeb060efbcec90ad5e030713fe8dab0fb4531631",
+                "sha256:b6d17f37f6edd879141e64a5db17b67488cfeffeedad8c5cec0392305e9bc775",
+                "sha256:c9bcad65d66d594bffab8575f39420fe0ee96f66e23c4d927ebb4e24354ec1af",
+                "sha256:ca9e8300d8ba0b66d140820cf463438c8e7b4cdc6fd710c059bfcfb1531d03fb",
+                "sha256:de4ecae89c7d8b56169473e08f6bfd2df7f95015591f43126e4ea7865928677e"
+            ],
+            "markers": "python_version < '3.8' and implementation_name == 'cpython'",
+            "version": "==1.5.1"
         },
         "typing-extensions": {
             "hashes": [
@@ -752,18 +652,11 @@
         },
         "zipp": {
             "hashes": [
-<<<<<<< HEAD
-                "sha256:71c644c5369f4a6e07636f0aa966270449561fcea2e3d6747b8d23efaa9d7832",
-                "sha256:9fe5ea21568a0a70e50f273397638d39b03353731e6cbbb3fd8502a33fec40bc"
-            ],
-            "version": "==3.6.0"
-=======
                 "sha256:9f50f446828eb9d45b267433fd3e9da8d801f614129124863f9c51ebceafb87d",
                 "sha256:b47250dd24f92b7dd6a0a8fc5244da14608f3ca90a5efcd37a3b1642fac9a375"
             ],
             "markers": "python_version < '3.10'",
             "version": "==3.7.0"
->>>>>>> c22c3666
         }
     }
 }