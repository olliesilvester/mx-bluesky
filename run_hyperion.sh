#!/bin/bash

STOP=0
START=1
SKIP_STARTUP_CONNECTION=false
VERBOSE_EVENT_LOGGING=false
LOGGING_LEVEL="INFO"

for option in "$@"; do
    case $option in
        -b=*|--beamline=*)
            BEAMLINE="${option#*=}"
            shift
            ;;
        --stop)
            STOP=1
            ;;
        --no-start)
            START=0
            ;;
        --skip-startup-connection)
            SKIP_STARTUP_CONNECTION=true
            ;;
        --dev)
            IN_DEV=true
            ;;
        --verbose-event-logging)
            VERBOSE_EVENT_LOGGING=true
            ;;
        --logging-level=*)
        LOGGING_LEVEL="${option#*=}"
        ;;

        --help|--info|--h)
        
        #Combine help from here and help from hyperion
            source .venv/bin/activate
            python -m hyperion --help
            echo "  -b, --beamline=BEAMLINE Overrides the BEAMLINE environment variable with the given beamline"
            echo " "
            echo "Operations"
            echo "  --stop                  Used to stop a currently running instance of Hyperion. Will override any other operations"
            echo "                          options"

            echo "  --no-start              Used to specify that the script should be run without starting the server."
            echo " "
            echo "By default this script will start an Hyperion server unless the --no-start flag is specified."
            exit 0
            ;;
        -*|--*)
            echo "Unknown option ${option}. Use --help for info on option usage."
            exit 1
            ;;
    esac
done

kill_active_apps () {
    echo "Killing active instances of hyperion and hyperion-callbacks..."
    pkill -e -f "python.*hyperion"
    echo "done."
}

check_user () {
    if [[ $HOSTNAME != "${BEAMLINE}-control.diamond.ac.uk" || $USER != "gda2" ]]; then
        echo "Must be run from beamline control machine as gda2"
        echo "Current host is $HOSTNAME and user is $USER"
        exit 1
    fi
}

#Check valid logging level was chosen
if [[ "$LOGGING_LEVEL" != "INFO" && "$LOGGING_LEVEL" != "CRITICAL" && "$LOGGING_LEVEL" != "ERROR" 
    && "$LOGGING_LEVEL" != "WARNING" && "$LOGGING_LEVEL" != "DEBUG" ]]; then
    echo "Invalid logging level selected, defaulting to INFO"
    LOGGING_LEVEL="INFO"
fi

if [ -z "${BEAMLINE}" ]; then
    echo "BEAMLINE parameter not set, assuming running on a dev machine."
    echo "If you would like to run not in dev use the option -b, --beamline=BEAMLNE to set it manually"
    IN_DEV=true
fi

if [[ $STOP == 1 ]]; then
    if [ $IN_DEV == false ]; then
        check_user
    fi
    kill_active_apps

    echo "Hyperion stopped"
    exit 0
fi

if [[ $START == 1 ]]; then
    if [ $IN_DEV == false ]; then
        check_user

        ISPYB_CONFIG_PATH="/dls_sw/dasc/mariadb/credentials/ispyb-artemis-${BEAMLINE}.cfg"
        export ISPYB_CONFIG_PATH

    fi

    kill_active_apps

    module unload controls_dev
    module load dials

    RELATIVE_SCRIPT_DIR=$( dirname -- "$0"; )
    cd ${RELATIVE_SCRIPT_DIR}

    if [ -z "$HYPERION_LOG_DIR" ]; then
        if [ $IN_DEV == true ]; then
            HYPERION_LOG_DIR=$RELATIVE_SCRIPT_DIR/tmp/dev
        else
            HYPERION_LOG_DIR=/dls_sw/$BEAMLINE/logs/bluesky
        fi
    fi
    echo "$(date) Logging to $HYPERION_LOG_DIR"
    export HYPERION_LOG_DIR
    mkdir -p $HYPERION_LOG_DIR
    start_log_path=$HYPERION_LOG_DIR/start_log.txt
    callback_start_log_path=$HYPERION_LOG_DIR/callback_start_log.txt

    source .venv/bin/activate

    #Add future arguments here
    declare -A args=( ["IN_DEV"]="$IN_DEV" ["SKIP_STARTUP_CONNECTION"]="$SKIP_STARTUP_CONNECTION" ["VERBOSE_EVENT_LOGGING"]="$VERBOSE_EVENT_LOGGING"
                    ["LOGGING_LEVEL"]="$LOGGING_LEVEL")
    declare -A arg_strings=( ["IN_DEV"]="--dev" ["SKIP_STARTUP_CONNECTION"]="--skip-startup-connection" ["VERBOSE_EVENT_LOGGING"]="--verbose-event-logging"
                            ["LOGGING_LEVEL"]="--logging-level=$LOGGING_LEVEL")

    commands=()
    for i in "${!args[@]}"
    do
        if [ "${args[$i]}" != false ]; then commands+="${arg_strings[$i]} "; fi;
    done
    
<<<<<<< HEAD
    hyperion `echo $commands;`>$start_log_path 2>&1 &
    hyperion-callbacks `echo $commands;`>$callback_start_log_path 2>&1 &
=======
    unset PYEPICS_LIBCA

    python -m hyperion `echo $commands;`>$start_log_path 2>&1 &
>>>>>>> 0dbcdb13

    echo "$(date) Waiting for Hyperion to boot"

    for i in {1..30}
    do
        curl --head -X GET http://localhost:5005/status >/dev/null
        echo "$(date)"
        ret_value=$?
        if [ $ret_value -ne 0 ]; then
            sleep 1
        else
            break
        fi
    done

    if [ $ret_value -ne 0 ]; then
        echo "$(date) Hyperion Failed to start!!!!"
        exit 1
    else
        echo "$(date) Hyperion started"
    fi
fi

sleep 1<|MERGE_RESOLUTION|>--- conflicted
+++ resolved
@@ -134,15 +134,10 @@
     do
         if [ "${args[$i]}" != false ]; then commands+="${arg_strings[$i]} "; fi;
     done
-    
-<<<<<<< HEAD
+
+    unset PYEPICS_LIBCA
     hyperion `echo $commands;`>$start_log_path 2>&1 &
     hyperion-callbacks `echo $commands;`>$callback_start_log_path 2>&1 &
-=======
-    unset PYEPICS_LIBCA
-
-    python -m hyperion `echo $commands;`>$start_log_path 2>&1 &
->>>>>>> 0dbcdb13
 
     echo "$(date) Waiting for Hyperion to boot"
 
