{
    "params_version": 0.1,
    "artemis_params": {
        "beamline": "BL03S",
        "detector": "EIGER2_X_16M",
        "zocalo_environment": "dev_artemis",
        "experiment_type": "fast_grid_scan",
        "detector_params": {
            "current_energy": 100,
            "exposure_time": 0.1,
            "directory": "/tmp",
            "prefix": "file_name",
            "run_number": 0,
            "detector_distance": 100.0,
            "omega_start": 0.0,
            "omega_increment": 0.1,
            "num_images": 50,
            "use_roi_mode": false,
            "det_dist_to_beam_converter_path": "src/artemis/devices/unit_tests/test_lookup_table.txt"
        },
        "ispyb_params": {
            "visit_path": "/tmp/cm31105-4/",
            "pixels_per_micron_x": 1.0,
            "pixels_per_micron_y": 1.0,
            "upper_left": {
                "x": 10.0,
                "y": 20.0,
                "z": 30.0
            },
            "position": {
                "x": 10.0,
                "y": 20.0,
                "z": 30.0
            },
            "xtal_snapshots_omega_start": [
                "test_1_y",
                "test_2_y",
                "test_3_y"
            ],
            "xtal_snapshots_omega_end": [
                "test_1_z",
                "test_2_z",
                "test_3_z"
            ],
            "xtal_snapshots": [
                "test_1",
                "test_2",
                "test_3"
            ],
            "transmission": 1.0,
            "flux": 10.0,
            "wavelength": 0.01,
            "beam_size_x": 1.0,
            "beam_size_y": 1.0,
            "slit_gap_size_x": 1.0,
            "slit_gap_size_y": 1.0,
            "focal_spot_size_x": 1.0,
            "focal_spot_size_y": 1.0,
            "comment": "test",
            "resolution": 1.0
        }
    },
    "experiment_params": {
        "x_steps": 5,
        "y_steps": 10,
        "z_steps": 2,
        "x_step_size": 0.1,
        "y_step_size": 0.1,
        "z_step_size": 0.1,
        "dwell_time": 0.2,
        "x_start": 0.0,
        "y1_start": 0.0,
        "y2_start": 0.0,
        "z1_start": 0.0,
        "z2_start": 0.0
<<<<<<< HEAD
    },
    "detector_params": {
        "current_energy": 100,
        "exposure_time": 0.1,
        "directory": "/tmp",
        "prefix": "file_name",
        "run_number": 0,
        "detector_distance": 100.0,
        "omega_start": 0.0,
        "omega_increment": 0.1,
        "num_images": 50,
        "use_roi_mode": false,
        "det_dist_to_beam_converter_path": "src/artemis/unit_tests/test_lookup_table.txt"
    },
    "ispyb_params": {
        "visit_path": "/tmp/cm31105-4/",
        "pixels_per_micron_x": 1.0,
        "pixels_per_micron_y": 1.0,
        "upper_left": {
            "x": 10.0,
            "y": 20.0,
            "z": 30.0
        },
        "position": {
            "x": 10.0,
            "y": 20.0,
            "z": 30.0
        },
        "xtal_snapshots_omega_start": [
            "test_1_y",
            "test_2_y",
            "test_3_y"
        ],
        "xtal_snapshots_omega_end": [
            "test_1_z",
            "test_2_z",
            "test_3_z"
        ],
        "xtal_snapshots": [
            "test_1",
            "test_2",
            "test_3"
        ],
        "transmission": 1.0,
        "flux": 10.0,
        "wavelength": 0.01,
        "beam_size_x": 1.0,
        "beam_size_y": 1.0,
        "slit_gap_size_x": 1.0,
        "slit_gap_size_y": 1.0,
        "focal_spot_size_x": 1.0,
        "focal_spot_size_y": 1.0,
        "comment": "test",
        "resolution": 1.0
=======
>>>>>>> 3c7f3497
    }
}<|MERGE_RESOLUTION|>--- conflicted
+++ resolved
@@ -73,7 +73,6 @@
         "y2_start": 0.0,
         "z1_start": 0.0,
         "z2_start": 0.0
-<<<<<<< HEAD
     },
     "detector_params": {
         "current_energy": 100,
@@ -128,7 +127,5 @@
         "focal_spot_size_y": 1.0,
         "comment": "test",
         "resolution": 1.0
-=======
->>>>>>> 3c7f3497
     }
 }